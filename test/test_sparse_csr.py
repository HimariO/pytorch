--- conflicted
+++ resolved
@@ -843,7 +843,6 @@
         _test_spadd_shape(10, [1, 100])
 
     @onlyCUDA
-<<<<<<< HEAD
     @dtypes(torch.float32, torch.float64, torch.complex64, torch.complex128)
     def test_sparse_add(self, device, dtype):
         def run_test(m, n, index_dtype):
@@ -885,7 +884,8 @@
 
         for index_dtype in [torch.int32, torch.int64]:
             run_test(index_dtype)
-=======
+
+    @onlyCUDA
     @skipCUDAIf(
         not _check_cusparse_triangular_solve_available(),
         "cuSparse Generic API SpSV is not available"
@@ -956,7 +956,6 @@
         for (k, n), (upper, unitriangular, transpose) in itertools.product(itertools.product(ks, ns),
                                                                            itertools.product([True, False], repeat=3)):
             run_test(n, k, upper, unitriangular, transpose)
->>>>>>> f29c52b7
 
     @dtypes(*get_all_dtypes())
     def test_coo_csr_conversion(self, device, dtype):
