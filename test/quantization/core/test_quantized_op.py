# Owner(s): ["oncall: quantization"]

from builtins import round

import copy
import itertools
import numpy as np
import unittest
import operator
import random

import torch
from torch import _VF
import torch.jit
import torch.nn.functional as F
from torch.nn.modules.utils import _single, _pair

from hypothesis import settings, HealthCheck
from hypothesis import assume, given, note
from hypothesis import strategies as st
import torch.testing._internal.hypothesis_utils as hu
hu.assert_deadline_disabled()

from torch.testing._internal.common_utils import TestCase
from torch.testing._internal.common_utils import IS_PPC, TEST_WITH_UBSAN, IS_MACOS, BUILD_WITH_CAFFE2
from torch.testing._internal.common_quantization import skipIfNoFBGEMM, skipIfNoQNNPACK
from torch.testing._internal.common_quantized import _quantize, _dequantize, _calculate_dynamic_qparams, \
    override_quantized_engine, supported_qengines, override_qengines, _snr
from torch.testing._internal.common_quantized import qengine_is_qnnpack
from torch.ao.quantization import PerChannelMinMaxObserver

from typing import Optional

np_dtype = {
    torch.quint8 : np.uint8,
    torch.qint8 : np.int8,
    torch.qint32 : np.int32
}

# Make sure we won't have overflows from vpmaddubsw instruction used in FBGEMM.
# On the current Intel x86 architecture, we need to utilize vpmaddubsw instruction
# for the 8-bit int multiplication. This instruction vertically multiplies each
# unsigned 8-bit integer from a with the corresponding signed 8-bit integer from
# b, producing intermediate signed 16-bit integers. This function modifies the
# weights to eliminate the overflow on the signed 16-bit integers.
def avoid_vpmaddubsw_overflow_linear(
    batch_size, input_channels, output_channels, X, X_min, X_max, W, W_min, W_max
):
    for i, j in np.ndindex((batch_size, output_channels)):
        for k in range(0, input_channels // 2 * 2, 2):
            x0 = X[i, k] - X_min
            x1 = X[i, k + 1] - X_min
            w0 = W[j, k] - 128 - W_min
            w1 = W[j, k + 1] - 128 - W_min
            if x0 * w0 + x1 * w1 < -(1 << 15):
                w1_adjusted = (-(1 << 15) - float(x0) * w0) / x1
                W[j, k + 1] = int(w1_adjusted) + 128 + W_min
            elif x0 * w0 + x1 * w1 > (1 << 15) - 1:
                w1_adjusted = ((1 << 15) - 1 - float(x0) * w0) / x1
                W[j, k + 1] = int(w1_adjusted) + 128 + W_min

    # Go through the same loop again to double check we don't have any overflow
    for i, j in np.ndindex((batch_size, output_channels)):
        for k in range(0, input_channels // 2 * 2, 2):
            x0 = X[i, k] - X_min
            x1 = X[i, k + 1] - X_min
            w0 = W[j, k] - 128 - W_min
            w1 = W[j, k + 1] - 128 - W_min
            assert -(1 << 15) <= x0 * w0 + x1 * w1 < (1 << 15)


# Reference quantized Linear operator
def qlinear_ref(X_q, X_scale, X_zp, W_q, W_scale, W_zp, b_q, Y_scale, Y_zp):
    X_q = np.reshape(X_q, (-1, X_q.shape[X_q.ndim - 1]))
    row_offsets_ref = X_q.sum(axis=1).astype(np.int32).reshape((-1, 1))
    col_offsets_ref = W_q.sum(axis=1).astype(np.int32).reshape((1, -1))
    assert X_q.ndim == 2
    batch_size, input_channels = X_q.shape
    Prod_XqWq_ref = (
        np.matmul(X_q.astype(np.int32), W_q.astype(np.int32).T)
        - W_zp * row_offsets_ref
        - X_zp * col_offsets_ref
        + input_channels * X_zp * W_zp
    )
    if b_q is not None:
        Prod_XqWq_ref += b_q
    Y_q_ref = _quantize(Prod_XqWq_ref, Y_scale / (X_scale * W_scale), Y_zp)
    return Y_q_ref

"""Computes the output shape given pooling parameters."""
def pool_output_shape(input_size, kernel_size, padding, stride,
                      dilation, ceiling_mode=False):
    if stride is None:
        stride = kernel_size
    output_size = (
        (input_size + 2 * padding - dilation * (kernel_size - 1) - 1
         + (stride - 1 if ceiling_mode else 0)) // stride + 1)
    if (ceiling_mode and
            ((output_size - 1) * stride >= input_size + padding)):
        output_size -= 1
    return output_size

"""
Util for creating a random tensor and quantization params when Hypothesis
is undesirable.
"""
def _get_random_tensor_and_q_params(shapes, rand_scale, torch_type):
    X = (torch.rand(*shapes, dtype=torch.float) - 0.5) * rand_scale
    # Calculate reasonable quantization params
    min_val = torch.min(X)
    max_val = torch.max(X)
    if torch_type == torch.qint32:
        X_zero_point = int(torch.randint(-1 * (2 ** 31), 2 ** 31 - 1, (1,)))
        num_bins = 2 ** 32
        X_scale = float(max_val - min_val) / num_bins
    elif torch_type == torch.qint8:
        X_zero_point = int(torch.randint(-128, 127, (1,)))
        num_bins = 2 ** 8
        X_scale = float(max_val - min_val) / num_bins
    else:  # torch.quint8
        X_zero_point = 127
        num_bins = 2 ** 8
        X_scale = float(max_val - min_val) / num_bins
    if X_scale == 0:
        X_scale = 1e-10
    return X, X_scale, X_zero_point

class TestQuantizedOps(TestCase):

    """Helper function to test quantized activation functions."""
    def _test_activation_function(self, X, fn_name, test_configs):
        r"""
            When writing a unit test for the activation function,
            instead of specifying the test routines only applicable to the activation function itself,
            you utilize the _test_activation_function that provides general testing.
            To utilize the helper function, a test config must be provided.
            A test config is a list that contains metadata about the quantized activation
            functions that will be tested and how the tests need to be set up; it allows simpler and
            more concise unit tests to be written by specifying the configurations needed
            and calling the provided helper function _test_activation_function.
            Inside the list, each config (as a dictionary) represents a suite of tests that assert the
            correctness of various quantization functions.
            You can check out the test_qrelu, test_qrelu6, test_qsigmoid, and test_qhardsigmoid for
            how their test configs are specified.
            Here's a list of the fields that can be included in a test config:
            quantized_fn: a list of the quantized functions to be tested
            reference_fn: the original reference function to be called on the
            the dequantized X
            extra_kwargs: the additional keyword arguments
            for each test entry in ops_under_test, it must have at least the fields
            for quantized_fn and reference_fn.
            output_range: the output range the operator will map to. By default, if it is
            no specified, the range will not be controlled and depend on Xmin and Xmax.
            change_zero_point: a boolean flag indicating if the zero point parameter should
            be determined based on torch_type during quantization (see sigmoid/hardsigmoid for
            examples). By default, if it is not specified, change_zero_point is assumed to be
            False and zero point will just take on the default value from X.
            `output_is_observed`: if specified and is True, we'll append extra
             output_scale/output_zero_point keyword argument when calling quantized op
        """
        # Retrives the default parameters from X.
        X, (scale, zero_point, torch_type) = X
        X = torch.from_numpy(X)
        # Quantizes the reference to account for max error.
        # q_min and q_max only depend on the initial torch_type.
        q_min, q_max = torch.iinfo(torch_type).min, torch.iinfo(torch_type).max

        for op_group in test_configs:
            ref_op = op_group['reference_fn']
            for q_op in op_group['quantized_fn']:

                for memory_format in (torch.channels_last, torch.contiguous_format):
                    if memory_format == torch.channels_last and len(X.shape) != 4:
                        continue
                    X = X.to(memory_format=memory_format)

                    # Retrieves the inplace keyword arguments
                    # some functions require inplace=True to test in-place.
                    # copy.copy is needed because these are modified in place
                    extra_kwargs = \
                        copy.copy(op_group.get('extra_kwargs', dict()))
                    output_is_observed = \
                        copy.copy(op_group.get('output_is_observed', False))

                    # Quantizes and dequantizes to account for max error.
                    qX = torch.quantize_per_tensor(X, scale=scale, zero_point=zero_point,
                                                   dtype=torch_type)
                    dqX = qX.dequantize()
                    dqY_hat = ref_op(dqX.clone(), **extra_kwargs)

                    # Adjusts output_scale if needed.
                    # The output_scale determines the quantization scale for functions that
                    # have a constrained output range. e.x. sigmoid ranges from 0 to 1.
                    output_scale = scale
                    if 'output_range' in op_group:
                        (f_min, f_max) = op_group['output_range']
                        output_scale = (f_max - f_min) / (q_max - q_min + 1.0)

                    # Adjusts output_zero_point if needed (see explanation for the
                    # change_zero_point parameter above).
                    # output_zero_point determines the additional offset that will be
                    # added to a scaled value during quantization.
                    if op_group.get('change_zero_point', False):
                        output_zero_point = 0 if torch_type == torch.qint32 else q_min
                    else:
                        output_zero_point = zero_point

                    # Quantizes the dequantized version of Y_hat.
                    qY_hat = torch.quantize_per_tensor(dqY_hat, scale=output_scale,
                                                       zero_point=output_zero_point,
                                                       dtype=torch_type)

                    if output_is_observed:
                        extra_kwargs.update({'output_scale': output_scale, 'output_zero_point': output_zero_point})

                    # Finds qY using in-place or non-in-place quantized operators.
                    qY = q_op(qX, **extra_kwargs)

                    self.assertEqual(qY, qY_hat, msg='{} - {} failed: ({} vs. {})'.format(
                        fn_name, q_op, qY, qY_hat
                    ))

    """Tests the correctness of the quantized::relu op."""
    @override_qengines
    @given(X=hu.tensor(shapes=hu.array_shapes(1, 5, 1, 5),
                       qparams=hu.qparams()))
    def test_qrelu(self, X):
        relu_test_configs = [
            {
                'quantized_fn': [
                    torch.relu,
                    torch.relu_,
                    torch.nn.functional.relu,
                    torch.nn.functional.relu,
                ],
                'reference_fn': torch.nn.functional.relu
            },
            {
                'quantized_fn': [
                    torch.nn.functional.relu,
                    torch.nn.functional.relu,
                ],
                'reference_fn': torch.nn.functional.relu,
                'extra_kwargs': {
                    'inplace': True
                }
            }
        ]
        self._test_activation_function(X, 'relu', relu_test_configs)

    """Tests the correctness of the quantized::relu6 op."""
    @override_qengines
    @given(X=hu.tensor(shapes=hu.array_shapes(1, 5, 1, 5),
                       qparams=hu.qparams()))
    def test_qrelu6(self, X):
        relu6_test_configs = [
            {
                'quantized_fn': [
                    torch.ops.quantized.relu6,
                    torch.nn.quantized.ReLU6(inplace=False),
                    torch.nn.quantized.ReLU6(inplace=True)
                ],
                'reference_fn': torch.nn.functional.relu6
            }
        ]
        self._test_activation_function(X, 'relu6', relu6_test_configs)

    """Tests the correctness of the quantized::sigmoid op."""
    @override_qengines
    @given(X=hu.tensor(shapes=hu.array_shapes(1, 5, 1, 5),
                       qparams=hu.qparams()))
    def test_sigmoid_non_observed(self, X):
        sigmoid_test_configs = [
            {
                'quantized_fn': [
                    torch.sigmoid
                ],
                'reference_fn': torch.sigmoid,
                'output_range': (0.0, 1.0),
                'change_zero_point': True
            }
        ]
        self._test_activation_function(X, 'sigmoid', sigmoid_test_configs)

    """Tests the correctness of the quantized::sigmoid op."""
    # TODO: enable after observed output is supported in qnnpack
    # @override_qengines
    @skipIfNoFBGEMM
    @given(X=hu.tensor(shapes=hu.array_shapes(1, 5, 1, 5),
                       qparams=hu.qparams()))
    def test_sigmoid(self, X):
        sigmoid_test_configs = [
            {
                'quantized_fn': [
                    torch.ops.quantized.sigmoid
                ],
                'reference_fn': torch.sigmoid,
                'output_range': (0.0, 1.0),
                'change_zero_point': True,
                'output_is_observed': True,
            }
        ]
        self._test_activation_function(X, 'sigmoid', sigmoid_test_configs)

    """Tests the correctness of the quantized::hardsigmoid op."""
    @override_qengines
    def test_qhardsigmoid(self):
        hardsigmoid_test_configs = [
            {
                'quantized_fn': [
                    torch.nn.quantized.functional.hardsigmoid
                ],
                'reference_fn': torch.nn.functional.hardsigmoid,
                'output_range': (0.0, 1.0),
                'change_zero_point': True,
            },
            {
                'quantized_fn': [
                    torch.nn.quantized.functional.hardsigmoid
                ],
                'reference_fn': torch.nn.functional.hardsigmoid,
                'output_range': (0.0, 1.0),
                'change_zero_point': True,
                'extra_kwargs': {
                    'inplace': True,
                },
            },
        ]
        shapes = ((4,), (4, 4), (4, 4, 4), (4, 4, 4, 4))
        dtypes = (torch.quint8, torch.qint8)
        test_cases = itertools.product(shapes, dtypes)
        for shape, dtype in test_cases:
            X = (np.random.rand(*shape).astype(np.float32), (1.0, 0, dtype))
            self._test_activation_function(X, 'hardsigmoid', hardsigmoid_test_configs)

    @override_qengines
    @given(X=hu.tensor(shapes=hu.array_shapes(1, 5, 1, 5),
                       qparams=hu.qparams()))
    def test_leaky_relu_observed_output(self, X):
        leaky_relu_test_configs = [
            {
                'quantized_fn': [
                    torch.ops.quantized.leaky_relu
                ],
                'reference_fn': torch.nn.functional.leaky_relu,
                'extra_kwargs': {
                    'negative_slope': 0.1,
                    'inplace': False,
                },
                'output_is_observed': True,
            }
        ]
        self._test_activation_function(X, 'leaky_relu', leaky_relu_test_configs)

    """Tests the correctness of the quantized::relu op."""
    def test_leaky_relu(self):
        shapes = ((4,), (4, 4), (4, 4, 4), (4, 4, 4, 4))
        dtypes = (torch.quint8, torch.qint8)
        memory_formats = (torch.channels_last, torch.contiguous_format)
        test_cases = itertools.product(shapes, dtypes, memory_formats)
        for shape, dtype, memory_format in test_cases:
            if memory_format == torch.channels_last and len(shape) != 4:
                continue
            X, scale, zero_point, torch_type, alpha = \
                torch.randn(*shape), 0.1, 0, dtype, 0.01
            X = X.to(memory_format=memory_format)

            qX = torch.quantize_per_tensor(X, scale=scale, zero_point=zero_point,
                                           dtype=torch_type)
            dqX = qX.dequantize()

            # torch.nn.functional
            op = torch.nn.functional.leaky_relu
            dqY = op(dqX, negative_slope=alpha)
            qY = torch.quantize_per_tensor(dqY, scale=scale, zero_point=zero_point,
                                           dtype=torch_type)
            qY_hat = op(qX, negative_slope=alpha)
            self.assertEqual(qY.dequantize(), qY_hat.dequantize(),
                             msg="F.leaky_relu failed ({} vs {})".format(qY, qY_hat))

    """Tests the correctness of the quantized::elu op."""
    @given(X=hu.tensor(shapes=hu.array_shapes(1, 5, 1, 5),
                       elements=hu.floats(-1e3, 1e3, allow_nan=False, allow_infinity=False),
                       qparams=hu.qparams()),
           alpha=st.floats(0.01, 10.0, allow_nan=False, allow_infinity=False))
    def test_qelu(self, X, alpha):
        X, (scale, zero_point, torch_type) = X
        output_scale = 0.5
        output_zero_point = 1

        X = torch.from_numpy(X)
        qX = torch.quantize_per_tensor(X, scale=scale, zero_point=zero_point,
                                       dtype=torch_type)

        # calculate ELU(dqX) and quantize
        dqX = qX.dequantize()
        dqY_hat = dqX.clone()
        dqY_hat = torch.nn.functional.elu(dqX, alpha)
        qY_hat = torch.quantize_per_tensor(dqY_hat, scale=output_scale, zero_point=output_zero_point,
                                           dtype=torch_type)

        qY = torch.nn.quantized.functional.elu(qX, output_scale, output_zero_point, alpha=alpha)
        self.assertEqual(qY, qY_hat,
                         msg="F.elu failed ({} vs {})".format(qY, qY_hat))


    """Tests the correctness of the quantized::celu op."""
    @given(X=hu.tensor(shapes=hu.array_shapes(1, 5, 1, 5),
                       elements=hu.floats(-1e2, 1e2, allow_nan=False, allow_infinity=False),
                       qparams=hu.qparams(scale_max=9.999999747378752e-06)),
           alpha=st.floats(0.01, 100.0, allow_nan=False, allow_infinity=False))
    def test_qcelu(self, X, alpha):
        X, (scale, zero_point, torch_type) = X
        output_scale = 0.5
        output_zero_point = 1

        X = torch.from_numpy(X)
        qX = torch.quantize_per_tensor(X, scale=scale, zero_point=zero_point,
                                       dtype=torch_type)

        # calculate CELU(dqX) and quantize
        dqX = qX.dequantize()
        dqY_hat = torch.nn.functional.celu(dqX, alpha)
        qY_hat = torch.quantize_per_tensor(dqY_hat, scale=output_scale, zero_point=output_zero_point,
                                           dtype=torch_type)

        # test regular
        qY = torch.ops.quantized.celu(qX, output_scale, output_zero_point, alpha=alpha)
        self.assertEqual(qY, qY_hat,
                         msg="F.celu failed ({} vs {})".format(qY, qY_hat))


    """Tests the correctness of the quantized::qlayer_norm op."""
    @skipIfNoFBGEMM
    def test_qlayer_norm(self):
        # hypothesis is flaky for this test, create test cases manually
        side_lens = (1, 8, 11)
        torch_types = (torch.qint8, torch.quint8)
        y_scales = (0.1, 4.23)
        y_zero_points = (0, 1)
        channels_last_list = (True, False)
        affine_list = (True, False)
        combined = [side_lens, torch_types, y_scales, y_zero_points,
                    channels_last_list, affine_list]
        test_cases = itertools.product(*combined)

        with override_quantized_engine("fbgemm"):
            for test_case in test_cases:

                side_len, torch_type, Y_scale, Y_zero_point, channels_last, \
                    affine = test_case
                shapes = [side_len] * 4

                # In the FP kernel, mean and variance are calculated in floating point.
                # In the quantized kernel, they are calculated in integer arithmetic.
                # Because of this, the numerics do not always match exactly which is
                # expected and acceptable. We do two things to allow this failure
                # in this test:
                # 1. do not use Hypothesis to generate the input tensor.  Hypothesis
                #    favors homogeneous inputs in its search strategies which isn't
                #    representative of the inputs we care about, and tends to maximize
                #    this particular numerics difference.
                # 2. allow a small % of off by Y_scale errors.  Even when the
                #    variance of the input is high, there can be off by one errors
                #    in the result if the input value happens to fall exactly on
                #    the bin boundary of the output scale.
                #
                # If we want the numerics to match we could switch to calculating
                # mean+var in floating point in the future, at the cost of speed.
                X, X_scale, X_zero_point = \
                    _get_random_tensor_and_q_params(shapes, 1.0, torch_type)

                qX = torch.quantize_per_tensor(X, scale=X_scale,
                                               zero_point=X_zero_point,
                                               dtype=torch_type)
                if channels_last:
                    qX = qX.contiguous(memory_format=torch.channels_last)
                dqX = qX.dequantize()

                # Enforce non-homogeneous inputs
                enough_unique_vals_in_each_layer = sum(
                    1 if (
                        dqX[i].shape[0] < 5 or
                        float(torch.unique(dqX[i]).shape[0]) / dqX[i].shape[0] > 0.01
                    ) else 0
                    for i in range(dqX.shape[0])
                ) == dqX.shape[0]
                assume(enough_unique_vals_in_each_layer)

                # Initialize the weights non-randomly for reproducibility, to avoid
                # flaky tests
                if affine:
                    weight = torch.ones(*qX.size()[1:], dtype=torch.float) * 0.5
                    bias = torch.ones(*qX.size()[1:], dtype=torch.float) * 1
                else:
                    weight = None
                    bias = None
                epsilon = 1e-5

                qY = torch.ops.quantized.layer_norm(
                    qX, qX.size()[1:], weight=weight, bias=bias, eps=epsilon,
                    output_scale=Y_scale, output_zero_point=Y_zero_point)

                Y_hat = F.layer_norm(
                    dqX, dqX.size()[1:], weight=weight, bias=bias, eps=epsilon)
                qY_hat = torch.quantize_per_tensor(
                    Y_hat, scale=Y_scale, zero_point=Y_zero_point, dtype=torch_type)

                # Due to the numerics difference mentioned above between calculating
                # the variance in float vs int, the results can still be slightly
                # different.
                dqY = qY.dequantize()
                dqY_hat = qY_hat.dequantize()
                diff = dqY - dqY_hat

                # off-by-one errors are magnitude of Y_scale
                num_diff = torch.sum(diff > Y_scale * 1.0001)
                pct_diff = float(num_diff) / (diff.numel() + 1e-5)
                num_diff_off_by_one = torch.sum((diff > 0) * (diff <= Y_scale))
                pct_diff_off_by_one = float(num_diff_off_by_one) / (diff.numel() + 1e-5)

                self.assertTrue(pct_diff < 1e-6)
                self.assertTrue(pct_diff_off_by_one < 0.01)


    """Tests the correctness of the quantized::qnnpack_tanh op."""
    @given(X=hu.tensor(shapes=hu.array_shapes(1, 5, 1, 5),
                       qparams=hu.qparams()))
    def test_qtanh(self, X):
        # Note: QNNPACK is tested separately in TestQNNPackOps
        X, (scale, zero_point, torch_type) = X

        X = torch.from_numpy(X)
        Y = torch.tanh(X)

        qX = torch.quantize_per_tensor(X, scale=scale,
                                       zero_point=zero_point,
                                       dtype=torch_type)

        # Quantize the reference to account for max error.
        # Note that the output scale has +1, because we use scale of 2.0/2^BITS
        # in the implementations.
        f_min, f_max = -1.0, 1.0
        q_min, q_max = torch.iinfo(torch_type).min, torch.iinfo(torch_type).max
        output_scale = (f_max - f_min) / (q_max - q_min + 1.0)
        output_zero_point = int(round((q_max + q_min) / 2.0))
        qY = torch.quantize_per_tensor(Y, scale=output_scale,
                                       zero_point=output_zero_point,
                                       dtype=torch_type)
        qY_hat = torch.tanh(qX)
        self.assertEqual(qY, qY_hat,
                         msg="TanH failed: {} vs. {}".format(qY, qY_hat))

    """Tests the correctness of the quantized::threshold op."""
    @given(X=hu.tensor(shapes=hu.array_shapes(1, 5, 1, 5),
                       elements=hu.floats(-1e3, 1e3, allow_nan=False, allow_infinity=False),
                       qparams=hu.qparams()),
           threshold=hu.floats(-1e3, 1e3, allow_nan=False, allow_infinity=False),
           value=hu.floats(-1e3, 1e3, allow_nan=False, allow_infinity=False))
    def test_qthreshold(self, X, threshold, value):
        X, (scale, zero_point, torch_type) = X
        X = torch.from_numpy(X)
        qX = torch.quantize_per_tensor(X, scale=scale, zero_point=zero_point,
                                       dtype=torch_type)

        # calculate threshold(dqX) and quantize
        dqX = qX.dequantize()
        dqY_hat = dqX.clone()
        dqY_hat = torch.nn.functional.threshold(dqY_hat, threshold, value)
        qY_hat = torch.quantize_per_tensor(dqY_hat, scale=scale, zero_point=zero_point,
                                           dtype=torch_type)

        ops_under_test = {
            'native': torch.threshold,
            'nn.functional': torch.nn.functional.threshold,
            'nn.quantized.functional': torch.nn.quantized.functional.threshold
        }

        for name, op in ops_under_test.items():
            qY = op(qX, threshold, value)
            self.assertEqual(qY, qY_hat, msg="{} qthreshold failed".format(name))

    """Tests the correctness of the quantized::clamp op."""
    @given(X=hu.tensor(shapes=hu.array_shapes(1, 8, 1, 8, max_numel=10**5),
                       elements=hu.floats(-1e6, 1e6, allow_nan=False),
                       qparams=hu.qparams()),
           min_val=hu.floats(-1e6, 1e6, allow_nan=False),
           max_val=hu.floats(-1e6, 1e6, allow_nan=False))
    def test_qclamp(self, X, min_val, max_val):
        X, (scale, zero_point, torch_type) = X

        assume(min_val <= max_val)
        Y_clamp = torch.clamp(torch.from_numpy(X), min=min_val, max=max_val)
        qY_clamp = torch.quantize_per_tensor(Y_clamp, scale=scale,
                                             zero_point=zero_point, dtype=torch_type)

        X = torch.from_numpy(X)
        qX = torch.quantize_per_tensor(X, scale=scale, zero_point=zero_point,
                                       dtype=torch_type)
        ops_under_test = {
            'ops.quantized': torch.ops.quantized.clamp,
        }

        for name, op in ops_under_test.items():
            qY_clamp_hat = op(qX, min=min_val, max=max_val)
            self.assertEqual(qY_clamp, qY_clamp_hat, msg="{} qclamp failed".format(name))

        if torch.backends.quantized.engine == 'fbgemm':
            with override_quantized_engine('fbgemm'):
                Y_min_clamp = torch.clamp(X, min=min_val)
                Y_max_clamp = torch.clamp(X, max=max_val)

                qY_min_clamp = torch.quantize_per_tensor(Y_min_clamp, scale=scale,
                                                         zero_point=zero_point, dtype=torch_type)
                qY_max_clamp = torch.quantize_per_tensor(Y_max_clamp, scale=scale,
                                                         zero_point=zero_point, dtype=torch_type)


                for name, op in ops_under_test.items():
                    qY_min_clamp_hat = op(qX, min=min_val)
                    self.assertEqual(qY_min_clamp, qY_min_clamp_hat, msg="{} qclamp failed".format(name))
                    qY_max_clamp_hat = op(qX, max=max_val)
                    self.assertEqual(qY_max_clamp, qY_max_clamp_hat, msg="{} qclamp failed".format(name))

    """Tests the correctness of the quantized::hardtanh op."""
    @skipIfNoFBGEMM
    @given(X=hu.tensor(shapes=hu.array_shapes(1, 8, 1, 8, max_numel=10**5),
                       elements=hu.floats(-1e6, 1e6, allow_nan=False, allow_infinity=False),
                       qparams=hu.qparams()),
           min_val=hu.floats(-1e6, 1e6, allow_nan=False, allow_infinity=False),
           max_val=hu.floats(-1e6, 1e6, allow_nan=False, allow_infinity=False))
    def test_hardtanh(self, X, min_val, max_val):
        with override_quantized_engine('fbgemm'):
            X, (scale, zero_point, torch_type) = X

            assume(min_val <= max_val)
            Y = X.copy()
            Y[Y < min_val] = min_val
            Y[Y > max_val] = max_val
            qY = torch.quantize_per_tensor(torch.from_numpy(Y), scale=scale,
                                           zero_point=zero_point, dtype=torch_type)
            X = torch.from_numpy(X)
            qX = torch.quantize_per_tensor(X, scale=scale, zero_point=zero_point,
                                           dtype=torch_type)

            ops_under_test = {
                'nn.quantized.functional.hardtanh':
                    torch.nn.quantized.functional.hardtanh,
            }

            for name, op in ops_under_test.items():
                qY_hat = op(qX, min_val, max_val)
                self.assertEqual(qY, qY_hat, msg="{} hardtanh failed".format(name))

            ops_under_test_inplace = {
                'inplace nn.quantized.functional.hardtanh':
                    torch.nn.quantized.functional.hardtanh,
            }

            for name, op_ in ops_under_test_inplace.items():
                qY_hat = qX.clone()
                op_(qY_hat, min_val, max_val, inplace=True)
                self.assertEqual(qY, qY_hat, msg="{} hardtanh failed".format(name))

    """Tests the correctness of the quantized::hardswish op."""
    @override_qengines
    def test_hardswish(self):
        max_sides = (3, 4)
        side_lens = (1, 7)
        torch_types = (torch.quint8, torch.qint8)
        y_scales = (0.1, )
        y_zero_points = (1,)
        combined = [max_sides, side_lens, torch_types, y_scales, y_zero_points]
        test_cases = itertools.product(*combined)
        for test_case in test_cases:
            max_side, side_len, torch_type, Y_scale, Y_zero_point = test_case

            if torch.backends.quantized.engine == 'qnnpack' and torch_type != torch.quint8:
                continue

            shapes = [side_len] * max_side
            X, X_scale, X_zero_point = \
                _get_random_tensor_and_q_params(shapes, 2.0, torch_type)
            for memory_format in torch.channels_last, torch.contiguous_format:
                if memory_format == torch.channels_last and len(shapes) == 4:
                    X = X.to(memory_format=memory_format)
                qX = torch.quantize_per_tensor(X, scale=X_scale, zero_point=X_zero_point,
                                               dtype=torch_type)
                dqX = qX.dequantize()

                dqY_hat = F.hardswish(dqX)
                qY_hat = torch.quantize_per_tensor(dqY_hat, scale=Y_scale,
                                                   zero_point=Y_zero_point,
                                                   dtype=torch_type)

                qY = torch.nn.quantized.functional.hardswish(
                    qX, scale=Y_scale, zero_point=Y_zero_point)
                self.assertEqual(
                    qY, qY_hat,
                    msg="Hardswish failed: {} vs {}, {}".format(qY, qY_hat, torch.backends.quantized.engine))

    """Tests the correctness of the binary op + scalar."""
    def _test_binary_op_scalar_relu(self, A, b, binary_op_name, binary_op, quantized_op, quantized_op_relu):
        import copy
        op_scalar = quantized_op
        op_scalar_relu = quantized_op_relu

        A, (scale, zero_point, dtype) = A
        A = A.astype(np.float32)
        qA = torch.quantize_per_tensor(torch.from_numpy(A), scale, zero_point, dtype)

        if binary_op_name == 'add':
            C = binary_op(qA.dequantize(), round(b / scale) * scale)
        else:
            C = binary_op(qA.dequantize(), b)
        C_relu = copy.deepcopy(C)
        C_relu[C_relu < 0] = 0

        C_hat = op_scalar(qA, b)
        C_ref = torch.quantize_per_tensor(C, C_hat.q_scale(), C_hat.q_zero_point(), dtype)
        C_relu_hat = op_scalar_relu(qA, b)
        C_relu_ref = torch.quantize_per_tensor(
            C_relu, C_relu_hat.q_scale(), C_relu_hat.q_zero_point(), dtype)

        self.assertEqual(C_ref.dequantize(), C_hat.dequantize(),
                         msg="{}_scalar results don't match: "
                         "{} vs {}".format(binary_op_name, C_ref.dequantize(), C_hat.dequantize()))
        self.assertEqual(C_relu_ref.dequantize(), C_relu_hat.dequantize(),
                         msg="{}_scalar_relu results don't match: "
                         "{} vs {}".format(binary_op_name, C_relu_ref.dequantize(), C_relu_hat.dequantize()))

    @unittest.skipIf(IS_MACOS, "skipping macos test")
    @given(A=hu.tensor(shapes=hu.array_shapes(1, 4, 1, 5),
                       elements=hu.floats(-1e6, 1e6, allow_nan=False),
                       qparams=hu.qparams()),
           b=hu.floats(-1e6, 1e6, allow_nan=False, allow_infinity=False))
    def test_add_scalar_relu(self, A, b):
        self._test_binary_op_scalar_relu(A, b, "add", operator.add, torch.ops.quantized.add, torch.ops.quantized.add_relu)

    @unittest.skipIf(IS_MACOS, "skipping macos test")
    @given(A=hu.tensor(shapes=hu.array_shapes(1, 4, 1, 5),
                       elements=hu.floats(-1e6, 1e6, allow_nan=False),
                       qparams=hu.qparams()),
           b=hu.floats(-1e6, 1e6, allow_nan=False, allow_infinity=False))
    def test_mul_scalar_relu(self, A, b):
        self._test_binary_op_scalar_relu(A, b, "mul", operator.mul, torch.ops.quantized.mul, torch.ops.quantized.mul_relu)

    """Tests the correctness of the add and add_relu op."""
    def test_qadd_relu_same_qparams(self):
        for dtype in [torch.quint8, torch.qint8, torch.qint32]:
            add_relu = torch.ops.quantized.add_relu
            add = torch.ops.quantized.add
            add_out = torch.ops.quantized.add
            add_relu_out = torch.ops.quantized.add_relu

            # NB: This is a strange size so that we exercise both the vectorized
            # implementation (64-element chunks at at time) as well as the scalar
            # implementation
            A = torch.arange(-128, 130, dtype=torch.float)
            B = torch.arange(-128, 130, dtype=torch.float)
            scale = 2.0
            zero_point = 127
            qA = torch.quantize_per_tensor(A, scale=scale, zero_point=zero_point,
                                           dtype=dtype)
            qB = torch.quantize_per_tensor(B, scale=scale, zero_point=zero_point,
                                           dtype=dtype)

            # Add ReLU ground truth
            C = (qA.dequantize() + qB.dequantize()).numpy()
            qC = _quantize(C, scale, zero_point, dtype=np_dtype[dtype])
            qC_hat = add(qA, qB, scale=scale, zero_point=zero_point)
            np.testing.assert_equal(qC, qC_hat.int_repr(),
                                    "Quantized addition failed.")
            qC_out_hat = torch._empty_affine_quantized(qC.shape,
                                                       scale=scale,
                                                       zero_point=zero_point,
                                                       dtype=dtype)
            add_out(qA, qB, out=qC_out_hat)
            self.assertEqual(qC_hat, qC_out_hat, msg="Add.out failed")

            # Add + ReLU ground truth
            Crelu = C.copy()
            Crelu[C < 0] = 0
            qCrelu = _quantize(Crelu, scale, zero_point, dtype=np_dtype[dtype])
            qCrelu_hat = add_relu(qA, qB, scale=scale, zero_point=zero_point)
            np.testing.assert_equal(qCrelu, qCrelu_hat.int_repr(),
                                    "Quantized addition with ReLU failed.")
            qCrelu_out_hat = torch._empty_affine_quantized(qCrelu.shape,
                                                           scale=scale,
                                                           zero_point=zero_point,
                                                           dtype=dtype)
            add_relu_out(qA, qB, out=qCrelu_out_hat)
            self.assertEqual(qCrelu_hat, qCrelu_out_hat,
                             msg="AddReLU.out failed")


    """Tests the correctness of the add and add_relu op."""
    def test_qadd_relu_different_qparams(self):
        for dtype in [torch.quint8, torch.qint8, torch.qint32]:
            add_relu = torch.ops.quantized.add_relu
            add = torch.ops.quantized.add
            add_out = torch.ops.quantized.add
            add_relu_out = torch.ops.quantized.add_relu

            # NB: This is a strange size so that we exercise both the vectorized
            # implementation (64-element chunks at at time) as well as the scalar
            # implementation
            A = torch.arange(-128, 130, dtype=torch.float)
            B = torch.arange(-128, 130, dtype=torch.float)
            scale_A = 3.0
            zero_point_A = 7
            scale_B = 5.0
            zero_point_B = 127

            scale_C = 0.5
            zero_point_C = 5

            qA = torch.quantize_per_tensor(A, scale=scale_A, zero_point=zero_point_A,
                                           dtype=dtype)
            qB = torch.quantize_per_tensor(B, scale=scale_B, zero_point=zero_point_B,
                                           dtype=dtype)

            # Add ground truth
            C = (qA.dequantize() + qB.dequantize()).numpy()
            qC = _quantize(C, scale_C, zero_point_C, dtype=np_dtype[dtype])
            qC_hat = add(qA, qB, scale=scale_C, zero_point=zero_point_C)
            np.testing.assert_equal(qC, qC_hat.int_repr(),
                                    "Quantized addition failed.")
            qC_out_hat = torch._empty_affine_quantized(qC.shape,
                                                       scale=scale_C,
                                                       zero_point=zero_point_C,
                                                       dtype=dtype)
            add_out(qA, qB, out=qC_out_hat)
            self.assertEqual(qC_hat, qC_out_hat, msg="Add.out failed")

            # Add + ReLU ground truth
            Crelu = C.copy()
            Crelu[C < 0] = 0
            qCrelu = _quantize(Crelu, scale_C, zero_point_C, dtype=np_dtype[dtype])
            qCrelu_hat = add_relu(qA, qB, scale=scale_C, zero_point=zero_point_C)
            np.testing.assert_equal(qCrelu, qCrelu_hat.int_repr(),
                                    "Quantized addition with ReLU failed.")
            qCrelu_out_hat = torch._empty_affine_quantized(qCrelu.shape,
                                                           scale=scale_C,
                                                           zero_point=zero_point_C,
                                                           dtype=dtype)
            add_relu_out(qA, qB, out=qCrelu_out_hat)
            self.assertEqual(qCrelu_hat, qCrelu_out_hat,
                             msg="AddReLU.out failed")

    """Tests the correctness of the mul and mul_relu op."""
    def test_qmul_relu_same_qparams(self):
        for dtype in [torch.quint8, torch.qint8, torch.qint32]:
            mul_relu = torch.ops.quantized.mul_relu
            mul = torch.ops.quantized.mul
            mul_out = torch.ops.quantized.mul
            mul_relu_out = torch.ops.quantized.mul_relu

            A = torch.arange(-100, 100, dtype=torch.float)
            B = torch.arange(-100, 100, dtype=torch.float)
            scale = 2.0
            zero_point = 127
            qA = torch.quantize_per_tensor(A, scale=scale, zero_point=zero_point,
                                           dtype=dtype)
            qB = torch.quantize_per_tensor(B, scale=scale, zero_point=zero_point,
                                           dtype=dtype)

            # mul ReLU ground truth
            C = (qA.dequantize() * qB.dequantize()).numpy()
            qC = _quantize(C, scale, zero_point, dtype=np_dtype[dtype])
            qC_hat = mul(qA, qB, scale=scale, zero_point=zero_point)
            np.testing.assert_equal(qC, qC_hat.int_repr(),
                                    "Quantized mulition failed.")
            qC_out_hat = torch._empty_affine_quantized(qC.shape,
                                                       scale=scale,
                                                       zero_point=zero_point,
                                                       dtype=dtype)
            mul_out(qA, qB, out=qC_out_hat)
            self.assertEqual(qC_hat, qC_out_hat, msg="mul.out failed")

            # mul + ReLU ground truth
            Crelu = C.copy()
            Crelu[C < 0] = 0
            qCrelu = _quantize(Crelu, scale, zero_point, dtype=np_dtype[dtype])
            qCrelu_hat = mul_relu(qA, qB, scale=scale, zero_point=zero_point)
            np.testing.assert_equal(qCrelu, qCrelu_hat.int_repr(),
                                    "Quantized mulition with ReLU failed.")
            qCrelu_out_hat = torch._empty_affine_quantized(qCrelu.shape,
                                                           scale=scale,
                                                           zero_point=zero_point,
                                                           dtype=dtype)
            mul_relu_out(qA, qB, out=qCrelu_out_hat)
            self.assertEqual(qCrelu_hat, qCrelu_out_hat,
                             msg="mulReLU.out failed")

            # Scalar multiplication
            for b in B:
                C_ref = qA.dequantize().numpy() * b.item()
                qC_hat = torch.ops.quantized.mul(qA, b.item())

                self.assertEqual(C_ref, qC_hat.dequantize())

            # Scalar multiplication + relu
            for b in B:
                C_ref = qA.dequantize().numpy() * b.item()
                C_ref[C_ref < 0] = 0
                qC_hat = torch.ops.quantized.mul_relu(qA, b.item())

                self.assertEqual(C_ref, qC_hat.dequantize())

    """Tests the correctness of the mul and mul_relu op."""
    def test_qmul_relu_different_qparams(self):
        for dtype in [torch.quint8, torch.qint8, torch.qint32]:
            mul_relu = torch.ops.quantized.mul_relu
            mul = torch.ops.quantized.mul
            mul_out = torch.ops.quantized.mul
            mul_relu_out = torch.ops.quantized.mul_relu

            A = torch.arange(-100, 100, dtype=torch.float)
            B = torch.arange(-100, 100, dtype=torch.float)
            scale_A = 3.0
            zero_point_A = 7
            scale_B = 5.0
            zero_point_B = 127

            scale_C = 0.5
            zero_point_C = 5

            qA = torch.quantize_per_tensor(A, scale=scale_A, zero_point=zero_point_A,
                                           dtype=dtype)
            qB = torch.quantize_per_tensor(B, scale=scale_B, zero_point=zero_point_B,
                                           dtype=dtype)

            # mul ground truth
            C = (qA.dequantize() * qB.dequantize()).numpy()
            qC = _quantize(C, scale_C, zero_point_C, dtype=np_dtype[dtype])
            qC_hat = mul(qA, qB, scale=scale_C, zero_point=zero_point_C)
            np.testing.assert_equal(qC, qC_hat.int_repr(),
                                    "Quantized multiplication failed.")
            qC_out_hat = torch._empty_affine_quantized(qC.shape,
                                                       scale=scale_C,
                                                       zero_point=zero_point_C,
                                                       dtype=dtype)
            mul_out(qA, qB, out=qC_out_hat)
            self.assertEqual(qC_hat, qC_out_hat, msg="mul.out failed")

            # mul + ReLU ground truth
            Crelu = C.copy()
            Crelu[C < 0] = 0
            qCrelu = _quantize(Crelu, scale_C, zero_point_C, dtype=np_dtype[dtype])
            qCrelu_hat = mul_relu(qA, qB, scale=scale_C, zero_point=zero_point_C)
            np.testing.assert_equal(qCrelu, qCrelu_hat.int_repr(),
                                    "Quantized multiplication with ReLU failed.")
            qCrelu_out_hat = torch._empty_affine_quantized(qCrelu.shape,
                                                           scale=scale_C,
                                                           zero_point=zero_point_C,
                                                           dtype=dtype)
            mul_relu_out(qA, qB, out=qCrelu_out_hat)
            self.assertEqual(qCrelu_hat, qCrelu_out_hat,
                             msg="mulReLU.out failed")

    """Tests the correctness of the mul and mul_relu op."""
    def test_qmul_broadcast(self):
        mul_relu = torch.ops.quantized.mul_relu
        mul = torch.ops.quantized.mul
        mul_out = torch.ops.quantized.mul
        mul_relu_out = torch.ops.quantized.mul_relu

        # A = torch.arange(-25, 25, dtype=torch.float)
        # B = torch.arange(-25, 25, dtype=torch.float)
        A = torch.randn(8, 1, 6, 1)
        B = torch.randn(7, 1, 5)
        scale_A = 3.0
        zero_point_A = 7
        scale_B = 5.0
        zero_point_B = 127

        scale_C = 0.5
        zero_point_C = 5

        qA = torch.quantize_per_tensor(A, scale=scale_A, zero_point=zero_point_A,
                                       dtype=torch.quint8)
        qB = torch.quantize_per_tensor(B, scale=scale_B, zero_point=zero_point_B,
                                       dtype=torch.quint8)

        # mul ground truth
        C = (qA.dequantize() * qB.dequantize()).numpy()
        qC = _quantize(C, scale_C, zero_point_C)
        qC_hat = mul(qA, qB, scale=scale_C, zero_point=zero_point_C)
        np.testing.assert_equal(qC, qC_hat.int_repr(),
                                "Quantized multiplication failed.")

    """Tests that quantized add works with broadcasting"""
    def test_qadd_broadcast(self):
        A = torch.randn(1, 1, 4, 4)
        B = torch.randn(2, 1, 4, 4)
        qA = torch.quantize_per_tensor(A, 0.02, 0, torch.quint8)
        qB = torch.quantize_per_tensor(B, 0.04, 2, torch.quint8)

        output_scale = 0.01
        output_zp = 1

        # ground truth
        C = qA.dequantize() + qB.dequantize()
        qC = torch.quantize_per_tensor(C, output_scale, output_zp, torch.quint8)

        # quantized
        qC_hat_1 = torch.ops.quantized.add(qA, qB, output_scale, output_zp)
        qC_hat_2 = torch.ops.quantized.add(qB, qA, output_scale, output_zp)

        self.assertTrue(torch.allclose(qC.dequantize(), qC_hat_1.dequantize()))
        self.assertTrue(torch.allclose(qC.dequantize(), qC_hat_2.dequantize()))

    """Tests channel shuffle operation on quantized tensors."""
    @given(X=hu.tensor(shapes=hu.array_shapes(min_dims=4, max_dims=4,
                                              min_side=2, max_side=32, max_numel=10**5),
                       qparams=hu.qparams(dtypes=[torch.quint8])),
           groups=st.integers(2, 6))
    def test_channel_shuffle(self, X, groups):
        X, (scale, zero_point, torch_type) = X
        channels = X.shape[-3]
        iH, iW = X.shape[-2:]
        assume(channels % groups == 0)

        a = torch.from_numpy(X)
        a = torch.rand(a.shape)
        a_out = torch.nn.functional.channel_shuffle(a, groups)

        a_ref = torch.quantize_per_tensor(a_out, scale=scale,
                                          zero_point=zero_point, dtype=torch_type)
        a_ref = a_ref.dequantize()
        qa = torch.quantize_per_tensor(a, scale=scale, zero_point=zero_point,
                                       dtype=torch_type)

        a_hat = torch.nn.functional.channel_shuffle(qa, groups)
        self.assertEqual(a_ref, a_hat.dequantize(),
                         msg="torch.nn.functional.channel_shuffle results are off")

    """Tests 1D max pool operation on quantized tensors."""
    @given(X=hu.tensor(shapes=hu.array_shapes(min_dims=2, max_dims=3,
                                              min_side=1, max_side=10),
                       qparams=hu.qparams()),
           kernel=st.sampled_from((3, 5, 7)),
           stride=st.sampled_from((None, 1, 2)),
           dilation=st.integers(1, 2),
           padding=st.integers(0, 2),
           ceil_mode=st.booleans())
    def test_max_pool1d(self, X, kernel, stride, dilation, padding, ceil_mode):
        X, (scale, zero_point, torch_type) = X
        # Check constraints
        assume(kernel // 2 >= padding)  # Kernel cannot be overhanging!
        iW = X.shape[-1]
        oW = pool_output_shape(iW, kernel, padding, stride, dilation, ceil_mode)
        assume(oW > 0)

        a = torch.from_numpy(X)
        a_pool = torch.nn.functional.max_pool1d(a, kernel_size=kernel,
                                                stride=stride,
                                                padding=padding,
                                                dilation=dilation,
                                                ceil_mode=ceil_mode)
        a_ref = torch.quantize_per_tensor(a_pool, scale=scale,
                                          zero_point=zero_point, dtype=torch_type)
        a_ref = a_ref.dequantize()
        qa = torch.quantize_per_tensor(a, scale=scale, zero_point=zero_point,
                                       dtype=torch_type)

        ops_under_test = {
            "torch": torch.max_pool1d,
            "nn.functional": torch.nn.functional.max_pool1d,
            "nn.quantized.functional": torch.nn.quantized.functional.max_pool1d
        }

        for name, op in ops_under_test.items():
            a_hat = op(qa, kernel_size=kernel, stride=stride, padding=padding,
                       dilation=dilation, ceil_mode=ceil_mode)
            self.assertEqual(a_ref, a_hat.dequantize(),
                             msg="{} results are off".format(name))
        # Test the ops.quantized separately, because None is not treated.
        a_hat = torch.ops.quantized.max_pool1d(
            qa, kernel_size=_single(kernel),
            stride=_single(kernel if stride is None else stride),
            padding=_single(padding), dilation=_single(dilation),
            ceil_mode=ceil_mode)
        self.assertEqual(a_ref, a_hat.dequantize(),
                         msg="ops.quantized.max_pool1d results are off")

    """Tests 2D max pool operation on quantized tensors."""
    @given(X=hu.tensor(shapes=hu.array_shapes(min_dims=3, max_dims=4,
                                              min_side=1, max_side=10),
                       qparams=hu.qparams()),
           kernel=st.sampled_from((3, 5, 7)),
           stride=st.sampled_from((None, 1, 2)),
           dilation=st.integers(1, 2),
           padding=st.integers(0, 2),
           ceil_mode=st.booleans())
    def test_max_pool2d(self, X, kernel, stride, dilation, padding, ceil_mode):
        X, (scale, zero_point, torch_type) = X
        # Check constraints
        assume(kernel // 2 >= padding)  # Kernel cannot be overhanging!
        iH, iW = X.shape[-2:]
        oH = pool_output_shape(iH, kernel, padding, stride, dilation, ceil_mode)
        assume(oH > 0)
        oW = pool_output_shape(iW, kernel, padding, stride, dilation, ceil_mode)
        assume(oW > 0)

        a = torch.from_numpy(X)
        a_pool = torch.nn.functional.max_pool2d(a, kernel_size=kernel,
                                                stride=stride,
                                                padding=padding, dilation=dilation,
                                                ceil_mode=ceil_mode)
        a_ref = torch.quantize_per_tensor(a_pool, scale=scale,
                                          zero_point=zero_point, dtype=torch_type)
        a_ref = a_ref.dequantize()
        qa = torch.quantize_per_tensor(a, scale=scale, zero_point=zero_point,
                                       dtype=torch_type)

        ops_under_test = {
            "torch": torch.max_pool2d,
            "nn.functional": torch.nn.functional.max_pool2d,
            "nn.quantized.functional": torch.nn.quantized.functional.max_pool2d
        }

        for name, op in ops_under_test.items():
            a_hat = op(qa, kernel_size=kernel, stride=stride, padding=padding,
                       dilation=dilation, ceil_mode=ceil_mode)
            self.assertEqual(a_ref, a_hat.dequantize(),
                             msg="{} results are off".format(name))
        # Test the ops.quantized separately, because None is not treated.
        a_hat = torch.ops.quantized.max_pool2d(
            qa, kernel_size=_pair(kernel),
            stride=_pair(kernel if stride is None else stride),
            padding=_pair(padding), dilation=_pair(dilation), ceil_mode=ceil_mode)
        self.assertEqual(a_ref, a_hat.dequantize(),
                         msg="ops.quantized.max_pool2d results are off")

    """Tests max pool operation on NHWC quantized tensors."""
    @given(X=hu.tensor(shapes=hu.array_shapes(min_dims=4, max_dims=4,
                                              min_side=1, max_side=10),
                       qparams=hu.qparams()),
           kernel=st.sampled_from((3, 5, 7)),
           stride=st.sampled_from((None, 1, 2)),
           dilation=st.integers(1, 2),
           padding=st.integers(0, 2),
           ceil_mode=st.booleans())
    def test_max_pool2d_nhwc(self, X, kernel, stride, dilation, padding, ceil_mode):
        X, (scale, zero_point, torch_type) = X
        # Ensure we hit the vectorized paths
        # 176 = 128 + 32 + 16
        # 128 hits the interleaved path
        # 32 hits the non-interleaved path
        # 16 hits the scalar path
        if X.shape[1] < 176:
            X = np.repeat(X, 176 / X.shape[1], 1)
        # Check constraints
        assume(kernel // 2 >= padding)  # Kernel cannot be overhanging!
        iH, iW = X.shape[-2:]
        oH = pool_output_shape(iH, kernel, padding, stride, dilation, ceil_mode)
        assume(oH > 0)
        oW = pool_output_shape(iW, kernel, padding, stride, dilation, ceil_mode)
        assume(oW > 0)

        X_nchw = np.ascontiguousarray(X.transpose([0, 2, 3, 1]))
        a = torch.from_numpy(X_nchw).permute([0, 3, 1, 2])
        a_pool = torch.nn.functional.max_pool2d(a, kernel_size=kernel,
                                                stride=stride,
                                                padding=padding, dilation=dilation,
                                                ceil_mode=ceil_mode)
        a_ref = torch.quantize_per_tensor(a_pool, scale=scale,
                                          zero_point=zero_point, dtype=torch_type)
        a_ref = a_ref.dequantize()
        qa = torch.quantize_per_tensor(torch.from_numpy(X_nchw), scale=scale, zero_point=zero_point,
                                       dtype=torch_type).permute([0, 3, 1, 2])
        self.assertTrue(qa.stride() != sorted(qa.stride()))

        ops_under_test = {
            "torch": torch.max_pool2d,
            "nn.functional": torch.nn.functional.max_pool2d,
            "nn.quantized.functional": torch.nn.quantized.functional.max_pool2d
        }

        for name, op in ops_under_test.items():
            a_hat = op(qa, kernel_size=kernel, stride=stride, padding=padding,
                       dilation=dilation, ceil_mode=ceil_mode)
            self.assertTrue(a_hat.stride() != sorted(a_hat.stride()))
            self.assertEqual(a_ref, a_hat.dequantize(),
                             msg="{} results are off".format(name))
        # Test the ops.quantized separately, because None is not treated.
        a_hat = torch.ops.quantized.max_pool2d(
            qa, kernel_size=_pair(kernel),
            stride=_pair(kernel if stride is None else stride),
            padding=_pair(padding), dilation=_pair(dilation), ceil_mode=ceil_mode)
        self.assertEqual(a_ref, a_hat.dequantize(),
                         msg="ops.quantized.max_pool2d results are off")

    @given(X=hu.tensor(shapes=hu.array_shapes(min_dims=3, max_dims=4,
                                              min_side=5, max_side=10),
                       qparams=hu.qparams(dtypes=torch.quint8)),
           kernel=st.sampled_from((3, 5)),
           stride=st.sampled_from((None, 1, 2)),
           padding=st.integers(0, 2),
           ceil_mode=st.sampled_from((True, False)),
           count_include_pad=st.sampled_from((True, False)),
           divisor_override=st.sampled_from((None, None)))
    def test_avg_pool2d(self, X, kernel, stride, padding, ceil_mode, count_include_pad, divisor_override):
        """
        Note: we currently cannot test the divisor_override, because quantized op will clamp the result
        within range. However, the float op will not.
        """
        X, (scale, zero_point, torch_type) = X

        assume(kernel // 2 >= padding)  # Kernel cannot be overhanging!
        iH, iW = X.shape[-2:]
        oH = pool_output_shape(iH, kernel, padding, stride, dilation=1)
        assume(oH > 0)
        oW = pool_output_shape(iW, kernel, padding, stride, dilation=1)
        assume(oW > 0)
        X = torch.from_numpy(X)
        qX = torch.quantize_per_tensor(X, scale=scale, zero_point=zero_point,
                                       dtype=torch_type)
        X = qX.dequantize()
        # Run reference on float tensor and then quantize the result for comparison
        X_ref = torch.nn.functional.avg_pool2d(
            X, kernel_size=kernel, stride=stride, padding=padding,
            ceil_mode=ceil_mode, count_include_pad=count_include_pad, divisor_override=divisor_override)
        ops_under_test = {
            "nn.functional": torch.nn.functional.avg_pool2d,
            "nn.quantized.functional": torch.nn.quantized.functional.avg_pool2d
        }
        error_message = r"Results are off for {}:\n\tExpected:\n{}\n\tGot:\n{}"
        for name, op in ops_under_test.items():
            qX_hat = op(qX, kernel_size=kernel, stride=stride, padding=padding, ceil_mode=ceil_mode,
                        count_include_pad=count_include_pad, divisor_override=divisor_override)
            qX_ref = torch.quantize_per_tensor(X_ref, scale=qX_hat.q_scale(), zero_point=qX_hat.q_zero_point(),
                                               dtype=torch_type)

            self.assertEqual(qX_ref.int_repr().to(torch.double), qX_hat.int_repr().to(torch.double), atol=1.0, rtol=0,
                             msg=error_message.format(name, qX_ref.int_repr(), qX_hat.int_repr()))
            self.assertEqual(scale, qX_hat.q_scale(),
                             msg=error_message.format(name + '.scale', scale, qX_hat.q_scale()))
            self.assertEqual(zero_point, qX_hat.q_zero_point(),
                             msg=error_message.format(name + '.zero_point', scale,
                                                      qX_hat.q_zero_point()))

    @given(X=hu.tensor(shapes=hu.array_shapes(min_dims=4, max_dims=4,
                                              min_side=5, max_side=10),
                       qparams=hu.qparams(dtypes=torch.qint8)),
           kernel=st.sampled_from((4, 5)),
           stride=st.sampled_from((None, 1, 2)),
           padding=st.integers(0, 2),
           ceil_mode=st.sampled_from((True, False)),
           count_include_pad=st.sampled_from((True, False)),
           divisor_override=st.sampled_from((None, None)))
    def test_avg_pool2d_nhwc(self, X, kernel, stride, padding, ceil_mode, count_include_pad, divisor_override):
        """
        Note: 1) we currently cannot test the divisor_override, because quantized op will clamp the result
        within range. However, the float op will not.
        2) we cannot test the qint32, since the float point precision is much lower than int32 for big number,
        which will make the test be very flaky.
        """
        X, (scale, zero_point, torch_type) = X
        H, W = X.shape[-2:]


        if X.shape[1] < 176:
            X = np.repeat(X, 176 / X.shape[1], 1)

        assume(kernel // 2 >= padding)  # Kernel cannot be overhanging!
        iH, iW = X.shape[-2:]
        oH = pool_output_shape(iH, kernel, padding, stride, dilation=1)
        assume(oH > 0)
        oW = pool_output_shape(iW, kernel, padding, stride, dilation=1)
        assume(oW > 0)

        X_nchw = np.ascontiguousarray(X.transpose([0, 2, 3, 1]))

        qX = torch.quantize_per_tensor(torch.from_numpy(X_nchw), scale=scale,
                                       zero_point=zero_point, dtype=torch_type).permute([0, 3, 1, 2])
        X = qX.dequantize()

        # Run reference on int_repr + round to avoid double rounding error.
        X_ref = torch.nn.functional.avg_pool2d(
            X, kernel_size=kernel, stride=stride, padding=padding,
            ceil_mode=ceil_mode, count_include_pad=count_include_pad, divisor_override=divisor_override)

        self.assertTrue(qX.stride() != sorted(qX.stride()))
        ops_under_test = {
            "nn.functional": torch.nn.functional.avg_pool2d,
            "nn.quantized.functional": torch.nn.quantized.functional.avg_pool2d
        }
        error_message = r"Results are off for {}:\n\tExpected:\n{}\n\tGot:\n{}"
        for name, op in ops_under_test.items():
            X_hat = op(qX, kernel_size=kernel, stride=stride, padding=padding, ceil_mode=ceil_mode,
                       count_include_pad=count_include_pad, divisor_override=divisor_override)
            self.assertTrue(X_hat.stride() != sorted(X_hat.stride()))
            qX_ref = torch.quantize_per_tensor(X_ref, scale=X_hat.q_scale(), zero_point=X_hat.q_zero_point(),
                                               dtype=torch_type)

            self.assertEqual(qX_ref.int_repr().to(torch.double), X_hat.int_repr().to(torch.double), atol=1.0, rtol=0,
                             msg=error_message.format(name, qX_ref.int_repr(), X_hat.int_repr()))
            self.assertEqual(scale, X_hat.q_scale(),
                             msg=error_message.format(name + '.scale', scale, X_hat.q_scale()))
            self.assertEqual(zero_point, X_hat.q_zero_point(),
                             msg=error_message.format(name + '.zero_point', scale,
                             X_hat.q_zero_point()))

    @given(X=hu.tensor(shapes=hu.array_shapes(min_dims=5, max_dims=5,
                                              min_side=5, max_side=10),
                       qparams=hu.qparams(dtypes=torch.quint8)),
           kernel=st.sampled_from((3, 5)),
           stride=st.sampled_from((None, 1, 2)),
           padding=st.integers(0, 2),
           ceil_mode=st.sampled_from((True, False)),
           count_include_pad=st.sampled_from((True, False)),
           divisor_override=st.sampled_from((None, None)))
    def test_avg_pool3d(self, X, kernel, stride, padding, ceil_mode, count_include_pad, divisor_override):
        """
        Note: we currently cannot test the divisor_override, because quantized op will clamp the result
        within range. However, the float op will not.
        """
        X, (scale, zero_point, torch_type) = X

        assume(kernel // 2 >= padding)  # Kernel cannot be overhanging!
        iD, iH, iW = X.shape[-3:]
        oD = pool_output_shape(iD, kernel, padding, stride, dilation=1)
        assume(oD > 0)
        oH = pool_output_shape(iH, kernel, padding, stride, dilation=1)
        assume(oH > 0)
        oW = pool_output_shape(iW, kernel, padding, stride, dilation=1)
        assume(oW > 0)

        X = torch.from_numpy(X)
        qX = torch.quantize_per_tensor(X, scale=scale, zero_point=zero_point,
                                       dtype=torch_type)
        X = qX.dequantize()
        # Run reference on float tensor and then quantize the result for comparison
        X_ref = torch.nn.functional.avg_pool3d(
            X, kernel_size=kernel, stride=stride, padding=padding,
            ceil_mode=ceil_mode, count_include_pad=count_include_pad, divisor_override=divisor_override)

        ops_under_test = {
            "nn.functional": torch.nn.functional.avg_pool3d,
            "nn.quantized.functional": torch.nn.quantized.functional.avg_pool3d
        }
        error_message = r"Results are off for {}:\n\tExpected:\n{}\n\tGot:\n{}"
        for name, op in ops_under_test.items():
            qX_hat = op(qX, kernel_size=kernel, stride=stride, padding=padding, ceil_mode=ceil_mode,
                        count_include_pad=count_include_pad, divisor_override=divisor_override)
            qX_ref = torch.quantize_per_tensor(X_ref, scale=qX_hat.q_scale(), zero_point=qX_hat.q_zero_point(),
                                               dtype=torch_type)
            self.assertEqual(qX_ref.int_repr().to(torch.double), qX_hat.int_repr().to(torch.double), atol=1.0, rtol=0,
                             msg=error_message.format(name, qX_ref.int_repr(), qX_hat.int_repr()))
            self.assertEqual(scale, qX_hat.q_scale(),
                             msg=error_message.format(name + '.scale', scale, qX_hat.q_scale()))
            self.assertEqual(zero_point, qX_hat.q_zero_point(),
                             msg=error_message.format(name + '.zero_point', scale,
                                                      qX_hat.q_zero_point()))

    @given(X=hu.tensor(shapes=hu.array_shapes(min_dims=5, max_dims=5,
                                              min_side=5, max_side=10),
                       qparams=hu.qparams(dtypes=torch.qint8)),
           kernel=st.sampled_from((4, 5)),
           stride=st.sampled_from((None, 1, 2)),
           padding=st.integers(0, 2),
           ceil_mode=st.sampled_from((True, False)),
           count_include_pad=st.sampled_from((True, False)),
           divisor_override=st.sampled_from((None, None)))
    def test_avg_pool3d_nhwc(self, X, kernel, stride, padding, ceil_mode, count_include_pad, divisor_override):
        """
        Note: 1) we currently cannot test the divisor_override, because quantized op will clamp the result
        within range. However, the float op will not.
        2) we cannot test the qint32, since the float point precision is much lower than int32 for big number,
        which will make the test be very flaky.
        """
        X, (scale, zero_point, torch_type) = X
        D, H, W = X.shape[-3:]


        if X.shape[1] < 176:
            X = np.repeat(X, 176 / X.shape[1], 1)

        assume(kernel // 2 >= padding)  # Kernel cannot be overhanging!
        iD, iH, iW = X.shape[-3:]
        oD = pool_output_shape(iD, kernel, padding, stride, dilation=1)
        assume(oD > 0)
        oH = pool_output_shape(iH, kernel, padding, stride, dilation=1)
        assume(oH > 0)
        oW = pool_output_shape(iW, kernel, padding, stride, dilation=1)
        assume(oW > 0)

        X_nchw = np.ascontiguousarray(X.transpose([0, 2, 3, 4, 1]))

        qX = torch.quantize_per_tensor(torch.from_numpy(X_nchw), scale=scale,
                                       zero_point=zero_point, dtype=torch_type).permute([0, 4, 1, 2, 3])
        X = qX.dequantize()

        # Run reference on int_repr + round to avoid double rounding error.
        X_ref = torch.nn.functional.avg_pool3d(
            X, kernel_size=kernel, stride=stride, padding=padding,
            ceil_mode=ceil_mode, count_include_pad=count_include_pad, divisor_override=divisor_override)

        self.assertTrue(qX.stride() != sorted(qX.stride()))
        ops_under_test = {
            "nn.functional": torch.nn.functional.avg_pool3d,
            "nn.quantized.functional": torch.nn.quantized.functional.avg_pool3d
        }
        error_message = r"Results are off for {}:\n\tExpected:\n{}\n\tGot:\n{}"
        for name, op in ops_under_test.items():
            X_hat = op(qX, kernel_size=kernel, stride=stride, padding=padding, ceil_mode=ceil_mode,
                       count_include_pad=count_include_pad, divisor_override=divisor_override)
            self.assertTrue(X_hat.stride() != sorted(X_hat.stride()))
            qX_ref = torch.quantize_per_tensor(X_ref, scale=X_hat.q_scale(), zero_point=X_hat.q_zero_point(),
                                               dtype=torch_type)

            self.assertEqual(qX_ref.int_repr().to(torch.double), X_hat.int_repr().to(torch.double), atol=1.0, rtol=0,
                             msg=error_message.format(name, qX_ref.int_repr(), X_hat.int_repr()))
            self.assertEqual(scale, X_hat.q_scale(),
                             msg=error_message.format(name + '.scale', scale, X_hat.q_scale()))
            self.assertEqual(zero_point, X_hat.q_zero_point(),
                             msg=error_message.format(name + '.zero_point', scale,
                             X_hat.q_zero_point()))

    """Tests adaptive average pool operation on NHWC quantized tensors."""
    def test_adaptive_avg_pool2d_nhwc(self):
        side_lens = (range(1, 10))
        dim_lens = (range(3, 4))
        torch_type = torch.qint8
        zero_points = (0, 1)
        combined = [side_lens, dim_lens, zero_points]
        test_cases = itertools.product(*combined)
        for test_case in test_cases:
            output_size_h = random.randint(1, 10)
            output_size_w = random.randint(1, 10)
            side_len, dim_len, zero_point = test_case
            shapes = [side_len] * dim_len
            X, X_scale, X_zero_point = \
                _get_random_tensor_and_q_params(shapes, 1.0, zero_point)
            X = np.array(X)
            scale = 1
            H, W = X.shape[-2:]
            output_size_h = output_size_h if (output_size_h <= H) else H
            output_size_w = output_size_w if (output_size_w <= W) else W
            if output_size_h == output_size_w:
                output_size = output_size_h
            else:
                output_size = (output_size_h, output_size_w)

            if X.shape[1] < 176:
                X = np.repeat(X, 176 / X.shape[1], 1)

            if X.ndim == 4:
                X_nchw = np.ascontiguousarray(X.transpose([0, 2, 3, 1]))
                X = torch.from_numpy(X_nchw).permute([0, 3, 1, 2])
                qX = torch.quantize_per_tensor(torch.from_numpy(X_nchw),
                                               scale=scale,
                                               zero_point=zero_point,
                                               dtype=torch_type).permute([0, 3, 1, 2])
            else:  # ndim == 3
                X_nchw = np.ascontiguousarray(X.transpose([1, 2, 0]))
                X = torch.from_numpy(X_nchw).permute([2, 0, 1])
                qX = torch.quantize_per_tensor(torch.from_numpy(X_nchw),
                                               scale=scale,
                                               zero_point=zero_point,
                                               dtype=torch_type).permute([2, 0, 1])

            # Run reference on int_repr + round to avoid double rounding error.
            X_ref = torch.nn.functional.adaptive_avg_pool2d(qX.int_repr().to(torch.double), output_size).round()

            self.assertTrue(qX.stride() != sorted(qX.stride()))

            ops_under_test = {
                "nn.functional": torch.nn.functional.adaptive_avg_pool2d,
                "nn.quantized.functional":
                    torch.nn.quantized.functional.adaptive_avg_pool2d
            }
            error_message = r"Results are off for {}:\n\tExpected:\n{}\n\tGot:\n{}"
            for name, op in ops_under_test.items():
                X_hat = op(qX, output_size=output_size)
                self.assertTrue(X_hat.stride() != sorted(X_hat.stride()))
                # TODO(#38095): Replace assertEqualIgnoreType. See issue #38095
                self.assertEqualIgnoreType(X_ref, X_hat.int_repr(), atol=1.0, rtol=0,
                                           msg=error_message.format(name, X_ref, X_hat.int_repr()))
                self.assertEqual(scale, X_hat.q_scale(),
                                 msg=error_message.format(name + '.scale', scale, X_hat.q_scale()))
                self.assertEqual(zero_point, X_hat.q_zero_point(),
                                 msg=error_message.format(name + '.zero_point', scale,
                                 X_hat.q_zero_point()))

    def test_adaptive_avg_pool(self):

        side_lens = (range(1, 10))
        dim_lens = (range(3, 5))
        torch_type = torch.qint8
        zero_points = (0, 1)
        combined = [side_lens, dim_lens, zero_points]
        test_cases = itertools.product(*combined)
        for test_case in test_cases:
            output_size_d = random.randint(1, 10)
            output_size_h = random.randint(1, 10)
            output_size_w = random.randint(1, 10)
            side_len, dim_len, zero_point = test_case
            shapes = [side_len] * dim_len
            X, X_scale, X_zero_point = \
                _get_random_tensor_and_q_params(shapes, 1.0, zero_point)
            X = np.array(X)
            scale = 1
            ndim = X.ndim
            dim_to_check = []
            if ndim <= 4:
                dim_to_check.append(2)
            if ndim >= 4:
                dim_to_check.append(3)

            D, H, W = X.shape[-3:]
            output_size_d = output_size_d if (output_size_d <= D) else D
            output_size_h = output_size_h if (output_size_h <= H) else H
            output_size_w = output_size_w if (output_size_w <= W) else W

            X = torch.from_numpy(X)
            qX = torch.quantize_per_tensor(X, scale=scale, zero_point=zero_point,
                                           dtype=torch_type)

            for dim in dim_to_check:
                if dim == 2:
                    if output_size_h == output_size_w:
                        output_size = output_size_h
                    else:
                        output_size = (output_size_h, output_size_w)
                elif dim == 3:
                    if output_size_d == output_size_h == output_size_w:
                        output_size = output_size_h
                    else:
                        output_size = (output_size_d, output_size_h, output_size_w)

                # Run reference on int_repr + round to avoid double rounding error.
                ref_op = getattr(torch.nn.functional, 'adaptive_avg_pool{}d'.format(dim))
                X_ref = ref_op(qX.int_repr().to(torch.float), output_size).round()

                ops_under_test = {
                    "nn.functional":
                        getattr(torch.nn.functional, 'adaptive_avg_pool{}d'.format(dim)),
                    "nn.quantized.functional":
                        getattr(torch.nn.quantized.functional, 'adaptive_avg_pool{}d'.format(dim))
                }

                error_message = r"Results are off for {}:\n\tExpected:\n{}\n\tGot:\n{}"

                for name, op in ops_under_test.items():
                    qX_hat = op(qX, output_size=output_size)
                    # TODO(#38095): Replace assertEqualIgnoreType. See issue #38095
                    self.assertEqualIgnoreType(
                        X_ref, qX_hat.int_repr(), atol=1.0,
                        rtol=0, msg=error_message.format(name, X_ref, qX_hat))
                    self.assertEqual(
                        scale, qX_hat.q_scale(),
                        msg=error_message.format(name + '.scale', scale,
                                                 qX_hat.q_scale()))
                    self.assertEqual(
                        zero_point, qX_hat.q_zero_point(),
                        msg=error_message.format(name + '.zero_point', scale,
                                                 qX_hat.q_zero_point()))

    """Tests adaptive average pool operation on NHWC quantized tensors."""
    def test_adaptive_avg_pool3d_ndhwc(self):
        side_lens = (range(1, 10))
        dim_lens = (range(4, 5))
        torch_type = torch.qint8
        zero_point = 0
        combined = [side_lens, dim_lens]
        test_cases = itertools.product(*combined)
        for test_case in test_cases:
            output_size_d = random.randint(1, 10)
            output_size_h = random.randint(1, 10)
            output_size_w = random.randint(1, 10)
            side_len, dim_len = test_case
            shapes = [side_len] * dim_len
            X, X_scale, X_zero_point = \
                _get_random_tensor_and_q_params(shapes, 1.0, zero_point)
            X = np.array(X)
            scale = 1
            D, H, W = X.shape[-3:]
            output_size_d = output_size_d if (output_size_d <= D) else D
            output_size_h = output_size_h if (output_size_h <= H) else H
            output_size_w = output_size_w if (output_size_w <= W) else W
            if output_size_d == output_size_h == output_size_w:
                output_size = output_size_h
            else:
                output_size = (output_size_d, output_size_h, output_size_w)

            if X.shape[1] < 176:
                X = np.repeat(X, 176 / X.shape[1], 1)

            if X.ndim == 5:
                X_ncdhw = np.ascontiguousarray(X.transpose([0, 2, 3, 4, 1]))
                X = torch.from_numpy(X_ncdhw).permute([0, 4, 1, 2, 3])
                qX = torch.quantize_per_tensor(torch.from_numpy(X_ncdhw),
                                               scale=scale,
                                               zero_point=zero_point,
                                               dtype=torch_type).permute([0, 4, 1, 2, 3])
            else:  # ndim == 4
                X_ncdhw = np.ascontiguousarray(X.transpose([1, 2, 3, 0]))
                X = torch.from_numpy(X_ncdhw).permute([3, 0, 1, 2])
                qX = torch.quantize_per_tensor(torch.from_numpy(X_ncdhw),
                                               scale=scale,
                                               zero_point=zero_point,
                                               dtype=torch_type).permute([3, 0, 1, 2])

            # Run reference on int_repr + round to avoid double rounding error.
            X_ref = torch.nn.functional.adaptive_avg_pool3d(
                qX.int_repr().to(torch.double), output_size).round()

            self.assertTrue(qX.stride() != sorted(qX.stride()))

            ops_under_test = {
                "nn.functional": torch.nn.functional.adaptive_avg_pool3d,
                "nn.quantized.functional":
                    torch.nn.quantized.functional.adaptive_avg_pool3d
            }
            error_message = r"Results are off for {}:\n\tExpected:\n{}\n\tGot:\n{}"
            for name, op in ops_under_test.items():
                X_hat = op(qX, output_size=output_size)
                self.assertTrue(X_hat.stride() != sorted(X_hat.stride()))
                # TODO(#38095): Replace assertEqualIgnoreType. See issue #38095
                self.assertEqualIgnoreType(X_ref, X_hat.int_repr(), atol=1.0, rtol=0,
                                           msg=error_message.format(name, X_ref, X_hat.int_repr()))
                self.assertEqual(scale, X_hat.q_scale(),
                                 msg=error_message.format(name + '.scale', scale, X_hat.q_scale()))
                self.assertEqual(zero_point, X_hat.q_zero_point(),
                                 msg=error_message.format(name + '.zero_point', scale,
                                 X_hat.q_zero_point()))

    def test_qtopk(self):
        x_dims = [3, 4]  # Num elements in the shape
        sides = [3, 5]  # Side of the tensor generated
        dims = [0, 1, 2, 3]  # dimension over which to perform topk
        largest = [False, True]  # Return largest or smallest element
        sorted = [False, True]  # Return sorted or not
        dtypes = [torch.qint8, torch.quint8]
        is_nhwc = [False, True]  # Is input in the NHWC format?

        test_cases = itertools.product(x_dims, sides, dims, largest, sorted, dtypes, is_nhwc)
        k = 2
        for x_dim, side, dim, larg, sort, dtype, nhwc in test_cases:
            if nhwc and x_dim != 4:  # NHWC requires 4 dimensions
                continue
            if dim >= x_dim:  # Dimension to find top-k for should exist
                continue
            shape = [side] * x_dim
            X, scale, zp = _get_random_tensor_and_q_params(shape, 1.0, dtype)
            qX = torch.quantize_per_tensor(X, scale, zp, dtype)

            if nhwc:
                qX = qX.permute([0, 3, 1, 2])
                X = np.transpose(X, [0, 3, 1, 2])

            unquantized_out = torch.topk(qX.dequantize(), k, dim=dim, largest=larg, sorted=sort)

            values = torch.quantize_per_tensor(X, scale, zp, dtype)
            indices = torch.tensor(X).long()

            quantized_out = torch.topk(qX, k, dim=dim, largest=larg, sorted=sort)

            assert(len(unquantized_out) == len(quantized_out))
            torch.testing.assert_close(quantized_out[0].dequantize(), unquantized_out[0])
            torch.testing.assert_close(quantized_out[1], unquantized_out[1])

    """Tests quantize concatenation (both fused and not)."""
    @given(X=hu.tensor(shapes=hu.array_shapes(min_dims=3, max_dims=4,
                                              min_side=1, max_side=10),
                       qparams=hu.qparams()),
           num=st.integers(1, 4),
           dim=st.integers(1, 4),
           relu=st.booleans())
    def test_cat(self, X, num, dim, relu):
        tensors_q = []
        tensors_ref = []
        X, (scale, zero_point, torch_type) = X
        assume(dim < X.ndim)
        X = torch.from_numpy(X)
        new_shape = np.array(X.shape)
        new_shape[dim] = 0
        for idx in range(num):
            tensors_q.append(torch.quantize_per_tensor(X, scale, zero_point,
                                                       torch_type))
            tensors_ref.append(X)
            new_shape[dim] += tensors_ref[-1].shape[dim]

        cat_ref = torch.cat(tensors_ref, dim=dim)
        cat_ref = torch.quantize_per_tensor(cat_ref, scale, zero_point, torch_type)
        cat_ref = cat_ref.dequantize()

        if relu:
            cat_ref = F.relu(cat_ref)
            q_cat_op = torch.ops.quantized.cat_relu
            q_cat_out_op = torch.ops.quantized.cat_relu_out
        else:
            q_cat_op = torch.ops.quantized.cat
            q_cat_out_op = torch.ops.quantized.cat_out

        cat_q = q_cat_op(tensors_q, dim=dim, scale=scale,
                         zero_point=zero_point)
        cat_q = cat_q.dequantize()
        np.testing.assert_equal(cat_ref.numpy(), cat_q.numpy())

        cat_q_out = torch._empty_affine_quantized(
            list(new_shape), scale=scale,
            zero_point=zero_point, dtype=torch_type)
        q_cat_out_op(tensors_q, dim=dim, out=cat_q_out)
        cat_q_out = cat_q_out.dequantize()
        np.testing.assert_equal(cat_ref.numpy(), cat_q_out.numpy())

        # Test the cat on per-channel quantized tensor.
        ch_axis = 1
        scales = torch.from_numpy(np.array([1.0] * X.shape[ch_axis]))
        scales = scales.to(torch.float64)
        zero_points = torch.from_numpy(np.array([0] * X.shape[ch_axis]))
        zero_points = zero_points.to(torch.long)
        tensors_q[0] = torch.quantize_per_channel(
            X, scales, zero_points, axis=ch_axis, dtype=torch_type)
        with self.assertRaisesRegex(RuntimeError, "supported.*cat"):
            cat_q = q_cat_op(tensors_q, dim=ch_axis, scale=scale,
                             zero_point=zero_point)

    @given(X=hu.tensor(shapes=hu.array_shapes(min_dims=4, max_dims=4,
                                              min_side=5, max_side=10),
                       qparams=hu.qparams()),
           size=st.sampled_from((1, 3, 5, 10)),
           mode=st.sampled_from(("bilinear", "nearest")),
           scale_factor=st.sampled_from((None, 1.5, 2.0)),
           align_corners=st.sampled_from((True, False)),
           nhwc_layout=st.sampled_from((True, False)))
    def test_interpolate(self, X, size, mode, scale_factor, align_corners, nhwc_layout):
        """
        This test cover upsample_nearest2d and upsample_bilinear2d
        """
        X, (scale, zero_point, torch_type) = X
        H, W = X.shape[-2:]

        if scale_factor is not None:
            size = None
        if mode == "nearest":
            align_corners = None

        if nhwc_layout:
            if X.shape[1] < 176:
                X = np.repeat(X, 176 / X.shape[1], 1)

            X_nchw = np.ascontiguousarray(X.transpose([0, 2, 3, 1]))
            X = torch.from_numpy(X_nchw).permute([0, 3, 1, 2])

            qX = torch.quantize_per_tensor(X, scale=scale, zero_point=zero_point,
                                           dtype=torch_type).permute([0, 3, 1, 2])
        else:
            X = torch.from_numpy(X)
            qX = torch.quantize_per_tensor(X, scale=scale, zero_point=zero_point,
                                           dtype=torch_type)

        X_ref = torch.nn.functional.interpolate(
            qX.int_repr().to(torch.float), size=size, scale_factor=scale_factor,
            mode=mode, align_corners=align_corners)

        ops_under_test = {
            "nn.functional": torch.nn.functional.interpolate,
            "nn.quantized.functional": torch.nn.quantized.functional.interpolate
        }
        error_message = r"Results are off for {}:\n\tExpected:\n{}\n\tGot:\n{}"
        for name, op in ops_under_test.items():
            qX_hat = op(qX, size=size, scale_factor=scale_factor,
                        mode=mode, align_corners=align_corners)
            # TODO(#38095): Replace assertEqualIgnoreType. See issue #38095
            self.assertEqualIgnoreType(X_ref, qX_hat.int_repr(), atol=1.0, rtol=0,
                                       msg="{} results are off: qX_hat={} X_ref={}"
                                           .format(name, qX_hat.int_repr(), X_ref))
            self.assertEqual(scale, qX_hat.q_scale(),
                             msg=error_message.format(name + '.scale', scale, qX_hat.q_scale()))
            self.assertEqual(zero_point, qX_hat.q_zero_point(),
                             msg=error_message.format(name + '.zero_point', scale,
                                                      qX_hat.q_zero_point()))

    @given(X=hu.tensor(shapes=hu.array_shapes(min_dims=5, max_dims=5,
                                              min_side=5, max_side=10),
                       qparams=hu.qparams()),
           size=st.sampled_from((1, 3, 5, 5, 10)),
           scale_factor=st.sampled_from((None, 1.5, 2.0)),
           align_corners=st.sampled_from((True, False)),
           nhwc_layout=st.sampled_from((True, False)))
    def test_interpolate3d(self, X, size, scale_factor, align_corners, nhwc_layout):
        """
        This test cover upsample_nearest2d and upsample_bilinear2d
        """
        X, (scale, zero_point, torch_type) = X
        D, H, W = X.shape[-3:]
        mode = "nearest"
        if scale_factor is not None:
            size = None
        if mode == "nearest":
            align_corners = None

        if nhwc_layout:
            if X.shape[1] < 176:
                X = np.repeat(X, 176 / X.shape[1], 1)

            X_nchw = np.ascontiguousarray(X.transpose([0, 2, 3, 4, 1]))
            X = torch.from_numpy(X_nchw).permute([0, 4, 1, 2, 3])

            qX = torch.quantize_per_tensor(X, scale=scale, zero_point=zero_point,
                                           dtype=torch_type).permute([0, 4, 1, 2, 3])
        else:
            X = torch.from_numpy(X)
            qX = torch.quantize_per_tensor(X, scale=scale, zero_point=zero_point,
                                           dtype=torch_type)
        X_ref = torch.nn.functional.interpolate(
            qX.int_repr().to(torch.float), size=size, scale_factor=scale_factor,
            mode=mode, align_corners=align_corners)

        ops_under_test = {
            "nn.functional": torch.nn.functional.interpolate,
            "nn.quantized.functional": torch.nn.quantized.functional.interpolate
        }

        error_message = r"Results are off for {}:\n\tExpected:\n{}\n\tGot:\n{}"
        for name, op in ops_under_test.items():
            qX_hat = op(qX, size=size, scale_factor=scale_factor,
                        mode=mode, align_corners=align_corners)
            # TODO(#38095): Replace assertEqualIgnoreType. See issue #38095
            self.assertEqualIgnoreType(X_ref, qX_hat.int_repr(), atol=1.0, rtol=0,
                                       msg="{} results are off: qX_hat={}, X_ref={}"
                                           .format(name, qX_hat.int_repr(), X_ref))
            self.assertEqual(scale, qX_hat.q_scale(),
                             msg=error_message.format(name + '.scale', scale, qX_hat.q_scale()))
            self.assertEqual(zero_point, qX_hat.q_zero_point(),
                             msg=error_message.format(name + '.zero_point', scale,
                                                      qX_hat.q_zero_point()))

    """Tests quantize concatenation (both fused and not)."""
    @given(X=hu.tensor(shapes=hu.array_shapes(min_dims=4, max_dims=4,
                                              min_side=1, max_side=10),
                       qparams=hu.qparams()),
           relu=st.booleans())
    def test_cat_nhwc(self, X, relu):
        # X is NHWC
        X, (scale, zero_point, torch_type) = X

        # Tile out X so # channels is > 64
        X = np.repeat(X, 70 / X.shape[3], 3)
        X = torch.from_numpy(np.ascontiguousarray(X))
        Y = X.clone()
        Y = torch.from_numpy(np.ascontiguousarray(Y))
        # Here, we quantize and get quantized tensors in NHWC for both dims and strides. The
        # permute switches it so that the tensor looks like NCHW but it laid out in memory as
        # NHWC.
        qX = torch.quantize_per_tensor(X, scale, zero_point, torch_type).permute([0, 3, 1, 2])
        qY = torch.quantize_per_tensor(Y, scale, zero_point, torch_type).permute([0, 3, 1, 2])

        ref = torch.cat([qX.dequantize(), qY.dequantize()], dim=1)
        if relu:
            ref[ref < 0] = 0.0
        ref = torch.quantize_per_tensor(ref, scale=scale, zero_point=zero_point, dtype=torch_type)

        if relu:
            out = torch.ops.quantized.cat_relu(
                [qX, qY], dim=1, scale=scale, zero_point=zero_point)
        else:
            out = torch.ops.quantized.cat([qX, qY], dim=1, scale=scale, zero_point=zero_point)

        torch.testing.assert_close(out.dequantize(), ref.dequantize())
        self.assertNotEqual(out.stride(), sorted(out.stride()))

    @given(X=hu.tensor(shapes=hu.array_shapes(min_dims=1, max_dims=5,
                                              min_side=1, max_side=4),
                       qparams=hu.qparams()),
           dim=st.integers(-1, 5))
    @override_qengines
    def test_mean(self, X, dim):
        X, (scale, zero_point, torch_type) = X
        assume(dim < X.ndim)
        qX = torch.quantize_per_tensor(torch.tensor(X).float(), scale, zero_point, torch_type)

        Y = torch.mean(qX.dequantize(), dim)
        Y = torch.quantize_per_tensor(Y, scale, zero_point, torch_type).dequantize()
        qY = torch.mean(qX, dim)

        self.assertEqual(Y, qY.dequantize())

    @skipIfNoQNNPACK
    @given(keep=st.booleans())
    def test_quantized_mean_qnnpack(self, keep):
        with override_quantized_engine("qnnpack"):
            # using multiple of 4 sizes to satisfy pytorch_q8gavgpool_ukernel_up8xm__sse2() 4-byte alignment demand under ASAN
            in_dim = (4, 4, 4, 4)
            if keep:
                out_dim = (4, 4, 1, 1)
            else:
                out_dim = (4, 4)
            X = torch.ones(in_dim)
            Y = torch.ones(out_dim)
            XQ = torch.quantize_per_tensor(X, scale=0.2, zero_point=0, dtype=torch.quint8)
            YQ = torch.quantize_per_tensor(Y, scale=0.2, zero_point=0, dtype=torch.quint8)
            MQ = XQ.mean((2, 3), keepdim=keep)
            self.assertTrue(torch.equal(MQ, YQ))

    """Tests the correctness of the quantized equal op."""
    @given(X=hu.tensor(shapes=hu.array_shapes(1, 5, 1, 5),
                       qparams=hu.qparams()),
           X2=hu.tensor(shapes=hu.array_shapes(1, 5, 1, 5),
                        qparams=hu.qparams()),
           X_per_channel=st.booleans(),
           X2_per_channel=st.booleans())
    def test_equal(self, X, X2, X_per_channel, X2_per_channel):
        X, X_params = X
        (scale, zero_point, torch_type) = X_params
        X2, X2_params = X2
        (scale2, zero_point2, torch_type2) = X2_params

        X = torch.from_numpy(X)
        if X_per_channel:
            X_scheme = 'per_channel'
            channels = X.shape[-1]
            qX = torch.quantize_per_channel(
                X,
                scales=torch.tensor([scale] * channels),
                zero_points=torch.tensor([zero_point] * channels),
                dtype=torch_type,
                axis=X.ndim - 1)
        else:
            X_scheme = 'per_tensor'
            qX = torch.quantize_per_tensor(X, scale=scale, zero_point=zero_point,
                                           dtype=torch_type)
        X2 = torch.from_numpy(X2)
        if X2_per_channel:
            X2_scheme = 'per_channel'
            channels = X2.shape[-1]
            qX2 = torch.quantize_per_channel(
                X2,
                scales=torch.tensor([scale2] * channels),
                zero_points=torch.tensor([zero_point2] * channels),
                dtype=torch_type2,
                axis=X2.ndim - 1)
        else:
            X2_scheme = 'per_tensor'
            qX2 = torch.quantize_per_tensor(X2, scale=scale2, zero_point=zero_point2,
                                            dtype=torch_type2)

        def equal_ref(qX, qX2):
            if qX.qscheme() != qX2.qscheme():
                return False
            if qX.shape != qX2.shape:
                return False
            if qX.dtype != qX2.dtype:
                return False
            if qX.qscheme() == torch.per_tensor_affine:
                if qX.q_scale() != qX2.q_scale():
                    return False
                if qX.q_zero_point() != qX2.q_zero_point():
                    return False
            elif qX.qscheme() == torch.per_channel_affine:
                if (qX.q_per_channel_scales() !=
                   qX2.q_per_channel_scales()).any():
                    return False
                if (qX.q_per_channel_zero_points() !=
                   qX2.q_per_channel_zero_points()).any():
                    return False
            else:
                raise NotImplementedError("Don't know what to do with",
                                          qX.qscheme())
            if (qX.int_repr().to(float) != qX2.int_repr().to(float)).any():
                return False
            return True

        self.assertEqual(qX.equal(qX), equal_ref(qX, qX))
        self.assertEqual(qX.equal(qX2), equal_ref(qX, qX2))

    @skipIfNoFBGEMM
    def test_group_norm(self):
        # hypothesis is flaky for this test, create test cases manually
        batches_list = (1, 7)
        num_groups_list = (1, 2)
        channels_per_groups = (1, 2)
        elements_per_channels = (8, 17)
        torch_types = (torch.qint8, torch.quint8)
        y_scales = (0.1, 4.23)
        y_zero_points = (0, 1)
        channels_last_list = [True, False]
        affine_list = [True, False]
        combined = [batches_list, num_groups_list, channels_per_groups, elements_per_channels,
                    torch_types, y_scales, y_zero_points, channels_last_list, affine_list]
        test_cases = itertools.product(*combined)

        with override_quantized_engine("fbgemm"):
            for test_case in test_cases:

                batches, num_groups, channels_per_group, elements_per_channel, \
                    torch_type, Y_scale, Y_zero_point, channels_last, \
                    affine = test_case
                num_channels = num_groups * channels_per_group
                # minimum rank for for channels_last
                shapes = (batches, num_channels, elements_per_channel, 1)

                # In the FP kernel, sums and sums of squares are calculated in floating point.
                # In the int8 and uint8 versions of the quantized kernel, they are
                # calculated in integer arithmetic (which is exact).
                # Because of this, the numerics do not always match exactly which is
                # expected and acceptable. We do the following to allow this failure
                # in this test:
                # 1. do not use Hypothesis to generate the input tensor.  Hypothesis
                #    favors homogeneous inputs in its search strategies which isn't
                #    representative of the inputs we care about, and tends to maximize
                #    this particular numerics difference.
                # 2. allow a small % of off by Y_scale errors.  Even when the
                #    variance of the input is high, there can be off by one errors
                #    in the result if the input value happens to fall exactly on
                #    the bin boundary of the output scale.
                #
                # If we want the numerics to match we could switch to calculating
                # mean+var in floating point in the future, at the cost of speed.
                X, X_scale, X_zero_point = \
                    _get_random_tensor_and_q_params(shapes, 1.0, torch_type)

                # Initialize the weights non-randomly for reproducibility
                if affine:
                    weight = torch.ones(num_channels).float() * 0.5
                    bias = torch.ones(num_channels).float()
                    for i in range(num_channels):
                        weight[i] *= i
                        bias[i] *= i
                else:
                    weight = None
                    bias = None

                eps = 0.001

                qX = torch.quantize_per_tensor(X, X_scale, X_zero_point, torch_type)
                if channels_last:
                    qX = qX.contiguous(memory_format=torch.channels_last)
                dqX = qX.dequantize()

                # Enforce non-homogeneous inputs
                for batch_idx in range(batches):
                    for group_idx in range(num_groups):
                        ch_start = group_idx * channels_per_group
                        ch_end = ch_start + channels_per_group
                        group_vals = dqX[batch_idx][ch_start:ch_end]
                        assume(
                            float(torch.unique(group_vals).shape[0]) / group_vals.numel() > 0.01
                            or group_vals.numel() < 5)

                qY = torch.ops.quantized.group_norm(qX, num_groups, weight, bias, eps, Y_scale, Y_zero_point)

                dqY_hat = F.group_norm(dqX, num_groups=num_groups, weight=weight, bias=bias, eps=eps)
                qY_hat = torch.quantize_per_tensor(dqY_hat, Y_scale, Y_zero_point, torch_type)

                # Due to the numerics difference mentioned above between calculating
                # the variance in float vs int, the results can still be slightly
                # different.
                dqY = qY.dequantize()
                dqY_hat = qY_hat.dequantize()
                diff = dqY - dqY_hat

                # off-by-one errors are magnitude of Y_scale
                num_diff = torch.sum(diff > Y_scale * 1.0001)
                pct_diff = float(num_diff) / (diff.numel() + 1e-5)
                num_diff_off_by_one = torch.sum((diff > 0) * (diff <= Y_scale))
                pct_diff_off_by_one = float(num_diff_off_by_one) / (diff.numel() + 1e-5)

                self.assertTrue(pct_diff < 1e-6)
                self.assertTrue(pct_diff_off_by_one < 0.01)

    @skipIfNoFBGEMM
    def test_instance_norm(self):
        max_sides = (4, 5)
        shape_list = ([2, 2, 2, 2], [8, 8, 8, 8], [11, 11, 11, 11])
        torch_types = (torch.qint8, torch.quint8)
        y_scales = (0.1, 4.23)
        y_zero_points = (0, 1)
        channels_last_list = (True, False)
        affine_list = (True, False)
        combined = [shape_list, torch_types, y_scales, y_zero_points, channels_last_list, affine_list]
        test_cases_product = itertools.product(*combined)
        test_cases = list(test_case for test_case in test_cases_product)
        # add just one test case to test overflow
        test_cases.append([
            [1, 4, 224, 224, 160],  # shape,
            torch.qint8,  # torch_type
            0.1,  # scale
            0,  # zero_point
            False,   # channels_last
            True,  # affine
        ])
        with override_quantized_engine("fbgemm"):
            for test_case in test_cases:

                shapes, torch_type, Y_scale, Y_zero_point, channels_last, affine = test_case
                if channels_last and shapes.__len__() >= 5:
                    # required rank 4 tensor to use channels_last format
                    continue

                # In the FP kernel, sums and sums of squares are calculated in floating point.
                # In the int8 and uint8 versions of the quantized kernel, they are
                # calculated in integer arithmetic (which is exact).
                # Because of this, the numerics do not always match exactly which is
                # expected and acceptable. We do the following to allow this failure
                # in this test:
                # 1. do not use Hypothesis to generate the input tensor.  Hypothesis
                #    favors homogeneous inputs in its search strategies which isn't
                #    representative of the inputs we care about, and tends to maximize
                #    this particular numerics difference.
                # 2. allow a small % of off by Y_scale errors.  Even when the
                #    variance of the input is high, there can be off by one errors
                #    in the result if the input value happens to fall exactly on
                #    the bin boundary of the output scale.
                #
                # If we want the numerics to match we could switch to calculating
                # mean+var in floating point in the future, at the cost of speed.
                X, X_scale, X_zero_point = \
                    _get_random_tensor_and_q_params(shapes, 1.0, torch_type)

                num_channels = shapes[1]
                if affine:
                    weight = torch.rand(num_channels).float() * 0.5
                    bias = torch.rand(num_channels).float()
                    for i in range(num_channels):
                        weight[i] *= i
                        bias[i] *= i
                else:
                    weight = None
                    bias = None
                eps = 0.001

                qX = torch.quantize_per_tensor(X, X_scale, X_zero_point, torch_type)
                if channels_last:
                    qX = qX.contiguous(memory_format=torch.channels_last)
                dqX = qX.dequantize()

                # Enforce non-homogeneous inputs
                batches = shapes[0]
                for batch_idx in range(batches):
                    for ch_idx in range(num_channels):
                        ch_vals = dqX[batch_idx][ch_idx]
                        assume(
                            float(torch.unique(ch_vals).shape[0]) / ch_vals.numel() > 0.01
                            or ch_vals.numel() < 5 or ch_vals.numel() > 25600)

                qY = torch.ops.quantized.instance_norm(qX, weight, bias, eps, Y_scale, Y_zero_point)

                dqY_hat = F.instance_norm(dqX, weight=weight, bias=bias, eps=eps)
                qY_hat = torch.quantize_per_tensor(dqY_hat, Y_scale, Y_zero_point, torch_type)

                # Due to the numerics difference mentioned above between calculating
                # the variance in float vs int, the results can still be slightly
                # different.
                dqY = qY.dequantize()
                dqY_hat = qY_hat.dequantize()
                diff = dqY - dqY_hat

                # off-by-one errors are magnitude of Y_scale
                num_diff = torch.sum(diff > Y_scale * 1.0001)
                pct_diff = float(num_diff) / (diff.numel() + 1e-5)
                num_diff_off_by_one = torch.sum((diff > 0) * (diff <= Y_scale))
                pct_diff_off_by_one = float(num_diff_off_by_one) / (diff.numel() + 1e-5)

                self.assertTrue(pct_diff < 1e-6)
                self.assertTrue(pct_diff_off_by_one < 0.01)

    @skipIfNoFBGEMM
    def test_batch_norm_relu(self):
        # hypothesis too slow for this test, create test cases manually
        max_sides = (2, 3, 4, 5)
        side_lens = (1, 8, 11)
        torch_types = (torch.qint8, torch.quint8)
        combined = [max_sides, side_lens, torch_types]
        test_cases = itertools.product(*combined)

        with override_quantized_engine("fbgemm"):
            for test_case in test_cases:
                max_side, side_len, torch_type = test_case
                Y_zero_point = 1
                Y_scale = 0.5

                shapes = [side_len] * max_side
                X, scale_x, zero_point_x = \
                    _get_random_tensor_and_q_params(shapes, 1.0, torch_type)
                dtype_x = torch_type

                c = X.shape[1]
                mean = torch.rand(c).float()
                var = torch.rand(c).float()
                weight = torch.rand(c).float()
                bias = torch.rand(c).float()
                eps = 0.001
                qx = torch.quantize_per_tensor(X, scale_x, zero_point_x, dtype_x)
                if len(X.shape) == 2 or len(X.shape) == 3:
                    qy = torch.ops.quantized.batch_norm1d_relu(
                        qx, weight, bias, mean, var, eps, Y_scale, Y_zero_point)
                elif len(X.shape) == 4:
                    qy = torch.ops.quantized.batch_norm2d_relu(
                        qx, weight, bias, mean, var, eps, Y_scale, Y_zero_point)
                else:
                    qy = torch.ops.quantized.batch_norm3d_relu(
                        qx, weight, bias, mean, var, eps, Y_scale, Y_zero_point)


                float_ref = F.batch_norm(qx.dequantize(), weight=weight, bias=bias,
                                         running_mean=mean, running_var=var,
                                         training=False, momentum=0, eps=eps).numpy()

                float_ref_relu = float_ref.copy()
                float_ref_relu[float_ref < 0] = 0
                quantize_ref = torch.quantize_per_tensor(
                    torch.from_numpy(float_ref_relu), Y_scale, Y_zero_point, dtype_x)
                self.assertEqual(
                    qy.int_repr().numpy(),
                    quantize_ref.int_repr().numpy(),
                    msg="{} vs {}".format(qy, quantize_ref))

    @skipIfNoFBGEMM
    def test_batch_norm(self):
        # hypothesis too slow for this test, create test cases manually
        max_sides = (2, 3, 4, 5)
        side_lens = (1, 8, 11)
        torch_types = (torch.qint8, torch.quint8)
        combined = [max_sides, side_lens, torch_types]
        test_cases = itertools.product(*combined)

        with override_quantized_engine("fbgemm"):
            for test_case in test_cases:
                max_side, side_len, torch_type = test_case
                Y_zero_point = 1
                Y_scale = 0.5

                shapes = [side_len] * max_side
                X, scale_x, zero_point_x = \
                    _get_random_tensor_and_q_params(shapes, 1.0, torch_type)
                dtype_x = torch_type

                c = X.shape[1]
                mean = torch.rand(c).float()
                var = torch.rand(c).float()
                weight = torch.rand(c).float()
                bias = torch.rand(c).float()
                eps = 0.001
                qx = torch.quantize_per_tensor(X, scale_x, zero_point_x, dtype_x)
                if len(X.shape) == 2 or len(X.shape) == 3:
                    qy = torch.ops.quantized.batch_norm1d(
                        qx, weight, bias, mean, var, eps, Y_scale, Y_zero_point)
                elif len(X.shape) == 4:
                    qy = torch.ops.quantized.batch_norm2d(
                        qx, weight, bias, mean, var, eps, Y_scale, Y_zero_point)
                elif len(X.shape) == 5:
                    qy = torch.ops.quantized.batch_norm3d(
                        qx, weight, bias, mean, var, eps, Y_scale, Y_zero_point)

                float_ref = F.batch_norm(qx.dequantize(), weight=weight, bias=bias,
                                         running_mean=mean, running_var=var, training=False,
                                         momentum=0, eps=eps)
                quantize_ref = torch.quantize_per_tensor(float_ref, Y_scale, Y_zero_point, dtype_x)
                self.assertEqual(
                    qy.int_repr().numpy(), quantize_ref.int_repr().numpy(),
                    msg="{} vs {}".format(qy, quantize_ref))

    @override_qengines
    def test_empty_batch(self):
        scale = 1.0
        zero_point = 0
        X = torch.ones((0, 2, 4, 4), dtype=torch.float32)
        qX = torch.quantize_per_tensor(X, scale=scale, zero_point=zero_point,
                                       dtype=torch.quint8)

        # upsample_nearest2d
        qY = torch.nn.functional.upsample_nearest(qX, scale_factor=2)
        np.testing.assert_equal(qY.size(), (0, 2, 8, 8),
                                "Quantized upsample_nearsest2d with batch size 0 failed.")

        # relu
        qY = torch.nn.functional.relu(qX)
        np.testing.assert_equal(qY.size(), qX.size(),
                                "Quantized relu with batch size 0 failed.")

        # tanh
        qY = torch.tanh(qX)
        np.testing.assert_equal(qY.size(), qX.size(),
                                "Quantized tanh with batch size 0 failed.")
        # sigmoid
        qY = torch.sigmoid(qX)
        np.testing.assert_equal(qY.size(), qX.size(),
                                "Quantized sigmoid with batch size 0 failed.")

        # interpolate
        op = torch.nn.quantized.functional.interpolate
        for mode in ["nearest", "bilinear"]:
            qY = op(qX, scale_factor=2, mode=mode)
            np.testing.assert_equal(qY.size(), (0, 2, 8, 8),
                                    "Quantized interpolate with batch size 0 failed.")

        # avg_pool
        kernel = (2, 2)
        stride = (1, 1)
        padding = (0, 0)
        op = torch.nn.quantized.functional.avg_pool2d
        qY = op(qX, kernel, stride, padding)
        np.testing.assert_equal(qY.size(), (0, 2, 3, 3),
                                "Quantized avg_pool2d with batch size 0 failed.")

        # adaptive_avg_pool
        op = torch.nn.quantized.functional.adaptive_avg_pool2d
        qY = op(qX, (3, 3))
        np.testing.assert_equal(qY.size(), (0, 2, 3, 3),
                                "Quantized adaptive_avg_pool2d with batch size 0 failed.")

        # max_pool
        dilation = (1, 1)
        qY = torch.ops.quantized.max_pool2d(qX, kernel, stride, padding, dilation, ceil_mode=False)
        oH = pool_output_shape(4, 2, 0, 1, 1)
        oW = pool_output_shape(4, 2, 0, 1, 1)
        np.testing.assert_equal(qY.size(), (0, 2, oH, oW),
                                "Quantized maxpool2d with batch size 0 failed.")

        # hardtanh
        qY = torch.nn.quantized.functional.hardtanh(qX, -1, 6)
        np.testing.assert_equal(qY.size(), qX.size(),
                                "Quantized hardtanh with batch size 0 failed.")

        # mul
        qY = torch.ops.quantized.mul(qX, qX, 1.0, 0)
        np.testing.assert_equal(qY.size(), qX.size(),
                                "Quantized mul with batch size 0 failed.")
        # add
        qY = torch.ops.quantized.add(qX, qX, 1.0, 0)
        np.testing.assert_equal(qY.size(), qX.size(),
                                "Quantized addition with batch size 0 failed.")

        # conv
        w = torch.randn((2, 2, 2, 2), dtype=torch.float)
        qw = torch.quantize_per_tensor(w, scale=1.0, zero_point=0, dtype=torch.qint8)
        bias_float = torch.ones(2, dtype=torch.float)
        strides = [1, 1]
        pads = [0, 0]
        dilations = [1, 1]

        w_packed = torch.ops.quantized.conv2d_prepack(qw, bias_float, strides, pads, dilations, 1)
        result = torch.ops.quantized.conv2d(qX, w_packed, 1.0, 0)
        self.assertEqual(result.shape, (0, 2, 3, 3))

        # linear
        X = torch.ones((0, 2), dtype=torch.float32)
        qX = torch.quantize_per_tensor(X, scale=scale, zero_point=zero_point,
                                       dtype=torch.quint8)
        w = torch.randn((2, 2), dtype=torch.float)
        qw = torch.quantize_per_tensor(w, scale=1.0, zero_point=0, dtype=torch.qint8)
        w_packed = torch.ops.quantized.linear_prepack(qw, bias_float)
        result = torch.ops.quantized.linear(qX, w_packed, 1.0, 0)
        self.assertEqual(result.shape, (0, 2))

        # dynamic linear
        result = torch.ops.quantized.linear_dynamic(X, w_packed)
        self.assertEqual(result.shape, (0, 2))

    @override_qengines
    def test_linear_bias_unpack(self):
        """
        Verifies the correctness of bias() and unpack() API for LinearPackedParamBase.
        """
        bias_float = torch.ones(2, dtype=torch.float)
        w = torch.randn((2, 2), dtype=torch.float)
        qw = torch.quantize_per_tensor(w, scale=1.0, zero_point=0, dtype=torch.qint8)
        w_packed = torch.ops.quantized.linear_prepack(qw, bias_float)
        # test bias()
        self.assertEqual(w_packed.bias(), bias_float)
        # test unpack()
        self.assertEqual(w_packed.unpack()[0], qw)

    def test_advanced_indexing(self):
        """
        Verifies that the x[:, [0], :, :] syntax works for quantized tensors.
        """
        for dtype in (torch.qint8, torch.quint8, torch.qint32):
            scale = 0.1
            zp = 0
            x_q = torch.quantize_per_tensor(
                torch.randn(1, 4, 4, 4), scale, zp, dtype)
            # reference
            x_fp32 = x_q.dequantize()

            # single dim, single index
            x_q_s1 = x_q[:, [0], :, :]
            x_fp32_s1 = x_fp32[:, [0], :, :]
            x_fp32_s1_ref = \
                torch.quantize_per_tensor(x_fp32_s1, scale, zp, dtype)
            self.assertEqual(x_q_s1, x_fp32_s1_ref)

            # multiple dim, single index
            x_q_s2 = x_q[:, [0], [2], :]
            x_fp32_s2 = x_fp32[:, [0], [2], :]
            x_fp32_s2_ref = \
                torch.quantize_per_tensor(x_fp32_s2, scale, zp, dtype)
            self.assertEqual(x_q_s2, x_fp32_s2_ref)

            # single dim, multiple indices
            x_q_s3 = x_q[:, [2, 0, 1], :, :]
            x_fp32_s3 = x_fp32[:, [2, 0, 1], :, :]
            x_fp32_s3_ref = \
                torch.quantize_per_tensor(x_fp32_s3, scale, zp, dtype)
            self.assertEqual(x_q_s3, x_fp32_s3_ref)

            # multiple dim, multiple indices
            x_q_s4 = x_q[:, [2, 0, 1], :, [1]]
            x_fp32_s4 = x_fp32[:, [2, 0, 1], :, [1]]
            x_fp32_s4_ref = \
                torch.quantize_per_tensor(x_fp32_s4, scale, zp, dtype)
            self.assertEqual(x_q_s4, x_fp32_s4_ref)

    @override_qengines
    def test_custom_module_lstm(self):
        qengine = torch.backends.quantized.engine

        batch_size = 4
        seq_len = 8
        input_size = 12

        hidden_size = 8
        num_layers = 2

        dropout = 0  # This is not supported

        Bias = [False, True]
        Batch_first = [False, True]
        Bidirectional = [False, True]

        dtype = np.uint8
        qtype = torch.quint8

        custom_module_config = {
            'float_to_observed_custom_module_class': {
                torch.nn.LSTM: torch.nn.quantizable.LSTM
            },
            'observed_to_quantized_custom_module_class': {
                torch.nn.quantizable.LSTM: torch.nn.quantizable.LSTM
            }
        }

        x = np.random.randn(seq_len, batch_size, input_size)
        scale, zero_point = _calculate_dynamic_qparams(x, dtype=dtype)
        x = torch.from_numpy(x).to(torch.float)
        qx = torch.quantize_per_tensor(x, scale=scale, zero_point=zero_point,
                                       dtype=qtype)
        x = qx.dequantize()

        with torch.no_grad():
            for bias, batch_first, bidirectional in itertools.product(
                    Bias, Batch_first, Bidirectional):
                # Assume 12dB is sufficient for functional equivalence
                # Without the bias, linear performs poorly
                min_power = 10 if bias else 5
                max_mse = 5e-6 if bias else 5e-1

                if batch_first:
                    x = x.reshape(batch_size, seq_len, input_size)
                    qx = qx.reshape(batch_size, seq_len, input_size)
                else:
                    x = x.reshape(seq_len, batch_size, input_size)
                    qx = qx.reshape(seq_len, batch_size, input_size)

                lstm = torch.nn.Sequential(
                    torch.nn.LSTM(input_size, hidden_size,
                                  num_layers=num_layers,
                                  bias=bias, batch_first=batch_first,
                                  dropout=dropout,
                                  bidirectional=bidirectional))
                lstm.eval()
                y_ref = lstm(x)

                # Prepare
                lstm.qconfig = torch.ao.quantization.get_default_qconfig(qengine)
                lstm_prepared = torch.ao.quantization.prepare(
                    lstm, prepare_custom_config_dict=custom_module_config)
                self.assertTrue(hasattr(lstm_prepared[0], 'layers'))
                self.assertEqual(num_layers, len(lstm_prepared[0].layers))

                # Calibrate
                y = lstm_prepared(x)
                self.assertEqual(y_ref, y)

                # Quantize
                lstm_quantized = torch.ao.quantization.convert(
                    lstm_prepared, convert_custom_config_dict=custom_module_config)
                qy = lstm_quantized(qx)

                snr = _snr(y, qy)
                snr = [snr[0]] + snr[1]

                for signal, mse, power in snr:
                    self.assertTrue(
                        power > min_power or mse < max_mse,
                        msg=(f"Error is too high: SNR(dB): {power}, "
                             f"Signal: {signal}, MSE: {mse}"))

                # Trace
                jit_qmodule = torch.jit.trace(lstm_quantized, qx)

                # Script
                # TODO: Fix the scripting in the torch/nn/quantizable/modules/rnn.py
                # jit_qmodule = torch.jit.script(lstm_quantized)

    @override_qengines
    def test_custom_module_multi_head_attention(self):
        class MultiheadAttentionModel(torch.nn.Module):
            def __init__(self, *args, **kwargs):
                super(MultiheadAttentionModel, self).__init__()
                self.layer = torch.nn.MultiheadAttention(*args, **kwargs)

            def forward(
                self,
                query,
                key,
                value,
                key_padding_mask: Optional[torch.Tensor] = None,
                need_weights: bool = True,
                attn_mask: Optional[torch.Tensor] = None,
            ):
                return self.layer(query, key, value, key_padding_mask, need_weights, attn_mask)

        qengine = torch.backends.quantized.engine

        min_power = 30
        max_mse = 2

        num_heads = 16
        batch_size = 4
        target_seq_length = 128
        source_seq_length = 64
        qembed_dim = 512  # Must be divisible by the number of heads
        kembed_dim = 128
        vembed_dim = 256

        dropout = 0.0  # This is not supported

        Bias = [False, True]
        Add_bias_kv = [False, True]
        Add_zero_attn = [False, True]

        dtype = np.uint8
        qtype = torch.quint8

        custom_module_config = {
            'float_to_observed_custom_module_class': {
                torch.nn.MultiheadAttention: torch.nn.quantizable.MultiheadAttention
            },
            'observed_to_quantized_custom_module_class': {
                torch.nn.quantizable.MultiheadAttention: torch.nn.quantizable.MultiheadAttention
            }
        }

        for kdim, vdim in ((kembed_dim, vembed_dim), (None, None)):
            fp_data = [
                torch.randn(target_seq_length, batch_size, qembed_dim),  # Q
                torch.randn(source_seq_length, batch_size,
                            qembed_dim if kdim is None else kembed_dim),  # K
                torch.randn(source_seq_length, batch_size,
                            qembed_dim if vdim is None else vembed_dim)   # V
            ]

            q_data = []
            reduce_range = (qengine == 'fbgemm')
            for idx, x in enumerate(fp_data):
                scale, zero_point = _calculate_dynamic_qparams(
                    x, dtype=dtype, reduce_range=reduce_range)
                x = x.to(torch.float)
                qx = torch.quantize_per_tensor(x, scale=scale,
                                               zero_point=zero_point, dtype=qtype)
                q_data.append(qx)

                # Dequantize the data back for reference
                fp_data[idx] = qx.dequantize()

            with torch.no_grad():
                for bias, add_bias_kv, add_zero_attn in itertools.product(
                        Bias, Add_bias_kv, Add_zero_attn):
                    mha = MultiheadAttentionModel(qembed_dim, num_heads, dropout,
                                                  bias, add_bias_kv, add_zero_attn,
                                                  kdim=kdim, vdim=vdim)
                    mha.eval()

                    # Prepare
                    mha.qconfig = torch.ao.quantization.get_default_qconfig(qengine)
                    mha_prepared = torch.ao.quantization.prepare(
                        mha, prepare_custom_config_dict=custom_module_config)

                    # Calibrate
                    y = mha_prepared(*fp_data)
                    y_ref = mha(*fp_data)
                    # Check the result of the prepare
                    self.assertEqual(y_ref[0], y[0])  # Attention
                    self.assertEqual(y_ref[1], y[1])  # Weight

                    # Quantize
                    mha_quantized = torch.ao.quantization.convert(
                        mha_prepared,
                        convert_custom_config_dict=custom_module_config)
                    qy = mha_quantized(*q_data)

                    # Reference result
                    mha.layer = mha_quantized.layer.dequantize()
                    y_ref = mha(*fp_data)

                    snr = _snr(y, qy)
                    for signal, mse, power in snr:
                        self.assertTrue(
                            power > min_power or mse < max_mse,
                            msg=(f"Error is too high: SNR(dB): {power}, "
                                 f"Signal: {signal}, MSE: {mse}; "
                                 f"Run with bias={bias}, "
                                 f"add_bias_kv={add_bias_kv}, "
                                 f"add_zero_attn={add_zero_attn}"))

                    # Verify the result is scriptable
                    mha_quantized_scripted = torch.jit.script(mha_quantized)


class TestDynamicQuantizedLinear(TestCase):
    """Tests the correctness of the dynamic quantized linear and linear_relu op."""
    @override_qengines
    @given(
        batch_size=st.integers(1, 4),
        input_channels=st.integers(16, 32),
        output_channels=st.integers(4, 8),
        use_bias=st.booleans(),
        use_relu=st.booleans(),
        use_multi_dim_input=st.booleans(),
        use_channelwise=st.booleans(),
        reduce_range=st.booleans())
    def test_qlinear(self, batch_size, input_channels, output_channels,
                     use_bias, use_relu, use_multi_dim_input, use_channelwise, reduce_range):
        if torch.backends.quantized.engine == 'qnnpack':
            reduce_range = False

        qlinear_prepack = torch.ops.quantized.linear_prepack
        if use_relu:
            qlinear_dynamic = torch.ops.quantized.linear_relu_dynamic
        else:
            qlinear_dynamic = torch.ops.quantized.linear_dynamic

        if use_multi_dim_input:
            batch_size *= 3  # Test the multi-dim input tensor

        X_scale = 1.0
        X_zp = 0
        X_value_min = 0
        X_value_max = 255
        if reduce_range:
            X_value_max = 127
        X_q0 = np.round(np.random.rand(batch_size, input_channels) *
                        (X_value_max - X_value_min) + X_value_min).astype(np.uint8)
        X_q0[0, 0] = X_value_min
        X_q0[0, 1] = X_value_max

        # W_scale = 1.0
        # W_zp = 0
        W_scales = np.ones(output_channels)
        W_zps = np.zeros(output_channels).astype(np.int)
        W_value_min = -128
        W_value_max = 127
        W_q0 = np.round(
            np.random.rand(output_channels, input_channels)
            * (W_value_max - W_value_min)
            + W_value_min
        ).astype(np.int8)
        W_q0[0, 0] = W_value_min
        W_q0[1, 0] = W_value_max

        b_value_min = -10
        b_value_max = 10
        b_q0 = np.round(
            np.random.rand(output_channels) *
            (b_value_max - b_value_min) + b_value_min
        ).astype(np.int32) if use_bias else None

        if torch.backends.quantized.engine == 'fbgemm':
            avoid_vpmaddubsw_overflow_linear(
                batch_size,
                input_channels,
                output_channels,
                X_q0,
                X_value_min,
                X_value_max,
                W_q0,
                W_value_min,
                W_value_max,
            )

        X_fp32 = torch.from_numpy(_dequantize(X_q0, X_scale, X_zp)).to(dtype=torch.float)
        if use_multi_dim_input:
            X_fp32 = X_fp32.view(3, int(batch_size / 3), input_channels)

        # W_scale, W_zp = _calculate_dynamic_qparams(W_fp32, torch.qint8)
        # We currently only check the case where W_scale = 1.0, W_zp = 0.

        if use_channelwise:
            W_fp32 = torch.from_numpy(_dequantize(W_q0, W_scales.reshape(
                (-1, 1)), W_zps.reshape((-1, 1)))).to(dtype=torch.float)
            W_q = torch.quantize_per_channel(W_fp32, scales=torch.from_numpy(W_scales),
                                             zero_points=torch.from_numpy(W_zps), axis=0, dtype=torch.qint8)
            b_fp32 = torch.from_numpy(
                _dequantize(b_q0, X_scale * W_scales, 0)
            ).to(dtype=torch.float) if use_bias else None
        else:
            W_fp32 = torch.from_numpy(_dequantize(
                W_q0, W_scales[0], W_zps[0])).to(dtype=torch.float)
            W_q = torch.quantize_per_tensor(W_fp32, scale=W_scales[0], zero_point=(
                W_zps[0].astype(int).item()), dtype=torch.qint8)
            b_fp32 = torch.from_numpy(
                _dequantize(b_q0, X_scale * int(W_scales[0].item()), 0)
            ).to(dtype=torch.float) if use_bias else None

        # Observe X_fp32 and determine X_scale and X_zero_point, this should match
        # internals of dynamic linear.
        X_scale, X_zp = _calculate_dynamic_qparams(X_fp32, torch.quint8, reduce_range)
        X_q = torch.quantize_per_tensor(X_fp32, scale=X_scale, zero_point=X_zp, dtype=torch.quint8)

        # Weight prepacking operator for dynamic quantized Linear
        W_prepack = qlinear_prepack(W_q, b_fp32)
        # Dynamic quantized Linear operator with prepacked weight
        Y_fp32 = qlinear_dynamic(X_q.dequantize(), W_prepack, reduce_range)
        # Y_fp32 = qlinear_dynamic(X_fp32, W_prepack, b_fp32)

        Y_fp32_ref = F.linear(X_q.dequantize(), W_q.dequantize(), b_fp32)
        # Y_fp32_ref = F.linear(X_fp32, W_fp32, b_fp32)
        # if use_multi_dim_input:
        #     Y_fp32_ref = Y_fp32_ref.view(3, int(batch_size / 3), output_channels)

        if use_relu:
            Y_fp32_ref[Y_fp32_ref < 0.0] = 0.0
        self.assertEqual(Y_fp32, Y_fp32_ref,
                         msg="torch.ops.quantized.linear_dynamic results are off")

    @skipIfNoFBGEMM
    @given(
        batch_size=st.integers(1, 4),
        input_channels=st.integers(16, 32),
        output_channels=st.integers(4, 8),
    )
    def test_qlinear_legacy(self, batch_size, input_channels, output_channels):
        X_scale = 1.0
        X_zp = 0
        X_value_min = 0
        X_value_max = 255
        X_q0 = np.round(np.random.rand(batch_size, input_channels) * (
            X_value_max - X_value_min) + X_value_min
        ).astype(np.uint8)
        X_q0[0, 0] = X_value_min
        X_q0[0, 1] = X_value_max

        W_scale = 1.0
        W_zp = 0
        W_value_min = -128
        W_value_max = 127
        W_q0 = np.round(
            np.random.rand(output_channels, input_channels)
            * (W_value_max - W_value_min)
            + W_value_min
        ).astype(np.int8)
        W_q0[0, 0] = W_value_min
        W_q0[1, 0] = W_value_max

        b_value_min = -10
        b_value_max = 10
        b_q0 = np.round(
            np.random.rand(output_channels) * (b_value_max - b_value_min) +
            b_value_min
        ).astype(np.int32)

        avoid_vpmaddubsw_overflow_linear(
            batch_size,
            input_channels,
            output_channels,
            X_q0,
            X_value_min,
            X_value_max,
            W_q0,
            W_value_min,
            W_value_max,
        )

        X_fp32 = torch.from_numpy(_dequantize(X_q0, X_scale, X_zp)).to(dtype=torch.float)
        W_fp32 = torch.from_numpy(_dequantize(W_q0, W_scale, W_zp)).to(dtype=torch.float)
        b_fp32 = torch.from_numpy(
            _dequantize(b_q0, X_scale * W_scale, 0)
        ).to(dtype=torch.float)

        W_scale, W_zp = _calculate_dynamic_qparams(W_fp32, torch.qint8)
        W_q = torch.quantize_per_tensor(W_fp32, scale=W_scale, zero_point=W_zp, dtype=torch.qint8)

        # Observe X_fp32 and determine X_scale and X_zero_point, this should match
        # internals of dynamic linear.
        X_scale, X_zp = _calculate_dynamic_qparams(X_fp32, torch.quint8)
        X_q = torch.quantize_per_tensor(X_fp32, scale=X_scale, zero_point=X_zp, dtype=torch.quint8)

        W_int8, col_offsets, W_scale, W_zp = torch.fbgemm_linear_quantize_weight(W_q.dequantize())
        W_prepack = torch.fbgemm_pack_quantized_matrix(W_int8.clone(), W_int8.size(1), W_int8.size(0))
        # Quantized Linear operator with prepacked weight
        Y_fp32 = torch.fbgemm_linear_int8_weight(
            X_q.dequantize(), W_q.dequantize(), W_prepack, col_offsets,
            W_scale, W_zp, b_fp32)

        Y_fp32_ref = F.linear(X_q.dequantize(), W_q.dequantize(), b_fp32)
        # Y_fp32_ref = F.linear(X_fp32, W_fp32, b_fp32)

        self.assertEqual(Y_fp32, Y_fp32_ref,
                         msg="torch.ops.quantized.fbgemm_linear_dynamic results are off")

    @skipIfNoFBGEMM
    def test_qlinear_dynamic_fp16(self):

        options = itertools.product(
            (2, 4),         # batch_size
            (4, 5, 12),     # input_channels
            (4, 7, 8),      # output_channels
            (True, False),  # use_bias
            (True, False),  # use_relu
        )
        for batch_size, input_channels, output_channels, use_bias, use_relu in options:
            qlinear_prepack = torch.ops.quantized.linear_prepack_fp16
            if use_relu:
                qlinear_dynamic = torch.ops.quantized.linear_relu_dynamic_fp16
            else:
                qlinear_dynamic = torch.ops.quantized.linear_dynamic_fp16

            x = torch.randn(batch_size, input_channels)
            w = torch.randn(output_channels, input_channels)
            bias = torch.randn(output_channels) if use_bias else None

            w_packed = qlinear_prepack(w, bias)
            out = qlinear_dynamic(x, w_packed)

            # qlinear_dynamic_fp16 uses FP32 activation tensors and FP16 weight tensors
            # output is FP32
            w_fp16 = w.to(torch.float16).to(torch.float32)
            ref = F.linear(x, w_fp16, bias)
            if use_relu:
                ref.relu_()

            self.assertEqual(out, ref)

class TestDynamicQuantizedRNNOp(TestCase):
    """Tests the correctness of the dynamic quantized lstm/gru."""

    def _get_rnn_inputs(self, seq_len, num_batches, input_size, hidden_size, num_directions, reduce_range):
        # For Input (seq_len, batch, input_size)
        X = torch.randn(seq_len, num_batches, input_size)
        s, z = _calculate_dynamic_qparams(X, torch.quint8, reduce_range)
        Xq = torch.quantize_per_tensor(X, s, z, torch.quint8)

        # For H and C: (num_layers(1) * num_directions, batch, hidden_size)

        if num_directions == 1:
            H = torch.randn(num_directions, num_batches, hidden_size)
            C = torch.randn(num_directions, num_batches, hidden_size)
        else:
            H = torch.zeros(num_directions, num_batches, hidden_size)
            C = torch.zeros(num_directions, num_batches, hidden_size)

        s, z = _calculate_dynamic_qparams(H, torch.quint8, reduce_range)
        Hq = torch.quantize_per_tensor(H, s, z, torch.quint8)
        s, z = _calculate_dynamic_qparams(C, torch.quint8, reduce_range)
        Cq = torch.quantize_per_tensor(C, s, z, torch.quint8)
        return Xq, Hq, Cq

    def _get_rnn_weights_and_bias(self, input_size, hidden_size, num_directions, per_channel_quant, rnn_type):
        hidden_mult_map = {'LSTM': 4, 'LSTMCell': 4, 'GRU': 3, 'GRUCell': 3, 'RNNTanh': 2, 'RNNReLU': 2}
        hidden_mult = hidden_mult_map[rnn_type]
        weights1 = torch.randn(hidden_mult * hidden_size, input_size)
        weights2 = torch.randn(hidden_mult * hidden_size, hidden_size)
        scale1 = 0.1 * torch.ones([weights1.size()[0]])
        scale2 = 0.3 * torch.ones([weights2.size()[0]])
        zero_point1 = torch.zeros(scale1.size()).to(int)
        zero_point2 = torch.zeros(scale2.size()).to(int)
        b1 = torch.zeros(hidden_mult * hidden_size)
        if per_channel_quant:
            Wq1 = torch.quantize_per_channel(weights1, scale1, zero_point1, 0, torch.qint8)
            Wq2 = torch.quantize_per_channel(weights2, scale2, zero_point2, 0, torch.qint8)

        else:
            Wq1 = torch.quantize_per_tensor(weights1, float(scale1[0]), int(zero_point1[0]), torch.qint8)
            Wq2 = torch.quantize_per_tensor(weights2, float(scale2[0]), int(zero_point2[0]), torch.qint8)
        return Wq1, Wq2, b1, b1

    @given(
        num_batches=st.integers(1, 4),
        input_size=st.integers(16, 32),
        hidden_size=st.integers(4, 8),
        num_directions=st.integers(1, 2),
        per_channel_quant=st.booleans())
    @override_qengines
    def test_qlstmGRU(self, num_batches, input_size, hidden_size,
                      num_directions, per_channel_quant):
        # We test only for seq length of 1 and num layers of 1 as dynamic quantization occurs multiple times
        # within the LSTM op and we do not model the quantization between multiple calls of the linear op within the
        # lstm op
        seq_len = 1

        for rnn_type in ['LSTM', 'GRU']:
            for dtype in [torch.qint8, torch.float16]:
                # Fp16 quantization is not supported for qnnpack
                if torch.backends.quantized.engine == 'qnnpack' and dtype == torch.float16:
                    continue

                if torch.backends.quantized.engine == 'qnnpack':
                    reduce_range = False
                else:
                    reduce_range = True
                Xq, Hq, Cq = self._get_rnn_inputs(seq_len, num_batches, input_size, hidden_size, num_directions, reduce_range)
                Wq1, Wq2, b1, b2 = self._get_rnn_weights_and_bias(input_size,
                                                                  hidden_size,
                                                                  num_directions,
                                                                  per_channel_quant,
                                                                  rnn_type)
                if dtype == torch.qint8:
                    packed_ih = torch.ops.quantized.linear_prepack(Wq1, b1)
                    packed_hh = torch.ops.quantized.linear_prepack(Wq2, b2)
                    cell_params = torch.ops.quantized.make_quantized_cell_params_dynamic(packed_ih, packed_hh, b1, b2, reduce_range)
                    W_ref1 = Wq1.dequantize()
                    W_ref2 = Wq2.dequantize()

                else:
                    packed_ih = torch.ops.quantized.linear_prepack_fp16(Wq1.dequantize(), b1)
                    packed_hh = torch.ops.quantized.linear_prepack_fp16(Wq2.dequantize(), b2)
                    cell_params = torch.ops.quantized.make_quantized_cell_params_fp16(packed_ih, packed_hh)
                    W_ref1 = Wq1.dequantize().to(torch.float16).to(torch.float32)
                    W_ref2 = Wq2.dequantize().to(torch.float16).to(torch.float32)

                if rnn_type == 'LSTM':
                    if num_directions > 1:
                        result_ref = _VF.lstm(Xq.dequantize(),
                                              (Hq.dequantize(), Cq.dequantize()),
                                              [W_ref1, W_ref2, b1, b2, W_ref1, W_ref2, b1, b2],
                                              True,
                                              1,
                                              0,
                                              False,
                                              num_directions > 1,
                                              False)

                        result_dynamic = torch.quantized_lstm(Xq.dequantize(),
                                                              (Hq.dequantize(), Cq.dequantize()),
                                                              ([cell_params, cell_params]),
                                                              True,
                                                              1,
                                                              0,
                                                              False,
                                                              True,
                                                              False,
                                                              dtype=torch.qint8,
                                                              use_dynamic=True)
                    else:
                        result_ref = _VF.lstm(Xq.dequantize(),
                                              (Hq.dequantize(), Cq.dequantize()),
                                              [W_ref1, W_ref2, b1, b2],
                                              True,
                                              1,
                                              0,
                                              False,
                                              num_directions > 1,
                                              False)

                        result_dynamic = torch.quantized_lstm(Xq.dequantize(),
                                                              (Hq.dequantize(), Cq.dequantize()),
                                                              ([cell_params]),
                                                              True,
                                                              1,
                                                              0,
                                                              False,
                                                              num_directions > 1,
                                                              False,
                                                              dtype=torch.qint8,
                                                              use_dynamic=True)

                if rnn_type == 'GRU':
                    if num_directions > 1:
                        result_ref = _VF.gru(Xq.dequantize(),
                                             Hq.dequantize(),
                                             [W_ref1, W_ref2, b1, b2, W_ref1, W_ref2, b1, b2],
                                             True,
                                             1,
                                             0,
                                             False,
                                             True,
                                             False)

                        result_dynamic = torch.quantized_gru(Xq.dequantize(),
                                                             Hq.dequantize(),
                                                             ([cell_params, cell_params]),
                                                             True,
                                                             1,
                                                             0,
                                                             False,
                                                             True,
                                                             False)
                    else:
                        result_ref = _VF.gru(Xq.dequantize(),
                                             Hq.dequantize(),
                                             [W_ref1, W_ref2, b1, b2],
                                             True,
                                             1,
                                             0,
                                             False,
                                             False,
                                             False)

                        result_dynamic = torch.quantized_gru(Xq.dequantize(),
                                                             Hq.dequantize(),
                                                             ([cell_params]),
                                                             True,
                                                             1,
                                                             0,
                                                             False,
                                                             False,
                                                             False)


                self.assertEqual(result_ref[0], result_dynamic[0], msg="torch.quantized_lstm results are off")

    @given(
        num_batches=st.integers(1, 4),
        input_size=st.integers(16, 32),
        hidden_size=st.integers(4, 8),
        per_channel_quant=st.booleans())
    @override_qengines
    def test_qrnncell(self, num_batches, input_size, hidden_size, per_channel_quant):
        # We test only for seq length of 1 and num layers of 1 as dynamic quantization occurs multiple times
        # within the LSTM op and we do not model the quantization between multiple calls of the linear op within the
        # lstm op
        seq_len = 1

        for rnn_type in ['LSTMCell', 'GRUCell', 'RNNTanh', 'RNNReLU']:
            for dtype in [torch.qint8, torch.float16]:
                # Fp16 quantization is not supported for qnnpack
                if torch.backends.quantized.engine == 'qnnpack' and dtype == torch.float16:
                    continue

                if torch.backends.quantized.engine == 'qnnpack':
                    reduce_range = False
                else:
                    reduce_range = True

                Xq, Hq, Cq = self._get_rnn_inputs(seq_len, num_batches, input_size, hidden_size, 1, reduce_range)
                Wq1, Wq2, b1, b2 = self._get_rnn_weights_and_bias(input_size, hidden_size, 1, per_channel_quant, rnn_type)
                if dtype == torch.qint8:
                    packed_ih = torch.ops.quantized.linear_prepack(Wq1, b1)
                    packed_hh = torch.ops.quantized.linear_prepack(Wq2, b2)
                    W_ref1 = Wq1.dequantize()
                    W_ref2 = Wq2.dequantize()
                else:
                    packed_ih = torch.ops.quantized.linear_prepack_fp16(Wq1.dequantize(), b1)
                    packed_hh = torch.ops.quantized.linear_prepack_fp16(Wq2.dequantize(), b2)
                    W_ref1 = Wq1.dequantize().to(torch.float16).to(torch.float32)
                    W_ref2 = Wq2.dequantize().to(torch.float16).to(torch.float32)

                state = {'LSTMCell': (Hq.dequantize()[0], Cq.dequantize()[0]),
                         'GRUCell': Hq.dequantize()[0],
                         'RNNTanh': Hq.dequantize()[0],
                         'RNNReLU': Hq.dequantize()[0]}
                fn_dict = {'LSTMCell': torch._VF.lstm_cell,
                           'GRUCell': torch._VF.gru_cell,
                           'RNNTanh': torch._VF.rnn_tanh_cell,
                           'RNNReLU': torch._VF.rnn_relu_cell}
                qfn_dict = {'LSTMCell': torch.ops.quantized.quantized_lstm_cell_dynamic,
                            'GRUCell': torch.ops.quantized.quantized_gru_cell_dynamic,
                            'RNNTanh': torch.ops.quantized.quantized_rnn_tanh_cell_dynamic,
                            'RNNReLU': torch.ops.quantized.quantized_rnn_relu_cell_dynamic}
                W_ref_dict = {torch.float16: (Wq1.dequantize().to(torch.float16).to(torch.float32),
                                              Wq2.dequantize().to(torch.float16).to(torch.float32)),
                              torch.qint8: (Wq1.dequantize(), Wq2.dequantize())}

                result_ref = fn_dict[rnn_type](Xq.dequantize()[0], state[rnn_type], W_ref1, W_ref2, b1, b2)
                result_dynamic = qfn_dict[rnn_type](Xq.dequantize()[0], state[rnn_type], packed_ih, packed_hh, b1, b2)
                self.assertEqual(result_ref[0], result_dynamic[0], msg="torch.quantized_rnncell results are off")


class TestQuantizedLinear(TestCase):
    """Tests the correctness of the quantized linear and linear_relu op."""
    @given(batch_size=st.integers(1, 4),
           input_channels=st.integers(16, 32),
           output_channels=st.integers(4, 8),
           use_bias=st.booleans(),
           use_relu=st.booleans(),
           use_multi_dim_input=st.booleans(),
           use_channelwise=st.booleans())
    @override_qengines
    def test_qlinear(self, batch_size, input_channels, output_channels, use_bias,
                     use_relu, use_multi_dim_input, use_channelwise):
        decimal_val = 4
        if torch.backends.quantized.engine == 'qnnpack':
            # QNNPACK supports uint8 in the kernels. In the op we shift the int8
            # weight values to uint8 to be on par with fbgemm. However, this causes
            # some rounding issues in rare cases. So, we relax the check to allow
            # off by one results.
            decimal_val = 0

        qlinear_prepack = torch.ops.quantized.linear_prepack
        if use_relu:
            qlinear = torch.ops.quantized.linear_relu
        else:
            qlinear = torch.ops.quantized.linear
        if use_multi_dim_input:
            batch_size *= 3  # Test the multi-dim input tensor
        X_scale = 1.5
        X_zp = 5
        X_value_min = 0
        X_value_max = 225
        X_q0 = np.round(
            np.random.rand(batch_size, input_channels) *
            (X_value_max - X_value_min)
            + X_value_min
        ).astype(np.uint8)
        W_scales = np.random.rand(output_channels)
        W_zps = np.round(np.random.rand(output_channels) * 100 - 50).astype(np.int)
        W_value_min = -128
        W_value_max = 127
        W_q0 = np.round(
            np.random.rand(output_channels, input_channels)
            * (W_value_max - W_value_min)
            + W_value_min
        ).astype(np.int8)
        b_value_min = -10
        b_value_max = 10
        b_q0 = np.round(
            np.random.rand(output_channels) *
            (b_value_max - b_value_min) + b_value_min
        ).astype(np.int32) if use_bias else None
        avoid_vpmaddubsw_overflow_linear(
            batch_size,
            input_channels,
            output_channels,
            X_q0,
            X_value_min,
            X_value_max,
            W_q0,
            W_value_min,
            W_value_max,
        )
        X = torch.from_numpy(_dequantize(
            X_q0, X_scale, X_zp)).to(dtype=torch.float)
        X_q = torch.quantize_per_tensor(
            X, scale=X_scale, zero_point=X_zp, dtype=torch.quint8)
        if use_channelwise:
            W = torch.from_numpy(_dequantize(W_q0, W_scales.reshape(
                (-1, 1)), W_zps.reshape((-1, 1)))).to(dtype=torch.float)
            W_q = torch.quantize_per_channel(W, scales=torch.from_numpy(W_scales),
                                             zero_points=torch.from_numpy(W_zps), axis=0, dtype=torch.qint8)
            b = torch.from_numpy(_dequantize(
                b_q0, X_scale * W_scales, 0)).to(dtype=torch.float) if use_bias else None
            b_q = torch.quantize_per_channel(b, scales=torch.from_numpy(X_scale * W_scales),
                                             zero_points=torch.zeros(output_channels, dtype=torch.long),
                                             axis=0, dtype=torch.qint32) if use_bias else None
        else:
            W = torch.from_numpy(_dequantize(
                W_q0, W_scales[0], W_zps[0])).to(dtype=torch.float)
            W_q = torch.quantize_per_tensor(W, scale=W_scales[0], zero_point=(
                W_zps[0].astype(int).item()), dtype=torch.qint8)
            b = torch.from_numpy(_dequantize(
                b_q0, X_scale * (W_scales[0].item()), 0)).to(dtype=torch.float) if use_bias else None
            b_q = torch.quantize_per_tensor(
                b, scale=X_scale * (W_scales[0].item()), zero_point=0, dtype=torch.qint32) if use_bias else None
        # Compare X_scale * W_scale * input_channels * X_value_max * W_value_max with
        # Y_scale * 255 (max for uint8).
        Y_scale = 125.1234
        Y_zp = 5
        # Weight prepacking operator for quantized Linear
        float_bias = b if use_bias else None
        W_prepack = qlinear_prepack(W_q, float_bias)
        if use_multi_dim_input:
            X_q = X_q.view(3, int(batch_size / 3), input_channels)
        # Quantized Linear operator with prepacked weight
        Y_q = qlinear(X_q, W_prepack, Y_scale, Y_zp)
        if not use_channelwise:
            # Test the per-tensor quantization only
            # Reference quantized Linear operator
            Y_q_ref = qlinear_ref(X_q0, X_scale, X_zp, W_q0,
                                  W_scales[0], W_zps[0], b_q0, Y_scale, Y_zp)
            if use_relu:
                Y_q_ref[Y_q_ref < Y_zp] = Y_zp
            if use_multi_dim_input:
                Y_q_ref = np.reshape(
                    Y_q_ref, (3, int(batch_size / 3), output_channels))
            # Assert equal
            np.testing.assert_array_almost_equal(Y_q_ref, Y_q.int_repr().numpy(), decimal=decimal_val)
        # Test both per-tensor and per-channel quantization
        # Reference quantized result from PyTorch Linear operator
        W_fp32 = W_q.dequantize().to(dtype=torch.float)
        X_fp32 = X_q.dequantize().to(dtype=torch.float)
        b_fp32 = b_q.dequantize().to(dtype=torch.float) if use_bias else None
        Y_fp32_ref = F.linear(X_fp32, W_fp32, b_fp32)
        if use_relu:
            Y_fp32_ref[Y_fp32_ref < 0.0] = 0.0
        Y_q_ref2 = torch.quantize_per_tensor(
            Y_fp32_ref, Y_scale, Y_zp, torch.quint8)
        # Assert equal
        np.testing.assert_array_almost_equal(
            Y_q_ref2.int_repr().numpy(), Y_q.int_repr().numpy(), decimal=decimal_val)

    """Tests the correctness of the quantized::linear_unpack op."""
    @given(W=hu.tensor(shapes=hu.array_shapes(2, 2,),
                       qparams=hu.qparams(dtypes=torch.qint8)),
           use_channelwise=st.booleans())
    @override_qengines
    def test_qlinear_unpack(self, W, use_channelwise):

        W, (W_scale, W_zp, torch_type) = W
        if use_channelwise:
            output_channels = W.shape[0]
            W_scales = torch.rand(output_channels).to(torch.double)
            W_zps = torch.round(torch.rand(output_channels)
                                * 100 - 50).to(torch.int64)
        qlinear_prepack = torch.ops.quantized.linear_prepack
        qlinear_unpack = torch.ops.quantized.linear_unpack

        W = torch.from_numpy(W)
        if use_channelwise:
            W_q = torch.quantize_per_channel(
                W, W_scales, W_zps, 0, dtype=torch_type)
        else:
            W_q = torch.quantize_per_tensor(W, scale=W_scale, zero_point=W_zp,
                                            dtype=torch_type)
        # Weight prepacking operator for quantized Linear
        W_prepack = qlinear_prepack(W_q)
        # Weight unpack operator for quantized Linear (Used for serialization)
        W_q_origin = qlinear_unpack(W_prepack)[0]
        # Assert equal
        np.testing.assert_equal(W_q.int_repr(), W_q_origin.int_repr().numpy())
        if use_channelwise:
            np.testing.assert_array_almost_equal(np.float32(W_q.q_per_channel_scales().numpy()),
                                                 np.float32(
                                                     W_q_origin.q_per_channel_scales().numpy()),
                                                 decimal=4)
            np.testing.assert_equal(W_q.q_per_channel_zero_points(
            ).numpy(), W_q_origin.q_per_channel_zero_points().numpy())
        else:
            np.testing.assert_equal(np.float32(
                W_q.q_scale()), np.float32(W_q_origin.q_scale()))
            np.testing.assert_equal(
                W_q.q_zero_point(), W_q_origin.q_zero_point())


@unittest.skipIf(IS_MACOS, "Known test failure on Mac.")
@unittest.skipIf(not BUILD_WITH_CAFFE2, "Test needs Caffe2")
class TestQuantizedEmbeddingOps(TestCase):
    def _test_embedding_bag_unpack_fn(self, pack_fn, unpack_fn, num_embeddings, embedding_dim, bit_rate, optimized_qparams,
                                      num_batches, data_type=np.float32):
        weights = torch.from_numpy((np.random.random_sample((
            num_batches, num_embeddings, embedding_dim)).squeeze() + 1).astype(data_type))
        qtype = torch.quint8
        if bit_rate == 8:
            w_packed = pack_fn(weights)
        else:
            w_packed = pack_fn(weights, optimized_qparams=optimized_qparams)
        w_unpacked = unpack_fn(w_packed)

        if (bit_rate == 8 or bit_rate == 4) and data_type != np.float16:
            # torch.quantize_per_channel does not support float16 yet.

            obs_weights = weights
            # Combine 3D embeddings (e.g. stacked combination of embeddings)
            # in a dimension orthogonal to channels.
            if(num_batches > 1):
                stacked_shape = list(weights.size())
                stacked_shape[1] *= stacked_shape[0]
                obs_weights = weights.reshape(stacked_shape[1:])

            # Check numerics of prepack function that accepts qtensor as input.
            # We use min-max observer to mimic the quantization performed in the original function.
            obs = PerChannelMinMaxObserver(dtype=torch.quint8, qscheme=torch.per_channel_affine_float_qparams, ch_axis=0)
            obs(obs_weights)
            # Get the scale and zero point for the weight tensor
            qparams = obs.calculate_qparams()
            if bit_rate == 4:
                qtype = torch.quint4x2
            # Quantize the weights to 8bits
            qweight = torch.quantize_per_channel(obs_weights, qparams[0], qparams[1], axis=0, dtype=qtype)
            real_packed_weight = torch.ops.quantized.embedding_bag_prepack(qweight)
            self.assertEqual(isinstance(real_packed_weight, torch._C.ScriptObject), True)
            unpacked_weight = torch.ops.quantized.embedding_bag_unpack(real_packed_weight)
            self.assertEqual(unpacked_weight.int_repr().numpy(), qweight.int_repr().numpy())
            self.assertEqual(unpacked_weight.q_per_channel_scales(), qweight.q_per_channel_scales())
            self.assertEqual(unpacked_weight.q_per_channel_zero_points(), qweight.q_per_channel_zero_points())

        # compare against C2 to ensure numerical equivalency.
        from caffe2.python import core, workspace
        conversion_op = "FloatToFused8BitRowwiseQuantized" if data_type == np.float32 else "HalfFloatToFused8BitRowwiseQuantized"
        reverse_conversion_op = None
        if bit_rate == 4:
            conversion_op = "FloatToFused4BitRowwiseQuantized" if data_type == np.float32 else "HalfToFused4BitRowwiseQuantized"
            reverse_conversion_op = "Fused4BitRowwiseQuantizedToFloat"
        elif bit_rate == 2:
            conversion_op = "FloatToFused2BitRowwiseQuantized" if data_type == np.float32 else "HalfToFused2BitRowwiseQuantized"
            reverse_conversion_op = "Fused2BitRowwiseQuantizedToFloat"

        def get_c2_weights(weights, engine_str):
            workspace.ResetWorkspace()

            workspace.FeedBlob("weights", weights)
            workspace.RunOperatorOnce(
                core.CreateOperator(
                    conversion_op, ["weights"], ["quantized_weights"], engine=engine_str
                )
            )
            emb_q = workspace.FetchBlob("quantized_weights")
            if bit_rate == 4 or bit_rate == 2:
                workspace.RunOperatorOnce(
                    core.CreateOperator(
                        reverse_conversion_op, ["quantized_weights"], ["dequantized_weights"]
                    )
                )
                dequantized_data = torch.from_numpy(workspace.FetchBlob("dequantized_weights"))
            else:
                dequantized_data = torch.ops._caffe2.Fused8BitRowwiseQuantizedToFloat(
                    torch.tensor(emb_q)
                )
            return torch.from_numpy(emb_q), dequantized_data

        if optimized_qparams:
            engine = "GREEDY"
        else:
            engine = ""
        w_packed_c2, w_unpacked_c2 = get_c2_weights(weights, engine)

        # Compare packed weights against C2.
        np.testing.assert_allclose(w_packed.numpy(), w_packed_c2.numpy(), atol=1e-6, rtol=1e-6)
        # Compare unpacked weights against C2
        np.testing.assert_allclose(w_unpacked.numpy(), w_unpacked_c2.numpy(), atol=1e-6, rtol=1e-6)

    """ Tests the correctness of the embedding_bag_8bit pack/unpack op against C2 """
    @given(num_embeddings=st.integers(10, 100),
           embedding_dim=st.integers(5, 50).filter(lambda x: x % 4 == 0),
           num_batches=st.integers(1, 5),
           data_type=st.sampled_from([np.float32, np.float16]),)
    def test_embedding_bag_byte_unpack(self, num_embeddings, embedding_dim, num_batches, data_type):
        pack_fn = torch.ops.quantized.embedding_bag_byte_prepack
        unpack_fn = torch.ops.quantized.embedding_bag_byte_unpack

        self._test_embedding_bag_unpack_fn(
            pack_fn, unpack_fn, num_embeddings, embedding_dim, 8, False, num_batches, data_type=data_type)

    """ Tests the correctness of the embedding_bag_4bit pack/unpack op against C2 """
    @given(num_embeddings=st.integers(10, 100),
           embedding_dim=st.integers(5, 50).filter(lambda x: x % 4 == 0),
           optimized_qparams=st.booleans(),
           data_type=st.sampled_from([np.float32, np.float16]),)
    def test_embedding_bag_4bit_unpack(self, num_embeddings, embedding_dim, optimized_qparams, data_type):
        pack_fn = torch.ops.quantized.embedding_bag_4bit_prepack
        unpack_fn = torch.ops.quantized.embedding_bag_4bit_unpack

        self._test_embedding_bag_unpack_fn(
            pack_fn, unpack_fn, num_embeddings, embedding_dim, 4, optimized_qparams, 1, data_type=data_type)

    """ Tests the correctness of the embedding_bag_2bit pack/unpack op against C2 """
    @given(num_embeddings=st.integers(10, 100),
           embedding_dim=st.integers(5, 50).filter(lambda x: x % 8 == 0),
           optimized_qparams=st.booleans(),
           data_type=st.sampled_from([np.float32, np.float16]),)
    def test_embedding_bag_2bit_unpack(self, num_embeddings, embedding_dim, optimized_qparams, data_type):
        pack_fn = torch.ops.quantized.embedding_bag_2bit_prepack
        unpack_fn = torch.ops.quantized.embedding_bag_2bit_unpack

        self._test_embedding_bag_unpack_fn(
            pack_fn, unpack_fn, num_embeddings, embedding_dim, 2, optimized_qparams, 1, data_type=data_type)


    def embedding_bag_rowwise_offsets_run(
            self, bit_rate, num_embeddings,
            embedding_dim, num_offsets,
            use_32bit_indices, use_32bit_offsets,
            enable_per_sample_weights,
            include_last_offset, fallback_to_no_sparse, sparsity, atol, rtol):
        pt_op = torch.ops.quantized.embedding_bag_byte_rowwise_offsets
        pt_prepack_op = torch.ops.quantized.embedding_bag_byte_prepack
        if bit_rate == 4:
            pt_op = torch.ops.quantized.embedding_bag_4bit_rowwise_offsets
            pt_prepack_op = torch.ops.quantized.embedding_bag_4bit_prepack
        elif bit_rate == 2:
            pt_op = torch.ops.quantized.embedding_bag_2bit_rowwise_offsets
            pt_prepack_op = torch.ops.quantized.embedding_bag_2bit_prepack

        weights = torch.from_numpy((np.random.random_sample((
            num_embeddings, embedding_dim)) + 1).astype(np.float32))

        max_segments = 5
        max_segment_length = 20
        num_lengths = np.random.randint(1, max_segments + 1)
        lengths = np.random.randint(0, max_segment_length + 1,
                                    size=num_lengths).astype(np.int32)
        num_indices = np.sum(lengths)

        def lengths_to_offsets(t, offset_type=np.int64, use_begin_offset=True):
            """
            Convert lengths to offsets
            """
            tt = np.zeros((t.shape[0] + 1,), dtype=offset_type)
            tt[1:] = t
            tt = torch.from_numpy(np.cumsum(tt, dtype=offset_type))
            if use_begin_offset:
                return tt[:-1]
            return tt[1:]

        offsets = lengths_to_offsets(lengths)
        indices = torch.from_numpy(np.random.randint(
            low=0, high=num_embeddings, size=num_indices, dtype=np.int64))

        q_weights = pt_prepack_op(weights)
        per_sample_weights = torch.from_numpy(np.random.uniform(
            low=0.01, high=0.5, size=[len(indices)]).astype(np.float32)) if \
            enable_per_sample_weights else None
        if include_last_offset:
            offsets = torch.cat(
                (offsets, torch.tensor([indices.size(0)], dtype=torch.long)), 0
            )

        # Reference result will be the floating point torch.nn.EmbeddingBag.
        def get_reference_result(
                num_embeddings, embedding_dim,
                include_last_offset, weights, per_sample_weights,
                indices, offsets):
            embedding_bag = torch.nn.EmbeddingBag(
                num_embeddings=num_embeddings,
                embedding_dim=embedding_dim,
                include_last_offset=include_last_offset, _weight=weights,
                scale_grad_by_freq=False, mode='sum'
            )
            return embedding_bag(indices, offsets,
                                 per_sample_weights=per_sample_weights)

        mapping_table = np.zeros(num_embeddings, dtype=np.int32)
        pruned_weights = weights
        prune_weights = sparsity > 0
        if prune_weights:
            if fallback_to_no_sparse:
                # Testing that prune_weight with mapping_table {0} will
                # fallback to non sparse embedding look up kernel.
                mapping_table = np.zeros(1, dtype=np.int32)
            else:
                # Prune and generate mapping table
                num_compressed_rows = 0
                unpruned_ids = []
                for i in range(num_embeddings):
                    if np.random.uniform() < sparsity:
                        mapping_table[i] = -1
                        q_weights[i, :] = 0
                        weights[i, :] = 0
                    else:
                        mapping_table[i] = num_compressed_rows
                        num_compressed_rows += 1
                        unpruned_ids.append(i)
                q_weights = q_weights[unpruned_ids]
                pruned_weights = weights[unpruned_ids]

        result = pt_op(q_weights,
                       indices.int() if use_32bit_indices else indices,
                       offsets.int() if use_32bit_offsets else offsets,
                       mode=0,
                       pruned_weights=prune_weights,
                       per_sample_weights=per_sample_weights,
                       compressed_indices_mapping=torch.tensor(mapping_table),
                       include_last_offset=include_last_offset)

        reference_result = get_reference_result(
            num_embeddings, embedding_dim, include_last_offset, weights,
            per_sample_weights, indices, offsets)

        torch.testing.assert_close(reference_result, result, atol=atol, rtol=rtol)


        if bit_rate == 8 or bit_rate == 4:
            # Test operator that accepts TorchBind packed weights.
            if bit_rate == 4:
                qdtype = torch.quint4x2
                op = torch.ops.quantized.embedding_bag_4bit
            else:
                qdtype = torch.quint8
                op = torch.ops.quantized.embedding_bag_byte
            obs = PerChannelMinMaxObserver(dtype=qdtype, qscheme=torch.per_channel_affine_float_qparams, ch_axis=0)
            obs(pruned_weights)
            # Get the scale and zero point for the weight tensor
            qparams = obs.calculate_qparams()
            # Quantize the weights to 8bits
            qweight = torch.quantize_per_channel(pruned_weights, qparams[0], qparams[1], axis=0, dtype=qdtype)
            packed_weight = torch.ops.quantized.embedding_bag_prepack(qweight)
            result = op(packed_weight, indices, offsets, mode=0,
                        pruned_weights=prune_weights,
                        per_sample_weights=per_sample_weights,
                        compressed_indices_mapping=torch.tensor(mapping_table),
                        include_last_offset=include_last_offset)
            torch.testing.assert_close(reference_result, result, atol=atol, rtol=rtol)



    """ Tests the correctness of the embedding_bag_8bit quantized operator """
    @given(num_embeddings=st.integers(10, 100),
           embedding_dim=st.integers(5, 50).filter(lambda x: x % 4 == 0),
           num_offsets=st.integers(1, 20),
           use_32bit_indices=st.booleans(),
           use_32bit_offsets=st.booleans(),
           enable_per_sample_weights=st.booleans(),
           include_last_offset=st.booleans(),
           fallback_to_no_sparse=st.booleans(),
           sparsity=st.sampled_from([0.0, 0.5, 0.7]))
    def test_embedding_bag_byte(self, num_embeddings,
                                embedding_dim, num_offsets,
                                use_32bit_indices,
                                use_32bit_offsets,
                                enable_per_sample_weights,
                                include_last_offset,
                                fallback_to_no_sparse,
                                sparsity):
        self.embedding_bag_rowwise_offsets_run(
            8, num_embeddings, embedding_dim, num_offsets,
            use_32bit_indices, use_32bit_offsets,
            enable_per_sample_weights, include_last_offset,
            fallback_to_no_sparse,
            sparsity=sparsity, atol=0.005, rtol=1e-3)

    """ Tests the correctness of the embedding_bag_4bit quantized operator """
    @given(num_embeddings=st.integers(10, 100),
           embedding_dim=st.integers(5, 50).filter(lambda x: x % 4 == 0),
           num_offsets=st.integers(1, 20),
           use_32bit_indices=st.booleans(),
           use_32bit_offsets=st.booleans(),
           enable_per_sample_weights=st.booleans(),
           include_last_offset=st.booleans(),
           fallback_to_no_sparse=st.booleans(),
           sparsity=st.sampled_from([0.0, 0.5, 0.7]))
    def test_embedding_bag_4bit(self, num_embeddings,
                                embedding_dim, num_offsets,
                                use_32bit_indices,
                                use_32bit_offsets,
                                enable_per_sample_weights,
                                include_last_offset,
                                fallback_to_no_sparse,
                                sparsity):
        self.embedding_bag_rowwise_offsets_run(4, num_embeddings,
                                               embedding_dim, num_offsets,
                                               use_32bit_indices, use_32bit_offsets,
                                               enable_per_sample_weights,
                                               include_last_offset,
                                               fallback_to_no_sparse,
                                               sparsity=sparsity,
                                               atol=0.1, rtol=1e-2)

    """ Tests the correctness of the embedding_bag_2bit quantized operator """
    @given(num_embeddings=st.integers(10, 100),
           embedding_dim=st.integers(5, 50).filter(lambda x: x % 8 == 0),
           num_offsets=st.integers(1, 20),
           use_32bit_indices=st.booleans(),
           use_32bit_offsets=st.booleans(),
           enable_per_sample_weights=st.booleans(),
           include_last_offset=st.booleans(),
           fallback_to_no_sparse=st.booleans(),
           sparsity=st.sampled_from([0.0, 0.5, 0.7]))
    def test_embedding_bag_2bit(self, num_embeddings,
                                embedding_dim, num_offsets,
                                use_32bit_indices,
                                use_32bit_offsets,
                                enable_per_sample_weights,
                                include_last_offset,
                                fallback_to_no_sparse,
                                sparsity):
        self.embedding_bag_rowwise_offsets_run(2, num_embeddings,
                                               embedding_dim, num_offsets,
                                               use_32bit_indices, use_32bit_offsets,
                                               enable_per_sample_weights,
                                               include_last_offset,
                                               fallback_to_no_sparse,
                                               sparsity=sparsity,
                                               atol=1.0, rtol=1e-1)

    """ Tests the correctness of the quantized embedding lookup operator """
    @given(num_embeddings=st.integers(10, 100),
           embedding_dim=st.integers(5, 50).filter(lambda x: x % 4 == 0))
    def test_embedding_byte(self, num_embeddings, embedding_dim):
        quant_op = torch.ops.quantized.embedding_byte
        prepack_op = torch.ops.quantized.embedding_bag_prepack

        weights = torch.from_numpy((np.random.random_sample((
            num_embeddings, embedding_dim)) + 1).astype(np.float32))

        obs = PerChannelMinMaxObserver(dtype=torch.quint8, qscheme=torch.per_channel_affine_float_qparams, ch_axis=0)
        obs(weights)
        # Get the scale and zero point for the weight tensor
        qparams = obs.calculate_qparams()

        # Quantize the weights to 8bits
        qweight = torch.quantize_per_channel(weights, qparams[0], qparams[1], axis=0, dtype=torch.quint8)
        max_segments = 5
        max_segment_length = 20
        num_lengths = np.random.randint(1, max_segments + 1)
        lengths = np.random.randint(1, max_segment_length + 1,
                                    size=num_lengths).astype(np.int32)
        num_indices = np.sum(lengths)
        indices = torch.from_numpy(np.random.randint(
            low=0, high=num_embeddings, size=num_indices, dtype=np.int64))

        packed_weight = prepack_op(qweight)
        qresult = quant_op(packed_weight, indices, pruned_weights=False)

        ref = torch.embedding(weights, indices, padding_idx=-1, scale_grad_by_freq=False, sparse=False)
        torch.testing.assert_close(ref, qresult, atol=0.005, rtol=1e-3)


    def test_embedding_2d_indices(self):
        """
        Tests the case where 2D indices are passed into the operator
        In this case the operator computes the correct offsets argument.
        Output shape is dependent on the indices dimension.
        """
        quant_op = torch.ops.quantized.embedding_byte
        prepack_op = torch.ops.quantized.embedding_bag_prepack

        indices = torch.tensor([[9, 6, 5, 7, 8, 8, 9, 2, 8, 6, 6, 9, 1, 6, 8, 8], [3, 2, 3, 6, 3, 6, 5, 7, 0, 8, 4, 6, 5, 8, 2, 3]])
        weights = torch.randn(10, 12, dtype=torch.float32)

        ref = torch.embedding(weights, indices, padding_idx=-1, scale_grad_by_freq=False, sparse=False)
        obs = PerChannelMinMaxObserver(dtype=torch.quint8, qscheme=torch.per_channel_affine_float_qparams, ch_axis=0)
        obs(weights)
        qparams = obs.calculate_qparams()

        qweight = torch.quantize_per_channel(weights, qparams[0], qparams[1], axis=0, dtype=torch.quint8)
        packed_weight = prepack_op(qweight)
        qresult = quant_op(packed_weight, indices, pruned_weights=False)
        torch.testing.assert_close(ref, qresult, atol=0.05, rtol=1e-3)

    def test_embedding_bag_2d_indices(self):
        """
        Tests the case where 2D indices are passed into the operator
        In this case the operator computes the correct offsets argument.
        """
        indices = torch.tensor([[9, 6, 5, 7, 8, 8, 9, 2, 8, 6, 6, 9, 1, 6, 8, 8], [3, 2, 3, 6, 3, 6, 5, 7, 0, 8, 4, 6, 5, 8, 2, 3]])
        weights = torch.randn(10, 12, dtype=torch.float32)

        embedding_bag = torch.nn.EmbeddingBag(
            num_embeddings=10,
            embedding_dim=12,
            include_last_offset=False, _weight=weights,
            scale_grad_by_freq=False, mode='sum'
        )
        result = embedding_bag(indices)

        pt_op = torch.ops.quantized.embedding_bag_byte_rowwise_offsets
        pt_prepack_op = torch.ops.quantized.embedding_bag_byte_prepack
        q_weights = pt_prepack_op(weights)
        qresult = pt_op(q_weights, indices, mode=0, pruned_weights=False)
        torch.testing.assert_close(result, qresult, atol=0.05, rtol=1e-3)

        # Test TorchBind based embedding_bag operator
        obs = PerChannelMinMaxObserver(dtype=torch.quint8, qscheme=torch.per_channel_affine_float_qparams, ch_axis=0)
        obs(weights)
        # Get the scale and zero point for the weight tensor
        qparams = obs.calculate_qparams()

        # Quantize the weights to 8bits
        qweight = torch.quantize_per_channel(weights, qparams[0], qparams[1], axis=0, dtype=torch.quint8)

        packed_weight = torch.ops.quantized.embedding_bag_prepack(qweight)
        qresult = torch.ops.quantized.embedding_bag_byte(packed_weight, indices, mode=0)

        torch.testing.assert_close(result, qresult, atol=0.05, rtol=1e-3)


<<<<<<< HEAD
class TestDynamicQuantizedConv(TestCase):
    def _test_qconv_op(self, q_mod, dq_op, dim, q_engine, dtype):
        
        torch.backends.quantized.engine = q_engine
        if q_engine == 'qnnpack':
            reduce_range = False
        else:
            reduce_range=True

        X_fp32 = torch.randn(*([3]*dim))
        s, z = _calculate_dynamic_qparams(X_fp32, dtype, reduce_range)
        
        
        quantized_module = q_mod(3, 10, 2)
        packed_params = quantized_module._packed_params

        quantized_module.scale, quantized_module.zero_point = s, z

        X_q = torch.quantize_per_tensor(X_fp32, s, z, dtype)
        Y_q_ref = quantized_module(X_q)
        Y_ref = torch.dequantize(Y_q_ref)

        X_dq = torch.dequantize(X_q)
        Y = dq_op(X_dq, packed_params, reduce_range)

        self.assertEqual(Y, Y_ref)

    def test_dynamic_conv1d(self):
        q_mod = torch.nn.quantized.Conv1d
        dq_op = torch.ops.quantized.conv1d_dynamic
        dim = 3
        dtype = torch.quint8

        for q_engine in ["fbgemm", "qnnpack"]:
            for i in range(10):
                self._test_qconv_op(q_mod, dq_op, dim, q_engine, dtype)


    def test_dynamic_conv2d(self):
        q_mod = torch.nn.quantized.Conv2d
        dq_op = torch.ops.quantized.conv2d_dynamic
        dim = 4
        dtype = torch.quint8

        for q_engine in ["fbgemm", "qnnpack"]:
            self._test_qconv_op(q_mod, dq_op, dim, q_engine, dtype)

    def test_dynamic_conv3d(self):
        q_mod = torch.nn.quantized.Conv3d
        dq_op = torch.ops.quantized.conv3d_dynamic
        dim = 5
        dtype = torch.quint8

        for q_engine in ["fbgemm"]: #  qnnpack doesn't support unpacking conv3d
            for i in range(10):
                self._test_qconv_op(q_mod, dq_op, dim, q_engine, dtype)

    def test_dynamic_convtranspose1d(self):
        q_mod = torch.nn.quantized.ConvTranspose1d
        dq_op = torch.ops.quantized.conv_transpose1d_dynamic
        dim = 3
        dtype = torch.quint8

        for q_engine in ["fbgemm", "qnnpack"]:
            for i in range(10):
                self._test_qconv_op(q_mod, dq_op, dim, q_engine, dtype)

    def test_dynamic_convtranspose2d(self):
        q_mod = torch.nn.quantized.ConvTranspose2d
        dq_op = torch.ops.quantized.conv_transpose2d_dynamic
        dim = 4
        dtype = torch.quint8

        for q_engine in ["fbgemm", "qnnpack"]:
            for i in range(10):
                self._test_qconv_op(q_mod, dq_op, dim, q_engine, dtype)

    def test_dynamic_convtranspose3d(self):
        q_mod = torch.nn.quantized.ConvTranspose3d
        dq_op = torch.ops.quantized.conv_transpose3d_dynamic
        dim = 5
        dtype = torch.quint8

        for q_engine in ["fbgemm"]: #  qnnpack doesn't support unpacking conv3d
            for i in range(10):
                self._test_qconv_op(q_mod, dq_op, dim, q_engine, dtype)

=======
>>>>>>> f780307e
class TestQuantizedConv(TestCase):
    def _test_qconv_unpack_impl(self, qconv_prepack_fn, qconv_unpack_fn, inputs,
                                strides, i_pads, o_pads, channelwise):
        (X_data, W_data, bias_data, groups, transposed) = inputs
        (X, (X_scale, X_zero_point, X_qtype)) = X_data
        (W, (W_scale, W_zero_point, W_qtype)) = W_data
        (bias, (bias_scale, bias_zero_point, bias_qtype)) = bias_data

        W = torch.from_numpy(W).float()
        bias = torch.from_numpy(bias).float()
        if channelwise and transposed:
            # currently transposed conv and per-channel per quantization does not work
            return
        if channelwise:
            if transposed:
                output_channels = W.shape[1]  # IC OC/G
            else:
                output_channels = W.shape[0]  # OC IC/G
            W_scale = torch.tensor([W_scale] * output_channels)
            W_zero_point = torch.tensor([W_zero_point] * output_channels)
            W_q = torch.quantize_per_channel(
                W, scales=W_scale, zero_points=W_zero_point,
                axis=int(transposed), dtype=W_qtype)
        else:
            W_q = torch.quantize_per_tensor(
                W, scale=W_scale, zero_point=W_zero_point, dtype=W_qtype)

        if isinstance(strides, int):
            dilations = [1]
        else:
            dilations = (1,) * len(strides)

        if transposed:
            W_packed = qconv_prepack_fn(W_q, bias, strides, i_pads, o_pads,
                                        dilations, groups)
        else:
            W_packed = qconv_prepack_fn(W_q, bias, strides, i_pads, dilations,
                                        groups)
        (W_unpacked, bias) = qconv_unpack_fn(W_packed)

        # Assert equal
        np.testing.assert_equal(W_q.int_repr().numpy(),
                                W_unpacked.int_repr().numpy())
        if channelwise:
            np.testing.assert_array_almost_equal(
                np.float32(W_q.q_per_channel_scales().numpy()),
                np.float32(W_unpacked.q_per_channel_scales().numpy()),
                decimal=4)
            np.testing.assert_equal(W_q.q_per_channel_zero_points(
            ).numpy(), W_unpacked.q_per_channel_zero_points().numpy())
        else:
            np.testing.assert_equal(np.float32(
                W_q.q_scale()), np.float32(W_unpacked.q_scale()))
            np.testing.assert_equal(
                W_q.q_zero_point(), W_unpacked.q_zero_point())

    def _make_qconv_tensors(
        self, batch_size, input_channels_per_group, input_feature_map_shape,
        output_channels_per_group, groups, kernels, strides, pads, dilations,
        X_scale, X_zero_point, W_scale, W_zero_point,
        use_bias, use_channelwise, use_transpose
    ):
        assert not (use_channelwise and use_transpose), \
               "Cannot generate channelwise qconv_transpose_tensors "
        input_channels = input_channels_per_group * groups
        output_channels = output_channels_per_group * groups
        # Padded input size should be at least as big as dilated kernel
        kernels = _single(kernels)
        strides = _single(strides)
        pads = _single(pads)
        dilations = _single(dilations)
        for i in range(len(kernels)):
            assume(input_feature_map_shape[i] + 2 * pads[i]
                   >= dilations[i] * (kernels[i] - 1) + 1)
        W_scale = W_scale * output_channels
        W_zero_point = W_zero_point * output_channels
        # Resize W_scale and W_zero_points arrays equal to output_channels
        W_scale = W_scale[:output_channels]
        W_zero_point = W_zero_point[:output_channels]
        # For testing, we use small values for weights and for activations
        # so that no overflow occurs in vpmaddubsw instruction. If the
        # overflow occurs in qconv implementation and if there is no
        # overflow
        # In reference we can't exactly match the results with reference.
        # Please see the comment in qconv implementation file
        # aten/src/ATen/native/quantized/cpu/qconv.cpp for more details.
        (W_value_min, W_value_max) = (-5, 5)
        # the operator expects them in the format
        # (output_channels, input_channels/groups, kernel_d, kernel_h, kernel_w)
        # (input_channels, output_channels/groups, kernel_d, kernel_h, kernel_w)
        if use_transpose:
            output_shape = (input_channels, output_channels_per_group,)
        else:
            output_shape = (output_channels, input_channels_per_group,)
        W_init = torch.randint(
            W_value_min,
            W_value_max,
            output_shape + kernels
        )
        b_init = torch.randint(0, 10, (output_channels,))

        (X_value_min, X_value_max) = (0, 4)
        X_init = torch.randint(
            X_value_min,
            X_value_max,
            (batch_size, input_channels,) + input_feature_map_shape,
        )
        X = X_scale * (X_init - X_zero_point).float()

        if use_channelwise:
            W_shape = (-1, 1) + (1,) * len(kernels)
            W_scales_tensor = torch.tensor(W_scale, dtype=torch.float)
            W_zero_points_tensor = torch.tensor(W_zero_point, dtype=torch.float)
            W = W_scales_tensor.reshape(*W_shape) * (
                W_init.float() - W_zero_points_tensor.reshape(*W_shape)).float()
            b = X_scale * W_scales_tensor * b_init.float()
        else:
            W = W_scale[0] * (W_init - W_zero_point[0]).float()
            b = X_scale * W_scale[0] * b_init.float()

        X_q = torch.quantize_per_tensor(
            X, scale=X_scale, zero_point=X_zero_point, dtype=torch.quint8)
        if use_channelwise:
            W_q = torch.quantize_per_channel(
                W, W_scales_tensor, W_zero_points_tensor.long(), 0,
                dtype=torch.qint8)
        else:
            W_q = torch.quantize_per_tensor(
                W, scale=W_scale[0], zero_point=W_zero_point[0],
                dtype=torch.qint8)

        bias_float = b if use_bias else None

        return (X, W), (X_q, W_q), bias_float

    def _test_qconv_impl(
        self, qconv_fn, qconv_prepack_fn, conv_op, batch_size,
        input_channels_per_group, input_feature_map_shape,
        output_channels_per_group, groups, kernels, strides, pads, o_pads,
        dilations, X_scale, X_zero_point, W_scale, W_zero_point, Y_scale,
        Y_zero_point, use_bias, use_relu, use_channelwise, use_transpose
    ):
        (X, W), (X_q, W_q), bias_float = self._make_qconv_tensors(
            batch_size, input_channels_per_group, input_feature_map_shape,
            output_channels_per_group, groups, kernels,
            strides, pads, dilations, X_scale, X_zero_point, W_scale,
            W_zero_point, use_bias, use_channelwise, use_transpose)
        # Assign weights
        W = W_q.dequantize()
        X = X_q.dequantize()
        conv_op.weight = torch.nn.Parameter(W, requires_grad=False)
        conv_op.bias = torch.nn.Parameter(
            bias_float, requires_grad=False) if use_bias else None
        result_ref = conv_op(X)
        if use_relu:
            assert not use_transpose, "Cannot fuse ReLU with ConvTranspose"
            relu = torch.nn.ReLU()
            result_ref = relu(result_ref)

        # Quantize reference results for comparison
        result_ref_q = torch.quantize_per_tensor(
            result_ref, scale=Y_scale, zero_point=Y_zero_point,
            dtype=torch.quint8)

        if use_transpose:
            W_prepack = qconv_prepack_fn(
                W_q, bias_float, strides, pads, o_pads, dilations, groups)
        else:
            W_prepack = qconv_prepack_fn(
                W_q, bias_float, strides, pads, dilations, groups)
        Y_q = qconv_fn(
            X_q,
            W_prepack,
            Y_scale,
            Y_zero_point,
        )
        # Make sure the results match
        # assert_array_almost_equal compares using the following formula:
        #     abs(desired-actual) < 1.5 * 10**(-decimal)
        # (https://docs.scipy.org/doc/numpy/reference/generated/numpy.testing.assert_almost_equal.html)
        # We use decimal = 0 to ignore off-by-1 differences between
        # reference and test. Off-by-1 differences arise due to the order of
        # round and zero_point addition operation, i.e., if addition
        # followed by round is used by reference and round followed by
        # addition is used by test, the results may differ by 1.
        # For example, the result of round(2.5) + 1 is 3 while
        # round(2.5 + 1) is 4 assuming the rounding mode is
        # round-to-nearest, ties-to-even.
        np.testing.assert_array_almost_equal(
            result_ref_q.int_repr().numpy(), Y_q.int_repr().numpy(), decimal=0,
            err_msg=f'''X: {X_q}, W: {W_q}, b: {bias_float}, strides: {strides},
            pads: {pads}, o_pads: {o_pads}, dilations: {dilations},
            groups: {groups}, y_s: {Y_scale}, y_zp: {Y_zero_point}''')

        # Return the quantized data for later reuse
        return X_q, W_q, bias_float

    """Tests the correctness of quantized convolution op."""
    @given(batch_size=st.integers(1, 3),
           input_channels_per_group=st.sampled_from([2, 4, 5, 8, 16, 32]),
           height=st.integers(10, 16),
           width=st.integers(7, 14),
           output_channels_per_group=st.sampled_from([2, 4, 5, 8, 16, 32]),
           groups=st.integers(1, 3),
           kernel_h=st.integers(1, 7),
           kernel_w=st.integers(1, 7),
           stride_h=st.integers(1, 2),
           stride_w=st.integers(1, 2),
           pad_h=st.integers(0, 2),
           pad_w=st.integers(0, 2),
           dilation=st.integers(1, 2),
           X_scale=st.floats(1.2, 1.6),
           X_zero_point=st.integers(0, 4),
           W_scale=st.lists(st.floats(0.2, 1.6), min_size=1, max_size=2),
           W_zero_point=st.lists(st.integers(-5, 5), min_size=1, max_size=2),
           Y_scale=st.floats(4.2, 5.6),
           Y_zero_point=st.integers(0, 4),
           use_bias=st.booleans(),
           use_relu=st.sampled_from([False]),
           use_channelwise=st.booleans())
    @override_qengines
    def test_qconv2d(
            self,
            batch_size,
            input_channels_per_group,
            height,
            width,
            output_channels_per_group,
            groups,
            kernel_h,
            kernel_w,
            stride_h,
            stride_w,
            pad_h,
            pad_w,
            dilation,
            X_scale,
            X_zero_point,
            W_scale,
            W_zero_point,
            Y_scale,
            Y_zero_point,
            use_bias,
            use_relu,
            use_channelwise,
    ):
        input_channels = input_channels_per_group * groups
        output_channels = output_channels_per_group * groups
        kernels = (kernel_h, kernel_w)
        strides = (stride_h, stride_w)
        pads = (pad_h, pad_w)
        dilations = (dilation, dilation)

        qconv = torch.ops.quantized.conv2d
        if use_relu:
            qconv = torch.ops.quantized.conv2d_relu
        qconv_prepack = torch.ops.quantized.conv2d_prepack
        conv_op = torch.nn.Conv2d(
            input_channels,
            output_channels,
            kernels,
            strides,
            pads,
            dilations,
            groups,
        )
        self._test_qconv_impl(
            qconv, qconv_prepack, conv_op, batch_size,
            input_channels_per_group, (height, width),
            output_channels_per_group, groups, kernels, strides, pads, None,
            dilations, X_scale, X_zero_point, W_scale, W_zero_point,
            Y_scale, Y_zero_point, use_bias, use_relu, use_channelwise, False)

    """Tests the correctness of quantized convolution op."""
    @given(batch_size=st.integers(1, 3),
           input_channels_per_group=st.sampled_from([2, 4, 5, 8, 16, 32]),
           width=st.integers(7, 14),
           output_channels_per_group=st.sampled_from([2, 4, 5, 8, 16, 32]),
           groups=st.integers(1, 3),
           kernel=st.integers(1, 7),
           stride=st.integers(1, 2),
           pad=st.integers(0, 2),
           o_pad=st.integers(0, 2),
           dilation=st.integers(1, 2),
           X_scale=st.floats(1.2, 1.6),
           X_zero_point=st.integers(0, 4),
           W_scale=st.lists(st.floats(0.2, 1.6), min_size=1, max_size=2),
           W_zero_point=st.lists(st.integers(-5, 5), min_size=1, max_size=2),
           Y_scale=st.floats(4.2, 5.6),
           Y_zero_point=st.integers(0, 4),
           use_bias=st.booleans())
    @override_qengines
    def test_qconv_transpose1d(
            self,
            batch_size,
            input_channels_per_group,
            width,
            output_channels_per_group,
            groups,
            kernel,
            stride,
            pad,
            o_pad,
            dilation,
            X_scale,
            X_zero_point,
            W_scale,
            W_zero_point,
            Y_scale,
            Y_zero_point,
            use_bias):
        if not qengine_is_qnnpack():
            return  # Currently only the QNNPACK is supported
        if qengine_is_qnnpack() and (IS_PPC or TEST_WITH_UBSAN):
            return  # QNNPACK doesn't support these
        assume(o_pad < stride or o_pad < dilation)

        input_channels = input_channels_per_group * groups
        output_channels = output_channels_per_group * groups
        kernels = (kernel,)
        strides = (stride,)
        pads = (pad,)
        o_pads = (o_pad,)
        dilations = (dilation,)

        qconv = torch.ops.quantized.conv_transpose1d
        qconv_prepack = torch.ops.quantized.conv_transpose1d_prepack
        conv_op = torch.nn.ConvTranspose1d(
            in_channels=input_channels,
            out_channels=output_channels,
            kernel_size=kernels,
            stride=strides,
            padding=pads,
            output_padding=o_pads,
            groups=groups,
            dilation=dilations,
            bias=use_bias
        )
        X_q, W_q, bias_float = self._test_qconv_impl(
            qconv, qconv_prepack, conv_op, batch_size,
            input_channels_per_group, (width, ),
            output_channels_per_group, groups, kernels, strides, pads, o_pads,
            dilations, X_scale, X_zero_point, W_scale, W_zero_point,
            Y_scale, Y_zero_point, use_bias, use_relu=False,
            use_channelwise=False, use_transpose=True)

        # check that this doesn't error
        torch.nn.quantized.ConvTranspose1d(input_channels, output_channels, 1)

        # Test the module implementation
        qconv_op = torch.nn.quantized.ConvTranspose1d(
            in_channels=input_channels,
            out_channels=output_channels,
            kernel_size=kernels,
            stride=strides,
            padding=pads,
            output_padding=o_pads,
            groups=groups,
            dilation=dilations,
            bias=use_bias
        )
        qconv_op.scale = Y_scale
        qconv_op.zero_point = Y_zero_point
        qconv_op.set_weight_bias(W_q, bias_float)

        Y_dq_ref = conv_op(X_q.dequantize())
        Y_q_ref = torch.quantize_per_tensor(Y_dq_ref, scale=Y_scale,
                                            zero_point=Y_zero_point,
                                            dtype=torch.quint8)
        Y_q = qconv_op(X_q)
        self.assertEqual(Y_q_ref, Y_q)


    """Tests the correctness of quantized convolution op."""
    @given(batch_size=st.integers(1, 3),
           input_channels_per_group=st.sampled_from([2, 4, 5, 8, 16, 32]),
           height=st.integers(10, 16),
           width=st.integers(7, 14),
           output_channels_per_group=st.sampled_from([2, 4, 5, 8, 16, 32]),
           groups=st.integers(1, 3),
           kernel_h=st.integers(1, 7),
           kernel_w=st.integers(1, 7),
           stride_h=st.integers(1, 2),
           stride_w=st.integers(1, 2),
           pad_h=st.integers(0, 2),
           pad_w=st.integers(0, 2),
           o_pad_h=st.integers(0, 2),
           o_pad_w=st.integers(0, 2),
           dilation=st.integers(1, 2),
           X_scale=st.floats(1.2, 1.6),
           X_zero_point=st.integers(0, 4),
           W_scale=st.lists(st.floats(0.2, 1.6), min_size=1, max_size=2),
           W_zero_point=st.lists(st.integers(-5, 5), min_size=1, max_size=2),
           Y_scale=st.floats(4.2, 5.6),
           Y_zero_point=st.integers(0, 4),
           use_bias=st.booleans())
    @override_qengines
    def test_qconv_transpose2d(
            self,
            batch_size,
            input_channels_per_group,
            height,
            width,
            output_channels_per_group,
            groups,
            kernel_h,
            kernel_w,
            stride_h,
            stride_w,
            pad_h,
            pad_w,
            o_pad_h,
            o_pad_w,
            dilation,
            X_scale,
            X_zero_point,
            W_scale,
            W_zero_point,
            Y_scale,
            Y_zero_point,
            use_bias):
        if qengine_is_qnnpack() and (IS_PPC or TEST_WITH_UBSAN):
            return  # QNNPACK doesn't support these
        assume(o_pad_h < stride_h or o_pad_h < dilation)
        assume(o_pad_w < stride_w or o_pad_w < dilation)

        input_channels = input_channels_per_group * groups
        output_channels = output_channels_per_group * groups
        kernels = (kernel_h, kernel_w)
        strides = (stride_h, stride_w)
        pads = (pad_h, pad_w)
        o_pads = (o_pad_h, o_pad_w)
        dilations = (dilation, dilation)

        qconv = torch.ops.quantized.conv_transpose2d
        qconv_prepack = torch.ops.quantized.conv_transpose2d_prepack
        conv_op = torch.nn.ConvTranspose2d(
            in_channels=input_channels,
            out_channels=output_channels,
            kernel_size=kernels,
            stride=strides,
            padding=pads,
            output_padding=o_pads,
            groups=groups,
            dilation=dilations,
            bias=use_bias
        )
        X_q, W_q, bias_float = self._test_qconv_impl(
            qconv, qconv_prepack, conv_op, batch_size,
            input_channels_per_group, (height, width),
            output_channels_per_group, groups, kernels, strides, pads, o_pads,
            dilations, X_scale, X_zero_point, W_scale, W_zero_point,
            Y_scale, Y_zero_point, use_bias, use_relu=False,
            use_channelwise=False, use_transpose=True)

        # check that this doesn't error
        torch.nn.quantized.ConvTranspose2d(input_channels, output_channels, 1)

        # Test the module implementation
        qconv_op = torch.nn.quantized.ConvTranspose2d(
            in_channels=input_channels,
            out_channels=output_channels,
            kernel_size=kernels,
            stride=strides,
            padding=pads,
            output_padding=o_pads,
            groups=groups,
            dilation=dilations,
            bias=use_bias
        )
        qconv_op.scale = Y_scale
        qconv_op.zero_point = Y_zero_point
        qconv_op.set_weight_bias(W_q, bias_float)

        Y_dq_ref = conv_op(X_q.dequantize())
        Y_q_ref = torch.quantize_per_tensor(Y_dq_ref, scale=Y_scale,
                                            zero_point=Y_zero_point,
                                            dtype=torch.quint8)
        Y_q = qconv_op(X_q)
        self.assertEqual(Y_q_ref, Y_q)

    """Tests the correctness of quantized convolution op."""
    @given(batch_size=st.integers(1, 3),
           input_channels_per_group=st.sampled_from([2, 4, 5, 8, 16, 32]),
           time=st.integers(2, 5),
           height=st.integers(10, 16),
           width=st.integers(7, 14),
           output_channels_per_group=st.sampled_from([2, 4, 5, 8, 16, 32]),
           groups=st.integers(1, 3),
           kernel_t=st.integers(1, 7),
           kernel_h=st.integers(1, 7),
           kernel_w=st.integers(1, 7),
           stride_t=st.integers(1, 2),
           stride_h=st.integers(1, 2),
           stride_w=st.integers(1, 2),
           pad_t=st.integers(0, 2),
           pad_h=st.integers(0, 2),
           pad_w=st.integers(0, 2),
           o_pad_t=st.integers(0, 2),
           o_pad_h=st.integers(0, 2),
           o_pad_w=st.integers(0, 2),
           dilation=st.integers(1, 2),
           X_scale=st.floats(1.2, 1.6),
           X_zero_point=st.integers(0, 4),
           W_scale=st.lists(st.floats(0.2, 1.6), min_size=1, max_size=2),
           W_zero_point=st.lists(st.integers(-5, 5), min_size=1, max_size=2),
           Y_scale=st.floats(4.2, 5.6),
           Y_zero_point=st.integers(0, 4),
           use_bias=st.booleans())
    @override_qengines
    def test_qconv_transpose3d(
            self,
            batch_size,
            input_channels_per_group,
            time,
            height,
            width,
            output_channels_per_group,
            groups,
            kernel_t,
            kernel_h,
            kernel_w,
            stride_t,
            stride_h,
            stride_w,
            pad_t,
            pad_h,
            pad_w,
            o_pad_t,
            o_pad_h,
            o_pad_w,
            dilation,
            X_scale,
            X_zero_point,
            W_scale,
            W_zero_point,
            Y_scale,
            Y_zero_point,
            use_bias):
        if qengine_is_qnnpack():
            return  # QNNPACK doesn't support this
        assume(o_pad_t < stride_t or o_pad_t < dilation)
        assume(o_pad_h < stride_h or o_pad_h < dilation)
        assume(o_pad_w < stride_w or o_pad_w < dilation)

        input_channels = input_channels_per_group * groups
        output_channels = output_channels_per_group * groups
        kernels = (kernel_t, kernel_h, kernel_w)
        strides = (stride_t, stride_h, stride_w)
        pads = (pad_t, pad_h, pad_w)
        o_pads = (o_pad_t, o_pad_h, o_pad_w)
        dilations = (dilation, dilation, dilation)

        qconv = torch.ops.quantized.conv_transpose3d
        qconv_prepack = torch.ops.quantized.conv_transpose3d_prepack
        conv_op = torch.nn.ConvTranspose3d(
            in_channels=input_channels,
            out_channels=output_channels,
            kernel_size=kernels,
            stride=strides,
            padding=pads,
            output_padding=o_pads,
            groups=groups,
            dilation=dilations,
            bias=use_bias
        )
        X_q, W_q, bias_float = self._test_qconv_impl(
            qconv, qconv_prepack, conv_op, batch_size,
            input_channels_per_group, (time, height, width),
            output_channels_per_group, groups, kernels, strides, pads, o_pads,
            dilations, X_scale, X_zero_point, W_scale, W_zero_point,
            Y_scale, Y_zero_point, use_bias, use_relu=False,
            use_channelwise=False, use_transpose=True)

        # check that this doesn't error
        torch.nn.quantized.ConvTranspose3d(input_channels, output_channels, 1)

        # Test the module implementation
        qconv_op = torch.nn.quantized.ConvTranspose3d(
            in_channels=input_channels,
            out_channels=output_channels,
            kernel_size=kernels,
            stride=strides,
            padding=pads,
            output_padding=o_pads,
            groups=groups,
            dilation=dilations,
            bias=use_bias
        )
        qconv_op.scale = Y_scale
        qconv_op.zero_point = Y_zero_point
        qconv_op.set_weight_bias(W_q, bias_float)

        Y_dq_ref = conv_op(X_q.dequantize())
        Y_q_ref = torch.quantize_per_tensor(Y_dq_ref, scale=Y_scale,
                                            zero_point=Y_zero_point,
                                            dtype=torch.quint8)
        Y_q = qconv_op(X_q)
        self.assertEqual(Y_q_ref, Y_q)

    @given(
        inputs=hu.tensor_conv(
            spatial_dim=1, batch_size_range=(1, 3),
            input_channels_per_group_range=(1, 4),
            output_channels_per_group_range=(1, 4), feature_map_range=(4, 8),
            kernel_range=(1, 4), max_groups=4,
            can_be_transposed=False,
            qparams=[hu.qparams(dtypes=torch.quint8,
                                zero_point_min=0,
                                zero_point_max=0),
                     hu.qparams(dtypes=torch.qint8,
                                zero_point_min=0,
                                zero_point_max=0),
                     hu.qparams(dtypes=torch.qint32,
                                zero_point_min=0,
                                zero_point_max=0)]),
        stride=st.integers(1, 3),
        pad=st.integers(1, 2),
        o_pad=st.integers(1, 2),
        channelwise=st.booleans())
    @override_qengines
    def test_qconv1d_unpack(self, inputs, stride, pad, o_pad, channelwise):
        transposed = inputs[-1]
        qengine = torch.backends.quantized.engine
        if qengine not in supported_qengines:
            return
        if qengine == 'qnnpack':
            assume(not channelwise)  # QNNPACK doesn't support channelwise
        else:
            assume(not transposed)  # Only QNNPACK supports transposed conv
        if transposed:
            qconv_prepack = torch.ops.quantized.conv_transpose1d_prepack
            qconv_unpack = torch.ops.quantized.conv_transpose1d_unpack
        else:
            qconv_prepack = torch.ops.quantized.conv1d_prepack
            qconv_unpack = torch.ops.quantized.conv1d_unpack
        self._test_qconv_unpack_impl(
            qconv_prepack, qconv_unpack, inputs, [stride],
            [pad], [o_pad], channelwise)

    @given(
        inputs=hu.tensor_conv(
            spatial_dim=2, batch_size_range=(1, 3),
            input_channels_per_group_range=(1, 4),
            output_channels_per_group_range=(1, 4), feature_map_range=(4, 8),
            kernel_range=(1, 4), max_groups=4,
            can_be_transposed=True,
            qparams=[hu.qparams(dtypes=torch.quint8,
                                zero_point_min=0,
                                zero_point_max=0),
                     hu.qparams(dtypes=torch.qint8,
                                zero_point_min=0,
                                zero_point_max=0),
                     hu.qparams(dtypes=torch.qint32,
                                zero_point_min=0,
                                zero_point_max=0)]),
        stride=st.integers(1, 3),
        pad=st.integers(0, 2),
        o_pad=st.integers(0, 2),
        channelwise=st.booleans())
    @override_qengines
    def test_qconv2d_unpack(self, inputs, stride, pad, o_pad, channelwise):
        transposed = inputs[-1]
        qengine = torch.backends.quantized.engine
        if qengine not in supported_qengines:
            return
        if qengine == 'qnnpack':
            assume(not channelwise)  # QNNPACK doesn't support channelwise
        if transposed:
            qconv_prepack = torch.ops.quantized.conv_transpose2d_prepack
            qconv_unpack = torch.ops.quantized.conv_transpose2d_unpack
        else:
            qconv_prepack = torch.ops.quantized.conv2d_prepack
            qconv_unpack = torch.ops.quantized.conv2d_unpack
        self._test_qconv_unpack_impl(
            qconv_prepack, qconv_unpack, inputs, [stride, stride],
            [pad, pad], [o_pad, o_pad], channelwise)

    """Tests the correctness of quantized 1D convolution op."""
    @given(batch_size=st.integers(1, 6),
           input_channels_per_group=st.sampled_from((2, 4, 5, 8, 16, 32)),
           output_channels_per_group=st.sampled_from((2, 4, 5, 8, 16, 32)),
           groups=st.integers(1, 3),
           length=st.integers(4, 16),
           kernel=st.integers(1, 7),
           stride=st.integers(1, 2),
           pad=st.integers(0, 2),
           dilation=st.integers(1, 2),
           X_scale=st.floats(1.2, 1.6),
           X_zero_point=st.integers(0, 4),
           W_scale=st.lists(st.floats(0.2, 1.6), min_size=1, max_size=2),
           W_zero_point=st.lists(st.integers(-5, 5), min_size=1, max_size=2),
           Y_scale=st.floats(4.2, 5.6),
           Y_zero_point=st.integers(0, 4),
           use_bias=st.booleans(),
           use_relu=st.booleans(),
           use_channelwise=st.booleans())
    @override_qengines
    def test_qconv1d(
        self,
        batch_size,
        input_channels_per_group,
        output_channels_per_group,
        groups,
        length,
        kernel,
        stride,
        pad,
        dilation,
        X_scale,
        X_zero_point,
        W_scale,
        W_zero_point,
        Y_scale,
        Y_zero_point,
        use_bias,
        use_relu,
        use_channelwise,
    ):

        input_channels = input_channels_per_group * groups
        output_channels = output_channels_per_group * groups
        if torch.backends.quantized.engine == 'qnnpack':
            use_channelwise = False
        true_conv1d = torch.nn.Conv1d(
            input_channels,
            output_channels,
            kernel,
            stride,
            pad,
            dilation,
            groups,
        )
        qconv_prepack = torch.ops.quantized.conv1d_prepack
        qconv = torch.ops.quantized.conv1d
        if use_relu:
            qconv = torch.ops.quantized.conv1d_relu
        self._test_qconv_impl(
            qconv, qconv_prepack, true_conv1d, batch_size,
            input_channels_per_group, (length, ),
            output_channels_per_group, groups, kernel, [stride], [pad], None,
            [dilation], X_scale, X_zero_point, W_scale, W_zero_point,
            Y_scale, Y_zero_point, use_bias, use_relu, use_channelwise, False)

    @given(batch_size=st.integers(1, 4),
           input_channels_per_group=st.sampled_from([2, 4, 5, 8, 16]),
           D=st.integers(4, 8),
           H=st.integers(4, 8),
           W=st.integers(4, 8),
           output_channels_per_group=st.sampled_from([2, 4, 5, 8, 16]),
           groups=st.integers(1, 3),
           kernel_d=st.integers(1, 4),
           kernel_h=st.integers(1, 4),
           kernel_w=st.integers(1, 4),
           stride_d=st.integers(1, 2),
           stride_h=st.integers(1, 2),
           stride_w=st.integers(1, 2),
           pad_d=st.integers(0, 2),
           pad_h=st.integers(0, 2),
           pad_w=st.integers(0, 2),
           dilation=st.integers(1, 2),
           X_scale=st.floats(1.2, 1.6),
           X_zero_point=st.integers(0, 4),
           W_scale=st.lists(st.floats(0.2, 1.6), min_size=1, max_size=2),
           W_zero_point=st.lists(st.integers(-5, 5), min_size=1, max_size=2),
           Y_scale=st.floats(4.2, 5.6),
           Y_zero_point=st.integers(0, 4),
           use_bias=st.booleans(),
           use_relu=st.booleans(),
           use_channelwise=st.booleans(),
           qengine=st.sampled_from(("qnnpack", "fbgemm")))
    def test_qconv3d(
        self,
        batch_size,
        input_channels_per_group,
        D,
        H,
        W,
        output_channels_per_group,
        groups,
        kernel_d,
        kernel_h,
        kernel_w,
        stride_d,
        stride_h,
        stride_w,
        pad_d,
        pad_h,
        pad_w,
        dilation,
        X_scale,
        X_zero_point,
        W_scale,
        W_zero_point,
        Y_scale,
        Y_zero_point,
        use_bias,
        use_relu,
        use_channelwise,
        qengine
    ):
        if qengine not in supported_qengines:
            return

        input_channels = input_channels_per_group * groups
        output_channels = output_channels_per_group * groups
        kernels = (kernel_d, kernel_h, kernel_w)
        strides = (stride_d, stride_h, stride_w)
        pads = (pad_d, pad_h, pad_w)
        dilations = (dilation, dilation, dilation)

        with override_quantized_engine(qengine):
            qconv = torch.ops.quantized.conv3d
            if use_relu:
                qconv = torch.ops.quantized.conv3d_relu
            qconv_prepack = torch.ops.quantized.conv3d_prepack
            conv_op = torch.nn.Conv3d(
                input_channels,
                output_channels,
                kernels,
                strides,
                pads,
                dilations,
                groups,
            )
            self._test_qconv_impl(
                qconv, qconv_prepack, conv_op, batch_size,
                input_channels_per_group, (D, H, W), output_channels_per_group,
                groups, kernels, strides, pads, None, dilations, X_scale,
                X_zero_point, W_scale, W_zero_point, Y_scale, Y_zero_point,
                use_bias, use_relu, use_channelwise, use_transpose=False)

    """Tests the correctness of the quantized::qconv3d_unpack op."""
    @given(
        inputs=hu.tensor_conv(
            spatial_dim=3, batch_size_range=(1, 3),
            input_channels_per_group_range=(1, 3),
            output_channels_per_group_range=(1, 3), feature_map_range=(3, 6),
            kernel_range=(1, 3), max_groups=3,
            qparams=[hu.qparams(dtypes=torch.quint8,
                                zero_point_min=0,
                                zero_point_max=0),
                     hu.qparams(dtypes=torch.qint8,
                                zero_point_min=0,
                                zero_point_max=0),
                     hu.qparams(dtypes=torch.qint32,
                                zero_point_min=0,
                                zero_point_max=0)]),
        stride_d=st.integers(1, 2), stride_h=st.integers(1, 2),
        stride_w=st.integers(1, 2),
        pad_d=st.integers(1, 2), pad_h=st.integers(1, 2),
        pad_w=st.integers(1, 2),
        o_pad=st.integers(0, 2),
        channelwise=st.booleans())
    @override_qengines
    def test_qconv3d_unpack(
        self, inputs, stride_d, stride_h, stride_w, pad_d, pad_h, pad_w, o_pad,
        channelwise
    ):
        if qengine_is_qnnpack():
            return  # QNNPACK doesn't support this
        transposed = inputs[-1]
        if transposed:
            qconv_prepack = torch.ops.quantized.conv_transpose3d_prepack
            qconv_unpack = torch.ops.quantized.conv_transpose3d_unpack
        else:
            qconv_prepack = torch.ops.quantized.conv3d_prepack
            qconv_unpack = torch.ops.quantized.conv3d_unpack
        self._test_qconv_unpack_impl(
            qconv_prepack, qconv_unpack, inputs,
            (stride_d, stride_h, stride_w), (pad_d, pad_h, pad_w), (o_pad, o_pad, o_pad),
            channelwise)

class TestPadding(TestCase):
    @given(batch_size=st.integers(1, 64),
           channels=st.integers(1, 64),
           width=st.integers(16, 128),
           qtype=st.sampled_from(hu._ALL_QINT_TYPES))
    def test_reflection_pad1d(self, batch_size, channels, width, qtype):
        padding = width // 4

        x = torch.arange(batch_size * channels * width).to(torch.float)
        x = x.resize(batch_size, channels, width)
        # Per-Tensor test
        scale, zp = _calculate_dynamic_qparams(x, qtype)
        qx = torch.quantize_per_tensor(x, scale, zp, qtype)

        padding_op = torch.nn.ReflectionPad1d(padding)

        y_ref = padding_op(x)
        qy_ref = torch.quantize_per_tensor(y_ref, scale, zp, qtype)
        qy_hat = padding_op(qx)
        self.assertEqual(qy_ref, qy_hat)

        # Out variant
        qy_hat = torch._C._nn.reflection_pad1d(qx, padding, out=qy_hat)
        self.assertEqual(qy_ref, qy_hat)

    @given(batch_size=st.integers(1, 64),
           channels=st.integers(1, 64),
           height=st.integers(16, 128),
           width=st.integers(16, 128),
           qtype=st.sampled_from(hu._ALL_QINT_TYPES))
    def test_reflection_pad2d(self, batch_size, channels, height, width, qtype):
        padding = (width // 4, width // 4, height // 4, height // 4)

        x = torch.arange(batch_size * channels * height * width).to(torch.float)
        x = x.resize(batch_size, channels, height, width)
        # Per-Tensor test
        scale, zp = _calculate_dynamic_qparams(x, qtype)
        qx = torch.quantize_per_tensor(x, scale, zp, qtype)

        padding_op = torch.nn.ReflectionPad2d(padding)

        y_ref = padding_op(x)
        qy_ref = torch.quantize_per_tensor(y_ref, scale, zp, qtype)
        qy_hat = padding_op(qx)
        self.assertEqual(qy_ref, qy_hat)

        # Out variant
        qy_hat = torch._C._nn.reflection_pad2d(qx, padding, out=qy_hat)
        self.assertEqual(qy_ref, qy_hat)

    @given(batch_size=st.integers(1, 64),
           channels=st.integers(1, 64),
           hwd=st.integers(1, 16),  # For 3D, max input size would be 16x16x16
           d=st.sampled_from([1, 2, 3]),
           value=st.floats(-5, 5, allow_nan=False, allow_infinity=False),
           qtype=st.sampled_from(hu._ALL_QINT_TYPES))
    def test_constant_padNd(self, batch_size, channels, d, hwd, value, qtype):
        padding = hwd // 4

        shape = [batch_size, channels, hwd]
        op = torch.nn.ConstantPad1d
        if d >= 2:
            shape.append(hwd)
            op = torch.nn.ConstantPad2d
        if d == 3:
            shape.append(hwd)
            op = torch.nn.ConstantPad3d
        numel = np.prod(shape)

        x = torch.arange(numel).to(torch.float)
        x = x.resize(*shape)
        # Per-Tensor test
        scale, zp = _calculate_dynamic_qparams(x, qtype)
        qx = torch.quantize_per_tensor(x, scale, zp, qtype)

        padding_op = op(padding, value)

        y_ref = padding_op(x)
        qy_ref = torch.quantize_per_tensor(y_ref, scale, zp, qtype)
        qy_hat = padding_op(qx)

        self.assertEqual(qy_ref, qy_hat)


@unittest.skipUnless('qnnpack' in supported_qengines,
                     "This Pytorch Build has not been built with or does not support QNNPACK")
class TestQNNPackOps(TestCase):
    """Tests the correctness of the quantized::qnnpack_relu op."""
    @given(X=hu.tensor(shapes=hu.array_shapes(1, 5, 1, 5),
                       qparams=hu.qparams(dtypes=torch.quint8,
                                          zero_point_min=0,
                                          zero_point_max=0)))
    def test_qnnpack_relu(self, X):
        with override_quantized_engine('qnnpack'):
            X, (scale, zero_point, torch_type) = X
            relu = torch.nn.functional.relu
            X = torch.from_numpy(X)
            Y = X.clone()

            qX = torch.quantize_per_tensor(X, scale=scale, zero_point=zero_point, dtype=torch_type)
            qY_hat = relu(qX)

            Y[Y < 0] = 0
            qY = torch.quantize_per_tensor(Y, scale=scale, zero_point=zero_point, dtype=torch_type)
            self.assertEqual(qY, qY_hat)

    """Tests the correctness of the quantized::qnnpack_tanh op."""
    @skipIfNoFBGEMM
    def test_qnnpack_tanh(self):
        # Note: In QNNPACK the output scale and zero_point can only be
        #       2.0/256, 128 respectively, as it uses a LUT with 256 bins.

        shapes = ((4,), (4, 4), (4, 4, 4), (4, 4, 4, 4))
        memory_formats = (torch.channels_last, torch.contiguous_format)
        test_cases = itertools.product(shapes, memory_formats)
        for shape, memory_format in test_cases:
            X, scale, zero_point, torch_type = torch.randn(*shape), 1.0, 0, torch.quint8
            if memory_format == torch.channels_last and len(shape) != 4:
                continue
            X = X.to(memory_format=memory_format)
            qX = torch.quantize_per_tensor(X, scale=scale,
                                           zero_point=zero_point,
                                           dtype=torch_type)

            # Floating point reference
            Y = torch.tanh(qX.dequantize())
            qY = torch.quantize_per_tensor(Y, scale=1.0 / 128, zero_point=128,
                                           dtype=torch.quint8)
            with override_quantized_engine('fbgemm'):
                qYserver = torch.tanh(qX)
            with override_quantized_engine('qnnpack'):
                qY_hat = torch.tanh(qX)
                self.assertEqual(
                    qY, qY_hat,
                    msg="QNNPACK TanH failed (FP ref), memory_format {}".format(memory_format))
                self.assertEqual(
                    qYserver, qY_hat,
                    msg="QNNPACK TanH failed (FBGEMM ref), memory_format {}".format(memory_format))

    """Tests the correctness of the quantized::qnnpack_sigmoid op."""
    @skipIfNoFBGEMM
    def test_qnnpack_sigmoid(self):
        # Note: In QNNPACK the output scale and zero_point can only be
        #       1.0/256, 0 respectively, as it uses a LUT with 256 bins.
        shapes = ((4,), (4, 4), (4, 4, 4), (4, 4, 4, 4))
        memory_formats = (torch.channels_last, torch.contiguous_format)
        test_cases = itertools.product(shapes, memory_formats)
        for shape, memory_format in test_cases:
            X, scale, zero_point, torch_type = torch.randn(*shape), 1.0, 0, torch.quint8
            if memory_format == torch.channels_last and len(shape) != 4:
                continue
            X = X.to(memory_format=memory_format)
            qX = torch.quantize_per_tensor(X, scale=scale,
                                           zero_point=zero_point,
                                           dtype=torch_type)

            # Floating point reference
            Y = torch.sigmoid(qX.dequantize())
            qY = torch.quantize_per_tensor(Y, scale=1.0 / 256, zero_point=0,
                                           dtype=torch.quint8)
            with override_quantized_engine('fbgemm'):
                qYserver = torch.sigmoid(qX)
            with override_quantized_engine('qnnpack'):
                qY_hat = torch.sigmoid(qX)
                self.assertEqual(
                    qY, qY_hat,
                    msg="QNNPACK Sigmoid failed (FP ref), memory_format {}".format(memory_format))
                self.assertEqual(
                    qYserver, qY_hat,
                    msg="QNNPACK Sigmoid failed (FBGEMM ref), memory_format {}".format(memory_format))

    @skipIfNoFBGEMM
    def test_qnnpack_sigmoid_sweep(self):
        # Input parameters
        f_min = -4.0
        f_max = 4.0
        scale = (f_max - f_min) / 256.0
        zero_point = 128
        dtype = torch.quint8

        step = scale / 2.0
        x = np.arange(f_min, f_max + step, step)
        X = torch.from_numpy(x).to(torch.float32)
        qX = torch.quantize_per_tensor(X, scale=scale,
                                       zero_point=zero_point,
                                       dtype=dtype)

        dqX = qX.dequantize()
        # Floating point reference
        Y = torch.sigmoid(dqX)
        qY = torch.quantize_per_tensor(Y, scale=1.0 / 256, zero_point=0,
                                       dtype=torch.quint8)
        with override_quantized_engine('fbgemm'):
            qYserver = torch.sigmoid(qX)
        with override_quantized_engine('qnnpack'):
            qY_hat = torch.sigmoid(qX)
            self.assertEqual(qY, qY_hat,
                             msg="QNNPACK Sigmoid failed (FP ref)!")
            self.assertEqual(qYserver, qY_hat,
                             msg="QNNPACK Sigmoid failed (FBGEMM ref)!")

    """Tests the correctness of the quantized::add (qnnpack) op."""
    @settings(suppress_health_check=(HealthCheck.filter_too_much,))
    @given(A=hu.tensor(shapes=hu.array_shapes(1, 5, 1, 5),
                       qparams=hu.qparams(dtypes=torch.quint8)),
           zero_point=st.sampled_from([0, 2, 5, 15, 127]),
           scale_A=st.sampled_from([0.001, 0.057, 0.889, 12.3]),
           scale_B=st.sampled_from([0.008, 0.0821, 0.67, 7]),
           scale_C=st.sampled_from([0.003, 0.07821, 0.457, 7.34]),)
    def test_qnnpack_add(self, A, zero_point, scale_A, scale_B, scale_C):
        with override_quantized_engine('qnnpack'):
            A_temp = A
            A, (scale_a, zero_point_A, torch_type) = A_temp
            B, (scale_b, zero_point_B, torch_type) = A_temp
            A = torch.from_numpy(A)
            B = torch.from_numpy(B)

            assume(scale_A // scale_C >= 2**-14)
            assume(scale_A // scale_C < 2**8)
            assume(scale_B // scale_C >= 2**-14)
            assume(scale_B // scale_C < 2**8)

            zero_point_C = 127
            qA = torch.quantize_per_tensor(A, scale=scale_A, zero_point=zero_point,
                                           dtype=torch.quint8)
            qB = torch.quantize_per_tensor(B, scale=scale_B, zero_point=zero_point,
                                           dtype=torch.quint8)

            # Add ground truth
            C = (qA.dequantize() + qB.dequantize()).numpy()

            qC = _quantize(C, scale_C, zero_point_C)

            qC_qnnp = torch.ops.quantized.add(qA, qB, scale_C, zero_point_C)

            np.testing.assert_equal(qC, qC_qnnp.int_repr(),
                                    "Quantized addition failed.")

            Crelu = C.copy()
            Crelu[C < 0] = 0
            qCrelu = torch.quantize_per_tensor(torch.from_numpy(Crelu), scale_C,
                                               zero_point_C, dtype=torch.quint8)
            qCrelu_hat = torch.ops.quantized.add_relu(qA, qB, scale=scale_C, zero_point=zero_point_C)
            np.testing.assert_equal(qCrelu.int_repr().numpy(), qCrelu_hat.int_repr(),
                                    "Quantized addition with ReLU failed.")

    """Tests the correctness of quantized::qnnpack_maxpool2d op."""
    @given(A=hu.tensor(shapes=hu.array_shapes(4, 4, 3, 5),
                       qparams=hu.qparams(dtypes=torch.quint8)),
           kernel=st.sampled_from([2, 4]),
           stride=st.sampled_from([1, 2]),
           padding=st.sampled_from([1, 2]))
    def test_qnnpack_maxpool2d(self, A, kernel, stride, padding):
        import torch.nn.functional as F

        with override_quantized_engine('qnnpack'):
            A, (scale, zero_point, torch_type) = A
            X = torch.from_numpy(A)
            np_type = np.uint8
            dilation = 1

            # Check constraints
            assume(kernel // 2 >= padding)  # Kernel cannot be overhanging!

            iH, iW = X.shape[-2:]

            oH = pool_output_shape(iH, kernel, padding, stride, dilation)
            assume(oH > 0)
            oW = pool_output_shape(iW, kernel, padding, stride, dilation)
            assume(oW > 0)

            k = (kernel, kernel)
            s = (stride, stride)
            d = (dilation, dilation)
            p = (padding, padding)

            q_max_pool = torch.ops.quantized.max_pool2d

            a = scale * (X - zero_point).to(dtype=torch.float)
            qa = torch.quantize_per_tensor(a, scale=scale, zero_point=zero_point,
                                           dtype=torch_type)

            a_ref = qa.dequantize()

            a_pool = F.max_pool2d(a_ref, kernel_size=k, stride=s, padding=p,
                                  dilation=d)

            a_pool_nhwc = a_pool.permute([0, 2, 3, 1])

            qa_pool = q_max_pool(qa, k, s, p, d, ceil_mode=False)

            qa_pool_int = qa_pool.dequantize()
            np.testing.assert_equal(a_pool.numpy(), qa_pool_int.numpy())

    @given(batch_size=st.integers(1, 5),
           channels=st.sampled_from([2, 4, 5, 8, 16, 32]),
           height=st.integers(4, 10),
           width=st.integers(4, 10),
           kernel=st.integers(2, 5),
           stride=st.integers(1, 2),
           padding=st.integers(1, 2),
           scale=st.floats(0.2, 1.6),
           zero_point=st.integers(0, 25)
           )
    def test_avg_pool2d(
            self,
            batch_size,
            channels,
            height,
            width,
            kernel,
            stride,
            padding,
            scale,
            zero_point

    ):
        with override_quantized_engine('qnnpack'):
            import torch.nn.functional as F
            X_init = torch.from_numpy(np.random.randint(
                0, 50, (batch_size, channels, height, width)))

            X = scale * (X_init - zero_point).to(dtype=torch.float)

            # Check constraints
            assume(kernel // 2 >= padding)  # Kernel cannot be overhanging!

            iH, iW = X.shape[-2:]

            oH = pool_output_shape(iH, kernel, padding, stride, 1)
            assume(oH > 0)
            oW = pool_output_shape(iW, kernel, padding, stride, 1)
            assume(oW > 0)
            k = (kernel, kernel)
            s = (stride, stride)
            p = (padding, padding)

            q_avg_pool = torch.nn.quantized.functional.avg_pool2d

            x_q = torch.quantize_per_tensor(X, scale=scale, zero_point=zero_point,
                                            dtype=torch.quint8)

            a_pool = F.avg_pool2d(x_q.dequantize().to(torch.float), kernel_size=k, stride=s, padding=p)
            qa_pool = q_avg_pool(x_q, k, s, p)
            # Quantize Ref Output
            a_pool_q = torch.quantize_per_tensor(a_pool, scale=scale, zero_point=zero_point,
                                                 dtype=torch.quint8)
            np.testing.assert_array_almost_equal(a_pool_q.int_repr().numpy(),
                                                 qa_pool.int_repr().numpy(), decimal=0)


    @given(batch_size=st.integers(1, 5),
           channels=st.sampled_from([2, 4, 5, 8, 16, 32]),
           height=st.integers(4, 20),
           width=st.integers(4, 20),
           output_height=st.integers(2, 10),
           output_width=st.integers(2, 10),
           scale=st.floats(0.2, 1.6),
           zero_point=st.integers(0, 25)
           )
    def test_adaptive_avg_pool2d(
            self,
            batch_size,
            channels,
            height,
            width,
            output_height,
            output_width,
            scale,
            zero_point

    ):
        with override_quantized_engine('qnnpack'):
            # Check constraints
            assume(height >= output_height)
            assume(width >= output_width)

            import torch.nn.functional as F
            X_init = torch.from_numpy(np.random.randint(
                0, 50, (batch_size, channels, height, width)))

            X = scale * (X_init - zero_point).to(dtype=torch.float)

            iH, iW = X.shape[-2:]

            q_avg_pool = torch.nn.quantized.functional.adaptive_avg_pool2d

            x_q = torch.quantize_per_tensor(X, scale=scale, zero_point=zero_point,
                                            dtype=torch.quint8)

            a_pool = F.adaptive_avg_pool2d(x_q.dequantize().to(torch.float), (output_height, output_width))
            qa_pool = q_avg_pool(x_q, (output_height, output_width))
            # Quantize Ref Output
            a_pool_q = torch.quantize_per_tensor(a_pool, scale=scale, zero_point=zero_point,
                                                 dtype=torch.quint8)
            np.testing.assert_array_almost_equal(a_pool_q.int_repr().numpy(),
                                                 qa_pool.int_repr().numpy(), decimal=0)


    @given(batch_size=st.integers(1, 5),
           channels=st.sampled_from([2, 4, 5, 8, 16, 32]),
           height=st.integers(4, 10),
           width=st.integers(4, 10),
           scale=st.floats(0.02, 2.6),
           zero_point=st.integers(0, 25))
    def test_mean(self, batch_size, channels, height, width, scale, zero_point):
        with override_quantized_engine('qnnpack'):
            dim = (2, 3)
            X_init = torch.from_numpy(np.random.randint(
                0, 50, (batch_size, channels, height, width)))
            X = scale * (X_init - zero_point).to(dtype=torch.float)

            qX = torch.quantize_per_tensor(X, scale, zero_point, torch.quint8)
            Y = torch.mean(qX.dequantize(), dim)
            Y = torch.quantize_per_tensor(Y, scale, zero_point, torch.quint8)
            qY = torch.mean(qX, dim)
            np.testing.assert_array_almost_equal(Y.int_repr().numpy(), qY.int_repr().numpy(), decimal=0)

    """Tests the correctness of the quantized::hardtanh op."""
    def test_hardtanh(self):
        if 'qnnpack' not in torch.backends.quantized.supported_engines:
            return
        with override_quantized_engine('qnnpack'):
            shapes = ((4,), (4, 4), (4, 4, 4), (4, 4, 4, 4))
            memory_formats = (torch.channels_last, torch.contiguous_format)
            min_vals = (-0.5, -0.3, 0.5)
            max_vals = (-0.3, 0.3, 0.7)
            test_cases = itertools.product(shapes, memory_formats, min_vals, max_vals)
            for shape, memory_format, min_val, max_val in test_cases:
                X, scale, zero_point, torch_type = torch.randn(*shape), 1.0, 0, torch.quint8
                if memory_format == torch.channels_last and len(shape) != 4:
                    continue

                Y = X.clone()
                Y[Y < min_val] = min_val
                Y[Y > max_val] = max_val
                qY = torch.quantize_per_tensor(Y, scale=scale,
                                               zero_point=zero_point, dtype=torch_type)
                qX = torch.quantize_per_tensor(X, scale=scale, zero_point=zero_point,
                                               dtype=torch_type)

                qY_hat = torch.nn.quantized.functional.hardtanh(qX, min_val, max_val)
                self.assertEqual(
                    qY, qY_hat,
                    msg="hardtanh failed:\nactual {}\nexpected {}\nmemory_format {}".format(qY_hat, qY, memory_format))

"""Tests the correctness of the tensor comparators."""
class TestComparatorOps(TestCase):
    """Tests the element-wise equality ops."""
    @given(A=hu.tensor(shapes=((3, 4, 5),),
                       qparams=hu.qparams()),
           B=hu.tensor(shapes=((5,), (1, 5), (1, 1, 5), (4, 5), (3, 4, 5)),
                       qparams=hu.qparams()))
    def test_compare_tensor_tensor(self, A, B):
        A, (scale_a, zero_point_a, dtype_a) = A
        B, (scale_b, zero_point_b, dtype_b) = B
        tA = torch.from_numpy(A)
        tB = torch.from_numpy(B)

        qA = torch.quantize_per_tensor(tA, scale=scale_a, zero_point=zero_point_a,
                                       dtype=dtype_a)
        qB = torch.quantize_per_tensor(tB, scale=scale_b, zero_point=zero_point_b,
                                       dtype=dtype_b)
        dqA = qA.dequantize()
        dqB = qB.dequantize()

        ops_under_test = ('__eq__', '__ne__', '__ge__', '__le__', '__gt__',
                          '__lt__', 'eq', 'ne', 'ge', 'le', 'gt', 'lt')

        for op in ops_under_test:
            result_ref = getattr(dqA, op)(dqB)
            result = getattr(qA, op)(qB)
            self.assertEqual(result_ref, result,
                             msg="'tensor.{}(tensor)'' failed".format(op))
            # Reversed broadcasting.
            result_ref = getattr(dqB, op)(dqA)
            result = getattr(qB, op)(qA)
            self.assertEqual(result_ref, result,
                             msg="'tensor.{}(tensor)'' failed".format(op))

    @given(A=hu.tensor(shapes=((3, 4, 5),),
                       qparams=hu.qparams()),
           b=hu.floats(allow_infinity=False, allow_nan=False))
    def test_compare_tensor_scalar(self, A, b):
        A, (scale_a, zero_point_a, dtype_a) = A
        tA = torch.from_numpy(A)

        qA = torch.quantize_per_tensor(tA, scale=scale_a, zero_point=zero_point_a,
                                       dtype=dtype_a)
        dqA = qA.dequantize()

        ops_under_test_reversible = ('__eq__', '__ne__', '__ge__', '__le__',
                                     '__gt__', '__lt__')
        ops_under_test_nonreversible = ('eq', 'ne', 'ge', 'le', 'gt', 'lt')

        for op in ops_under_test_reversible:
            result_ref = getattr(dqA, op)(b)
            result = getattr(qA, op)(b)
            note("result_ref 1: {}".format(result_ref))
            note("result 1: {}".format(result))
            self.assertEqual(result_ref, result,
                             msg="'tensor.{}(scalar)'' failed".format(op))
            # Reversed broadcasting.
            result_ref = getattr(b, op)(dqA)
            result = getattr(b, op)(qA)
            note("result_ref 2: {}".format(result_ref))
            note("result 2: {}".format(result))
            self.assertEqual(result_ref, result,
                             msg="'scalar.{}(tensor)'' failed".format(op))

        for op in ops_under_test_nonreversible:
            result_ref = getattr(dqA, op)(b)
            result = getattr(qA, op)(b)
            note("result_ref 3: {}".format(result_ref))
            note("result 3: {}".format(result))
            self.assertEqual(result_ref, result,
                             msg="'tensor.{}(scalar)'' failed".format(op))<|MERGE_RESOLUTION|>--- conflicted
+++ resolved
@@ -3661,13 +3661,12 @@
         torch.testing.assert_close(result, qresult, atol=0.05, rtol=1e-3)
 
 
-<<<<<<< HEAD
 class TestDynamicQuantizedConv(TestCase):
-    def _test_qconv_op(self, q_mod, dq_op, dim, q_engine, dtype):
+    def _test_qconv_op_impl(self, q_mod, dq_op, dim, q_engine, dtype):
         
         torch.backends.quantized.engine = q_engine
         if q_engine == 'qnnpack':
-            reduce_range = False
+            reduce_range = True
         else:
             reduce_range=True
 
@@ -3697,7 +3696,7 @@
 
         for q_engine in ["fbgemm", "qnnpack"]:
             for i in range(10):
-                self._test_qconv_op(q_mod, dq_op, dim, q_engine, dtype)
+                self._test_qconv_op_impl(q_mod, dq_op, dim, q_engine, dtype)
 
 
     def test_dynamic_conv2d(self):
@@ -3707,7 +3706,8 @@
         dtype = torch.quint8
 
         for q_engine in ["fbgemm", "qnnpack"]:
-            self._test_qconv_op(q_mod, dq_op, dim, q_engine, dtype)
+            for i in range(10):
+                self._test_qconv_op_impl(q_mod, dq_op, dim, q_engine, dtype)
 
     def test_dynamic_conv3d(self):
         q_mod = torch.nn.quantized.Conv3d
@@ -3717,7 +3717,7 @@
 
         for q_engine in ["fbgemm"]: #  qnnpack doesn't support unpacking conv3d
             for i in range(10):
-                self._test_qconv_op(q_mod, dq_op, dim, q_engine, dtype)
+                self._test_qconv_op_impl(q_mod, dq_op, dim, q_engine, dtype)
 
     def test_dynamic_convtranspose1d(self):
         q_mod = torch.nn.quantized.ConvTranspose1d
@@ -3727,7 +3727,7 @@
 
         for q_engine in ["fbgemm", "qnnpack"]:
             for i in range(10):
-                self._test_qconv_op(q_mod, dq_op, dim, q_engine, dtype)
+                self._test_qconv_op_impl(q_mod, dq_op, dim, q_engine, dtype)
 
     def test_dynamic_convtranspose2d(self):
         q_mod = torch.nn.quantized.ConvTranspose2d
@@ -3737,7 +3737,7 @@
 
         for q_engine in ["fbgemm", "qnnpack"]:
             for i in range(10):
-                self._test_qconv_op(q_mod, dq_op, dim, q_engine, dtype)
+                self._test_qconv_op_impl(q_mod, dq_op, dim, q_engine, dtype)
 
     def test_dynamic_convtranspose3d(self):
         q_mod = torch.nn.quantized.ConvTranspose3d
@@ -3747,10 +3747,9 @@
 
         for q_engine in ["fbgemm"]: #  qnnpack doesn't support unpacking conv3d
             for i in range(10):
-                self._test_qconv_op(q_mod, dq_op, dim, q_engine, dtype)
-
-=======
->>>>>>> f780307e
+                self._test_qconv_op_impl(q_mod, dq_op, dim, q_engine, dtype)
+
+
 class TestQuantizedConv(TestCase):
     def _test_qconv_unpack_impl(self, qconv_prepack_fn, qconv_unpack_fn, inputs,
                                 strides, i_pads, o_pads, channelwise):
