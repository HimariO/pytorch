--- conflicted
+++ resolved
@@ -3,9 +3,11 @@
 import torch.nn.functional as F
 import torch.nn as nn
 import torch.nn.quantized as nnq
+import torch.nn.quantized._reference as nnqr
 import torch.nn.quantized.dynamic as nnqd
 import torch.nn.intrinsic as nni
 import torch.nn.intrinsic.quantized as nniq
+import torch.nn.intrinsic.quantized.dynamic as nniqd
 import torch.multiprocessing as mp
 
 # graph mode quantization based on fx
@@ -570,7 +572,7 @@
                 LinearModule,
                 (),
                 (linear_module_input,),
-                ns.call_module(nn.Linear) if is_reference else ns.call_module(nnqd.Linear),
+                ns.call_module(nnqr.Linear) if is_reference else ns.call_module(nnqd.Linear),
                 None,
             ),
             (
@@ -578,7 +580,7 @@
                 LinearModule,
                 (),
                 (linear_module_input,),
-                ns.call_module(nn.Linear if is_reference else nnq.Linear),
+                ns.call_module(nnqr.Linear if is_reference else nnq.Linear),
                 None,
             ),
         ]
@@ -607,6 +609,13 @@
         """ Test quantizing functional conv and linear with reference option
         """
         tests = self._get_conv_linear_test_cases(is_reference=True)
+
+        def _get_keys(prefix, is_dynamic):
+            all_keys = [prefix + "." + k for k in ["weight_qscheme", "weight_dtype"]]
+            if not is_dynamic:
+                all_keys.extend([prefix + "." + k for k in ["weight_scale", "weight_zero_point"]])
+            return all_keys
+
         for (is_dynamic, ModuleClass, module_constructor_inputs,
              inputs, quantized_node, weight_prepack_node) in tests:
             quant_type = QuantType.DYNAMIC if is_dynamic else QuantType.STATIC
@@ -624,33 +633,16 @@
             def checkWeightQParams(model):
                 for module_name in ("linear", "conv"):
                     if hasattr(model, module_name):
-<<<<<<< HEAD
-                        self.assertTrue(hasattr(qr.get_submodule(module_name), "_weight_qparams"))
-                        self.assertTrue("Reference" in qr.get_submodule(module_name)._get_name())
-
-            def checkSerDeser(model):
-=======
                         self.assertTrue(hasattr(qr.get_submodule(module_name), "weight_qscheme"))
                         self.assertTrue(hasattr(qr.get_submodule(module_name), "weight_scale"))
                         self.assertTrue(hasattr(qr.get_submodule(module_name), "weight_zero_point"))
                         self.assertTrue("Reference" in qr.get_submodule(module_name)._get_name())
 
             def checkSerDeser(model, is_dynamic):
->>>>>>> 3c15822f
                 for module_name in ("linear", "conv"):
                     if hasattr(model, module_name):
                         # make sure seralization works
                         state_dict = copy.deepcopy(model.state_dict())
-<<<<<<< HEAD
-                        self.assertTrue(module_name + "._weight_qparams" in state_dict)
-
-                        # check load_state_dict restores states
-                        module = getattr(model, module_name)
-                        prev_scale = module._weight_qparams["scale"]
-                        module._weight_qparams["scale"] = None
-                        model.load_state_dict(state_dict)
-                        self.assertTrue(torch.equal(prev_scale, module._weight_qparams["scale"]))
-=======
                         all_keys = _get_keys(module_name, is_dynamic)
                         for key in all_keys:
                             self.assertTrue(key in state_dict)
@@ -661,7 +653,6 @@
                         model.load_state_dict(state_dict)
                         module = getattr(model, module_name)
                         self.assertTrue(torch.equal(prev_scale, module.weight_scale))
->>>>>>> 3c15822f
 
 
             checkWeightQParams(qr)
@@ -669,7 +660,7 @@
             # make sure the qparams are preserved after copy
             checkWeightQParams(qr)
 
-            checkSerDeser(qr)
+            checkSerDeser(qr, is_dynamic)
 
     @skipIfNoFBGEMM
     def test_dynamic_quant_weight_observer(self):
@@ -2905,8 +2896,6 @@
         self.checkGraphModuleNodes(m, expected_node_occurrence=node_occurrence)
         self.checkGraphModuleNodes(m_ref, expected_node_occurrence=node_occurrence_ref)
 
-<<<<<<< HEAD
-=======
     @skipIfNoFBGEMM
     def test_dynamic_with_fusion(self):
         """
@@ -3034,7 +3023,6 @@
             result_ref = m_ref(data)
             self.assertTrue(torch.equal(result, result_ref))
 
->>>>>>> 3c15822f
 @skipIfNoFBGEMM
 class TestQuantizeFxOps(QuantizationTestCase):
     """Unit tests for individual ops
@@ -3108,7 +3096,7 @@
         }
         quant_type_to_qlinear_relu_fun = {
             # we don't have linear_relu_dynamic
-            QuantType.DYNAMIC: ns.call_function(torch.ops.quantized.linear_dynamic),
+            QuantType.DYNAMIC: ns.call_function(torch.ops.quantized.linear_relu_dynamic),
             QuantType.STATIC: ns.call_function(torch.ops.quantized.linear_relu),
             QuantType.QAT: ns.call_function(torch.ops.quantized.linear_relu),
         }
@@ -3189,7 +3177,10 @@
             if is_reference:
                 qlinear_fun = ns.call_function(torch.nn.functional.linear)
             else:
-                qlinear_fun = ns.call_function(torch.ops.quantized.linear_dynamic_fp16)
+                if has_relu:
+                    qlinear_fun = ns.call_function(torch.ops.quantized.linear_relu_dynamic_fp16)
+                else:
+                    qlinear_fun = ns.call_function(torch.ops.quantized.linear_dynamic_fp16)
             prepare_node_occurrence = {
                 # weight
                 ns.call_module(torch.quantization.PlaceholderObserver): 1
