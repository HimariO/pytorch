--- conflicted
+++ resolved
@@ -22,12 +22,9 @@
 )
 
 import torch.ao.quantization._quantize_dbr as _quantize_dbr
-<<<<<<< HEAD
 import torch.ao.ns._numeric_suite_dbr as ns
 # TODO(future PR): move these utils out of the FX folder
 import torch.ao.ns._numeric_suite_fx as ns_fx
-=======
->>>>>>> 6acddb39
 
 def _allclose(a, b):
     if isinstance(a, tuple):
@@ -920,7 +917,6 @@
             # the module is not symbolically traceable
             do_fx_comparison=False)
 
-<<<<<<< HEAD
     # TODO(future PR): move into a separate test file
     def test_numeric_suite(self):
         class M(torch.nn.Module):
@@ -971,9 +967,6 @@
             print(tabulate.tabulate(
                 to_print, headers=['layer_name', 'fqn', 'type', 'sqnr']))
 
-=======
->>>>>>> 6acddb39
-
 @skipIfNoFBGEMM
 class TestQuantizeDBRModels(QuantizeDBRTestCase):
     @skip_if_no_torchvision
