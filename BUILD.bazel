load("@bazel_skylib//lib:paths.bzl", "paths")
load("@pybind11_bazel//:build_defs.bzl", "pybind_extension")
load("@rules_proto//proto:defs.bzl", "proto_library")
load("@rules_cc//cc:defs.bzl", "cc_binary", "cc_library", "cc_proto_library", "cc_test")
load("//third_party:substitution.bzl", "header_template_rule")
load("//:tools/build_variables.bzl", "torch_cpp_srcs", "libtorch_python_core_sources", "libtorch_core_sources", "libtorch_distributed_sources", "libtorch_extra_sources", "jit_core_sources")
load("//tools/rules:cu.bzl", "cu_library")
load("//tools/config:defs.bzl", "if_cuda")
load("//:aten.bzl", "intern_build_aten_ops")

COMMON_COPTS = [
    "-DHAVE_MALLOC_USABLE_SIZE=1",
    "-DHAVE_MMAP=1",
    "-DHAVE_SHM_OPEN=1",
    "-DHAVE_SHM_UNLINK=1",
    "-D_FILE_OFFSET_BITS=64",
    "-DHAVE_GCC_GET_CPUID",
    "-DUSE_GCC_GET_CPUID",
    "-DTH_HAVE_THREAD",
    "-DUSE_FBGEMM",
    "-DUSE_DISTRIBUTED",
    "-DATEN_THREADING=NATIVE",
    "-DNO_CUDNN_DESTROY_HANDLE",
] + if_cuda([
    "-DUSE_CUDA",
    "-DUSE_CUDNN",
])

# c10
header_template_rule(
    name = "cmake_macros_h",
    src = "c10/macros/cmake_macros.h.in",
    out = "c10/macros/cmake_macros.h",
    substitutions = {
        "cmakedefine": "define",
        "#define C10_USE_NUMA": "/* #undef C10_USE_NUMA */",
    },
)

header_template_rule(
    name = "cuda_cmake_macros_h",
    src = "c10/cuda/impl/cuda_cmake_macros.h.in",
    out = "c10/cuda/impl/cuda_cmake_macros.h",
    substitutions = {
        "cmakedefine": "define",
    },
)

cc_library(
    name = "c10_headers",
    hdrs = glob([
        "c10/core/*.h",
        "c10/core/impl/*.h",
        "c10/cuda/*.h",
        "c10/cuda/impl/*.h",
        "c10/macros/*.h",
        "c10/mobile/*.h",
        "c10/util/*.h",
        "c10/util/*.hpp",
    ]),
    deps = [
        "@com_github_gflags_gflags//:gflags",
        "@com_github_glog//:glog",
        ":cmake_macros_h",
        ":cuda_cmake_macros_h",
    ],
)

cc_library(
    name = "c10",
    srcs = glob([
        "c10/core/*.cpp",
        "c10/core/impl/*.cpp",
        "c10/mobile/*.cpp",
        "c10/util/*.cpp",
    ]) + if_cuda(
        glob([
            "c10/cuda/*.cpp",
            "c10/cuda/impl/*.cpp",
        ]),
        [],
    ),
    copts = ["-DCAFFE2_BUILD_MAIN_LIB"],
    deps = [
        ":c10_headers",
        "@fmt",
    ] + if_cuda(
        ["@cuda"],
        [],
    ),
    alwayslink = True,
)

cc_test(
    name = "c10_tests",
    size = "small",
    srcs = glob([
        "c10/test/util/*.cpp",
        "c10/test/util/*.h",
        "c10/test/core/*.cpp",
        "c10/test/core/impl/*.cpp",
    ]),
    copts = ["-Wno-deprecated-declarations"],
    deps = [
        ":c10",
        ":c10_headers",
        "@com_google_googletest//:gtest_main",
    ],
)

# TODO: refactor this into its own library (but how to make
# a binary based off of a module in a library?)
py_binary(
    name = "gen",
    srcs = ["tools/setup_helpers/gen.py"],
    deps = [
        ":tools_codegen"
    ],
)

genrule(
    name = "generated_cpp",
    srcs = [
        "aten/src/ATen/native/native_functions.yaml",
    ] + glob(["aten/src/ATen/templates/**"]),
    outs = [
        "aten/src/ATen/Declarations.yaml",
        "aten/src/ATen/RegisterBackendSelect.cpp",
        "aten/src/ATen/RegisterCPU.cpp",
        "aten/src/ATen/RegisterMkldnnCPU.cpp",
        "aten/src/ATen/RegisterQuantizedCPU.cpp",
        "aten/src/ATen/RegisterSparseCPU.cpp",
        "aten/src/ATen/RegisterSparseCsrCPU.cpp",
        "aten/src/ATen/RegisterCompositeImplicitAutograd.cpp",
        "aten/src/ATen/RegisterCompositeExplicitAutograd.cpp",
        "aten/src/ATen/RegisterMeta.cpp",
        "aten/src/ATen/RegisterSchema.cpp",
        "aten/src/ATen/CPUFunctions.h",
        "aten/src/ATen/CPUFunctions_inl.h",
        "aten/src/ATen/CUDAFunctions.h",
        "aten/src/ATen/CUDAFunctions_inl.h",
        "aten/src/ATen/CompositeExplicitAutogradFunctions.h",
        "aten/src/ATen/CompositeExplicitAutogradFunctions_inl.h",
        "aten/src/ATen/CompositeImplicitAutogradFunctions.h",
        "aten/src/ATen/CompositeImplicitAutogradFunctions_inl.h",
        "aten/src/ATen/Functions.h",
        "aten/src/ATen/Functions.cpp",
        "aten/src/ATen/RedispatchFunctions.h",
        "aten/src/ATen/Operators.h",
        "aten/src/ATen/Operators_0.cpp",
        "aten/src/ATen/Operators_1.cpp",
        "aten/src/ATen/Operators_2.cpp",
        "aten/src/ATen/Operators_3.cpp",
        "aten/src/ATen/Operators_4.cpp",
        "aten/src/ATen/NativeFunctions.h",
        "aten/src/ATen/MetaFunctions.h",
        "aten/src/ATen/MetaFunctions_inl.h",
        "aten/src/ATen/NativeMetaFunctions.h",
        "aten/src/ATen/core/TensorBody.h",
        "aten/src/ATen/core/TensorMethods.cpp",
        "aten/src/ATen/core/ATenOpList.cpp",
    ],
    cmd = "$(location :gen) --source-path aten/src/ATen --install_dir `dirname $(location aten/src/ATen/Declarations.yaml)`",
    tools = [":gen"],
)

py_library(
    name = "tools_codegen",
    srcs = glob(["tools/codegen/**/*.py"]),
)

py_library(
    name = "tools_autograd",
    srcs = glob(["tools/autograd/*.py"]),
    data = glob([
        "tools/autograd/*.yaml",
        "tools/autograd/templates/*",
    ]),
    deps = [":tools_codegen"],
)

py_library(
    name = "tools_jit",
    srcs = glob(["tools/jit/*.py"]),
    data = glob(["tools/jit/templates/*"]),
)

py_binary(
    name = "generate_code",
    srcs = ["tools/setup_helpers/generate_code.py"],
    deps = [
        ":tools_autograd",
        ":tools_jit",
    ],
)

libtorch_cpp_generated_sources = [
        "torch/csrc/autograd/generated/VariableType.h",
        "torch/csrc/autograd/generated/VariableType_0.cpp",
        "torch/csrc/autograd/generated/VariableType_1.cpp",
        "torch/csrc/autograd/generated/VariableType_2.cpp",
        "torch/csrc/autograd/generated/VariableType_3.cpp",
        "torch/csrc/autograd/generated/VariableType_4.cpp",
        # "torch/csrc/autograd/generated/VariableTypeEverything.cpp",
        "torch/csrc/autograd/generated/TraceType_0.cpp",
        "torch/csrc/autograd/generated/TraceType_1.cpp",
        "torch/csrc/autograd/generated/TraceType_2.cpp",
        "torch/csrc/autograd/generated/TraceType_3.cpp",
        "torch/csrc/autograd/generated/TraceType_4.cpp",
        # "torch/csrc/autograd/generated/TraceTypeEverything.cpp",
        "torch/csrc/autograd/generated/ADInplaceOrViewType_0.cpp",
        "torch/csrc/autograd/generated/ADInplaceOrViewType_1.cpp",
        # "torch/csrc/autograd/generated/ADInplaceOrViewTypeEverything.cpp",
        "torch/csrc/autograd/generated/Functions.h",
        "torch/csrc/autograd/generated/Functions.cpp",
        "torch/csrc/autograd/generated/variable_factories.h",
]

libtorch_python_generated_sources = [
        "torch/csrc/autograd/generated/python_functions.h",
        "torch/csrc/autograd/generated/python_functions_0.cpp",
        "torch/csrc/autograd/generated/python_functions_1.cpp",
        "torch/csrc/autograd/generated/python_functions_2.cpp",
        "torch/csrc/autograd/generated/python_functions_3.cpp",
        "torch/csrc/autograd/generated/python_functions_4.cpp",
        "torch/csrc/autograd/generated/python_variable_methods.cpp",
        "torch/csrc/autograd/generated/python_torch_functions_0.cpp",
        "torch/csrc/autograd/generated/python_torch_functions_1.cpp",
        "torch/csrc/autograd/generated/python_torch_functions_2.cpp",
        "torch/csrc/autograd/generated/python_nn_functions.cpp",
        "torch/csrc/autograd/generated/python_fft_functions.cpp",
        "torch/csrc/autograd/generated/python_linalg_functions.cpp",
        "torch/csrc/autograd/generated/python_special_functions.cpp",
]

genrule(
    name = "all_generated_code",
    srcs = [
        "aten/src/ATen/Declarations.yaml",
        "aten/src/ATen/native/native_functions.yaml",
    ],
    outs = libtorch_cpp_generated_sources + libtorch_python_generated_sources,
    cmd = "$(location :generate_code) --install_dir `dirname $(location torch/csrc/autograd/generated/variable_factories.h)`/../.. --declarations-path $(location aten/src/ATen/Declarations.yaml) --native-functions-path $(location aten/src/ATen/native/native_functions.yaml) --nn-path aten/src",
    tools = [":generate_code"],
)

filegroup(
    name = "cpp_generated_code",
    data = [":all_generated_code"],
    srcs = libtorch_cpp_generated_sources,
)

filegroup(
    name = "python_generated_code",
    data = [":all_generated_code"],
    srcs = libtorch_python_generated_sources,
)

exports_files(
    srcs = ["aten/src/ATen/cpu/tbb/extra/version_string.ver.in"],
)

# ATen
filegroup(
    name = "aten_base_cpp",
    srcs = glob([
        "aten/src/ATen/*.cpp",
        "aten/src/ATen/detail/*.cpp",
        "aten/src/ATen/cpu/*.cpp",
    ]),
)

filegroup(
    name = "ATen_CORE_SRCS",
    srcs = glob(
        [
            "aten/src/ATen/core/**/*.cpp",
        ],
        exclude = [
            "aten/src/ATen/core/**/*_test.cpp",
        ],
    ),
)

filegroup(
    name = "aten_native_cpp",
    srcs = glob(["aten/src/ATen/native/*.cpp"]),
)

filegroup(
    name = "aten_native_sparse_cpp",
    srcs = glob(["aten/src/ATen/native/sparse/*.cpp"]),
)

filegroup(
    name = "aten_native_quantized_cpp",
    srcs = glob(
        [
            "aten/src/ATen/native/quantized/*.cpp",
            "aten/src/ATen/native/quantized/cpu/*.cpp",
        ],
    ),
)

filegroup(
    name = "aten_native_mkl_cpp",
    srcs = glob(["aten/src/ATen/native/mkl/*.cpp"]),
)

filegroup(
    name = "aten_native_mkldnn_cpp",
    srcs = glob(["aten/src/ATen/native/mkldnn/*.cpp"]),
)

filegroup(
    name = "aten_native_xnnpack",
    srcs = glob(["aten/src/ATen/native/xnnpack/*.cpp"]),
)

filegroup(
    name = "aten_base_vulkan",
    srcs = glob(["aten/src/ATen/vulkan/*.cpp"]),
)

filegroup(
    name = "aten_base_metal",
    srcs = glob(["aten/src/ATen/metal/*.cpp"]),
)

filegroup(
    name = "ATen_QUANTIZED_SRCS",
    srcs = glob(
        [
            "aten/src/ATen/quantized/**/*.cpp",
        ],
        exclude = [
            "aten/src/ATen/quantized/**/*_test.cpp",
        ],
    ),
)

filegroup(
    name = "th_srcs",
    srcs = [
        "aten/src/TH/THGeneral.cpp",
        "aten/src/TH/THStorageFunctions.cpp",
        "aten/src/TH/THTensor.cpp",
    ],
)

filegroup(
    name = "aten_cuda_srcs",
    srcs = [
        "aten/src/ATen/cuda/CUDABlas.cpp",
        "aten/src/ATen/cuda/CUDASolver.cpp",
        "aten/src/ATen/cuda/CUDAContext.cpp",
        "aten/src/ATen/cuda/CUDAGeneratorImpl.cpp",
        "aten/src/ATen/cuda/CUDAGraph.cpp",
        "aten/src/ATen/cuda/CuSparseHandlePool.cpp",
        "aten/src/ATen/cuda/CublasHandlePool.cpp",
        "aten/src/ATen/cuda/CusolverDnHandlePool.cpp",
        "aten/src/ATen/cuda/PinnedMemoryAllocator.cpp",
        "aten/src/ATen/cuda/detail/CUDAHooks.cpp",
        "aten/src/ATen/cudnn/AutocastRNN.cpp",
        "aten/src/ATen/cudnn/Descriptors.cpp",
        "aten/src/ATen/cudnn/Handle.cpp",
        "aten/src/ATen/cudnn/Types.cpp",
        "aten/src/ATen/native/cuda/CUDAUnaryOps.cpp",
        "aten/src/ATen/native/cuda/TensorShapeCUDA.cpp",
        "aten/src/ATen/native/cudnn/AffineGridGenerator.cpp",
        "aten/src/ATen/native/cudnn/BatchNorm.cpp",
        "aten/src/ATen/native/cudnn/Conv.cpp",
        "aten/src/ATen/native/cudnn/GridSampler.cpp",
        "aten/src/ATen/native/cudnn/LossCTC.cpp",
        "aten/src/ATen/native/cudnn/RNN.cpp",
        "aten/src/ATen/native/miopen/BatchNorm_miopen.cpp",
        "aten/src/ATen/native/miopen/Conv_miopen.cpp",
        "aten/src/ATen/native/miopen/RNN_miopen.cpp",
        "aten/src/ATen/native/sparse/cuda/SparseCUDATensor.cpp",
        "aten/src/ATen/native/sparse/cuda/SparseBlas.cpp",
        "aten/src/ATen/native/sparse/cuda/SparseBlasImpl.cpp",
<<<<<<< HEAD
        "aten/src/THC/THCGeneral.cpp",
=======
        "aten/src/THC/THCStorage.cpp",
>>>>>>> 632719c2
        "aten/src/THC/THCStorageCopy.cpp",
        "aten/src/THC/THCTensor.cpp",
    ],
)

filegroup(
    name = "thc_srcs_cu",
    srcs = [
        "aten/src/THC/THCReduceApplyUtils.cu.cc",
        "aten/src/THC/THCSleep.cu.cc",
        "aten/src/THC/THCSortUtils.cu.cc",
        "aten/src/THC/THCStorage.cu.cc",
        "aten/src/THC/THCStorageCopy.cu.cc",
        "aten/src/THC/THCTensor.cu.cc",
        "aten/src/THC/THCTensorCopy.cu.cc",
        "aten/src/THC/THCTensorMathScan.cu.cc",
        "aten/src/THC/THCTensorScatterGather.cu.cc",
        "aten/src/THC/THCTensorSort.cu.cc",
        "aten/src/THC/generated/THCTensorSortByte.cu.cc",
        "aten/src/THC/generated/THCTensorSortChar.cu.cc",
        "aten/src/THC/generated/THCTensorSortDouble.cu.cc",
        "aten/src/THC/generated/THCTensorSortFloat.cu.cc",
        "aten/src/THC/generated/THCTensorSortHalf.cu.cc",
        "aten/src/THC/generated/THCTensorSortInt.cu.cc",
        "aten/src/THC/generated/THCTensorSortLong.cu.cc",
        "aten/src/THC/generated/THCTensorSortShort.cu.cc",
    ],
)

filegroup(
    name = "aten_srcs_cu",
    srcs = [
        "aten/src/ATen/cuda/detail/IndexUtils.cu.cc",
        "aten/src/ATen/cuda/detail/CUDAGraphsUtils.cu.cc",
        "aten/src/ATen/native/cuda/Activation.cu.cc",
        "aten/src/ATen/native/cuda/AdaptiveAveragePooling.cu.cc",
        "aten/src/ATen/native/cuda/AdaptiveAveragePooling3d.cu.cc",
        "aten/src/ATen/native/cuda/AdaptiveMaxPooling2d.cu.cc",
        "aten/src/ATen/native/cuda/AdaptiveMaxPooling3d.cu.cc",
        "aten/src/ATen/native/cuda/AveragePool2d.cu.cc",
        "aten/src/ATen/native/cuda/AveragePool3d.cu.cc",
        "aten/src/ATen/native/cuda/BatchLinearAlgebra.cu.cc",
        "aten/src/ATen/native/cuda/BatchLinearAlgebraLib.cu.cc",
        "aten/src/ATen/native/cuda/BinaryArithmeticKernel.cu.cc",
        "aten/src/ATen/native/cuda/BinaryCompareKernel.cu.cc",
        "aten/src/ATen/native/cuda/BinaryMiscOpsKernels.cu.cc",
        "aten/src/ATen/native/cuda/CUDAScalar.cu.cc",
        "aten/src/ATen/native/cuda/Col2Im.cu.cc",
        "aten/src/ATen/native/cuda/Copy.cu.cc",
        "aten/src/ATen/native/cuda/CrossKernel.cu.cc",
        "aten/src/ATen/native/cuda/DilatedMaxPool2d.cu.cc",
        "aten/src/ATen/native/cuda/DilatedMaxPool3d.cu.cc",
        "aten/src/ATen/native/cuda/DistanceKernel.cu.cc",
        "aten/src/ATen/native/cuda/Distributions.cu.cc",
        "aten/src/ATen/native/cuda/Dropout.cu.cc",
        "aten/src/ATen/native/cuda/Embedding.cu.cc",
        "aten/src/ATen/native/cuda/EmbeddingBackwardKernel.cu.cc",
        "aten/src/ATen/native/cuda/EmbeddingBag.cu.cc",
        "aten/src/ATen/native/cuda/FillKernel.cu.cc",
        "aten/src/ATen/native/cuda/FractionalMaxPool2d.cu.cc",
        "aten/src/ATen/native/cuda/FractionalMaxPool3d.cu.cc",
        "aten/src/ATen/native/cuda/GridSampler.cu.cc",
        "aten/src/ATen/native/cuda/Im2Col.cu.cc",
        "aten/src/ATen/native/cuda/IndexKernel.cu.cc",
        "aten/src/ATen/native/cuda/Indexing.cu.cc",
        "aten/src/ATen/native/cuda/Lerp.cu.cc",
        "aten/src/ATen/native/cuda/LinearAlgebra.cu.cc",
        "aten/src/ATen/native/cuda/Loss.cu.cc",
        "aten/src/ATen/native/cuda/LossCTC.cu.cc",
        "aten/src/ATen/native/cuda/MaxUnpooling.cu.cc",
        "aten/src/ATen/native/cuda/MultinomialKernel.cu.cc",
        "aten/src/ATen/native/cuda/MultiLabelMarginCriterion.cu.cc",
        "aten/src/ATen/native/cuda/NaiveConvolutionTranspose2d.cu.cc",
        "aten/src/ATen/native/cuda/NaiveConvolutionTranspose3d.cu.cc",
        "aten/src/ATen/native/cuda/NaiveDilatedConvolution.cu.cc",
        "aten/src/ATen/native/cuda/NLLLoss2d.cu.cc",
        "aten/src/ATen/native/cuda/Normalization.cu.cc",
        "aten/src/ATen/native/cuda/PointwiseOpsKernel.cu.cc",
        "aten/src/ATen/native/cuda/PowKernel.cu.cc",
        "aten/src/ATen/native/cuda/RNN.cu.cc",
        "aten/src/ATen/native/cuda/RangeFactories.cu.cc",
        "aten/src/ATen/native/cuda/Reduce.cu.cc",
        "aten/src/ATen/native/cuda/ReduceOpsKernel.cu.cc",
        "aten/src/ATen/native/cuda/ReflectionPad.cu.cc",
        "aten/src/ATen/native/cuda/Repeat.cu.cc",
        "aten/src/ATen/native/cuda/ReplicationPadding.cu.cc",
        "aten/src/ATen/native/cuda/Resize.cu.cc",
        "aten/src/ATen/native/cuda/SegmentReduce.cu.cc",
        "aten/src/ATen/native/cuda/SoftMax.cu.cc",
        "aten/src/ATen/native/cuda/SortingKthValue.cu.cc",
        "aten/src/ATen/native/cuda/SparseMM.cu.cc",
        "aten/src/ATen/native/cuda/SpectralOps.cu.cc",
        "aten/src/ATen/native/cuda/SummaryOps.cu.cc",
        "aten/src/ATen/native/cuda/TensorCompare.cu.cc",
        "aten/src/ATen/native/cuda/TensorFactories.cu.cc",
        "aten/src/ATen/native/cuda/TensorTopK.cu.cc",
        "aten/src/ATen/native/cuda/TensorTransformations.cu.cc",
        "aten/src/ATen/native/cuda/TriangularOps.cu.cc",
        "aten/src/ATen/native/cuda/UnaryOpsKernel.cu.cc",
        "aten/src/ATen/native/cuda/UnarySpecialOpsKernel.cu.cc",
        "aten/src/ATen/native/cuda/Unique.cu.cc",
        "aten/src/ATen/native/cuda/UpSampleBicubic2d.cu.cc",
        "aten/src/ATen/native/cuda/UpSampleBilinear2d.cu.cc",
        "aten/src/ATen/native/cuda/UpSampleLinear1d.cu.cc",
        "aten/src/ATen/native/cuda/UpSampleNearest1d.cu.cc",
        "aten/src/ATen/native/cuda/UpSampleNearest2d.cu.cc",
        "aten/src/ATen/native/cuda/UpSampleNearest3d.cu.cc",
        "aten/src/ATen/native/cuda/UpSampleTrilinear3d.cu.cc",
        "aten/src/ATen/native/cuda/WeightNorm.cu.cc",
        "aten/src/ATen/native/cuda/layer_norm_kernel.cu.cc",
        "aten/src/ATen/native/quantized/cuda/fake_quantize_core.cu.cc",
        "aten/src/ATen/native/sparse/cuda/SparseCUDABlas.cu.cc",
        "aten/src/ATen/native/sparse/cuda/SparseCUDATensor.cu.cc",
        "aten/src/ATen/native/sparse/cuda/SparseCUDATensorMath.cu.cc",
    ],
)

header_template_rule(
    name = "aten_src_ATen_config",
    src = "aten/src/ATen/Config.h.in",
    out = "aten/src/ATen/Config.h",
    substitutions = {
        "@AT_MKLDNN_ENABLED@": "1",
        "@AT_MKL_ENABLED@": "0",
        "@AT_FFTW_ENABLED@": "0",
        "@AT_POCKETFFT_ENABLED@": "0",
        "@AT_NNPACK_ENABLED@": "0",
        "@CAFFE2_STATIC_LINK_CUDA_INT@": "0",
        "@AT_BUILD_WITH_BLAS@": "1",
        "@AT_BUILD_WITH_LAPACK@": "1",
        "@AT_PARALLEL_OPENMP@": "0",
        "@AT_PARALLEL_NATIVE@": "1",
        "@AT_PARALLEL_NATIVE_TBB@": "0",
        "@AT_BLAS_F2C@": "0",
        "@AT_BLAS_USE_CBLAS_DOT@": "1",
    },
)

header_template_rule(
    name = "aten_src_ATen_cuda_config",
    src = "aten/src/ATen/cuda/CUDAConfig.h.in",
    out = "aten/src/ATen/cuda/CUDAConfig.h",
    substitutions = {
        "@AT_CUDNN_ENABLED@": "1",
        "@AT_ROCM_ENABLED@": "0",
        "@AT_MAGMA_ENABLED@": "0",
        "@NVCC_FLAGS_EXTRA@": "",
    },
)

header_template_rule(
    name = "aten_src_TH_THGeneral",
    src = "aten/src/TH/THGeneral.h.in",
    out = "aten/src/TH/THGeneral.h",
    substitutions = {
    },
)

cc_library(
    name = "aten_headers",
    hdrs = [
        "torch/csrc/WindowsTorchApiMacro.h",
        "torch/csrc/jit/frontend/function_schema_parser.h",
    ] + glob([
        "aten/src/**/*.h",
        "aten/src/**/*.hpp",
        "aten/src/TH/**/*.cpp",
        "aten/src/THC/**/*.cpp",
        "aten/src/THC/*.cuh",
        "aten/src/THC/generic/*.cu.cc",
    ],
    exclude = [
        "aten/src/ATen/Config.h",
    ],) + [
        ":generated_cpp",
        ":aten_src_ATen_config",
    ],
    includes = [
        "aten/src",
        "aten/src/TH",
    ],
    deps = [
        ":c10_headers",
        ":aten_src_TH_THGeneral",
    ],
)

ATEN_COPTS = COMMON_COPTS + [
    "-DUSE_AVX",
    "-DUSE_AVX2",
    "-DCAFFE2_BUILD_MAIN_LIBS",
    "-DHAVE_AVX_CPU_DEFINITION",
    "-DHAVE_AVX2_CPU_DEFINITION",
    "-fvisibility-inlines-hidden",
    "-fno-math-errno",
    "-fno-trapping-math",
]

intern_build_aten_ops(
    copts = ATEN_COPTS,
    deps = [
        ":aten_headers",
        "@sleef",
        "@fbgemm",
    ],
)

cc_library(
    name = "th",
    srcs = [
        ":th_srcs",
    ],
    copts = ATEN_COPTS + [
        "-mavx",
    ],
    deps = [
        ":aten_headers",
        "@fbgemm",
    ],
)

cc_library(
    name = "aten",
    srcs = [
        ":ATen_CORE_SRCS",
        ":ATen_QUANTIZED_SRCS",
        ":aten_base_cpp",
        ":aten_base_metal",
        ":aten_base_vulkan",
        ":aten_native_cpp",
        ":aten_native_mkl_cpp",
        ":aten_native_mkldnn_cpp",
        ":aten_native_quantized_cpp",
        ":aten_native_sparse_cpp",
        ":aten_native_xnnpack",
        ":aten_src_ATen_config",
        ":generated_cpp",
    ],
    copts = ATEN_COPTS,
    data = if_cuda(
        [":libcaffe2_nvrtc.so"],
        [],
    ),
    visibility = ["//visibility:public"],
    deps = [
        ":ATen_CPU",
        ":aten_headers",
        ":caffe2_for_aten_headers",
        ":th",
        ":torch_headers",
        "@fbgemm",
        "@ideep",
    ],
    alwayslink = True,
)

cc_library(
    name = "aten_nvrtc",
    srcs = glob([
        "aten/src/ATen/cuda/nvrtc_stub/*.cpp",
    ]),
    copts = ATEN_COPTS,
    linkstatic = True,
    visibility = ["//visibility:public"],
    deps = [
        ":aten_headers",
        ":c10_headers",
        "@cuda",
        "@cuda//:cuda_driver",
        "@cuda//:nvrtc",
    ],
    alwayslink = True,
)

cc_binary(
    name = "libcaffe2_nvrtc.so",
    linkshared = True,
    visibility = ["//visibility:public"],
    deps = [
        ":aten_nvrtc",
    ],
)

cc_library(
    name = "aten_cuda_cpp",
    srcs = [":aten_cuda_srcs"],
    copts = ATEN_COPTS,
    visibility = ["//visibility:public"],
    deps = [
        ":aten",
        "@cuda",
        "@cuda//:nvrtc",
        "@cudnn",
    ],
    alwayslink = True,
)

torch_cuda_half_options = [
    "-DCUDA_HAS_FP16=1",
    "-D__CUDA_NO_HALF_OPERATORS__",
    "-D__CUDA_NO_HALF_CONVERSIONS__",
    "-D__CUDA_NO_BFLOAT16_CONVERSIONS__",
    "-D__CUDA_NO_HALF2_OPERATORS__",
]

cu_library(
    name = "aten_cuda",
    srcs = [
        ":aten_srcs_cu",
        ":thc_srcs_cu",
    ],
    copts = ATEN_COPTS + torch_cuda_half_options,
    visibility = ["//visibility:public"],
    deps = [
        ":aten_cuda_cpp",
        "@cuda//:cublas",
        "@cuda//:cufft",
        "@cuda//:cusparse",
    ],
    alwayslink = True,
)

# caffe2
CAFFE2_COPTS = COMMON_COPTS + [
    "-Dcaffe2_EXPORTS",
    "-DCAFFE2_USE_GLOO",
    "-DCAFFE2_USE_CUDNN",
    "-DCAFFE2_BUILD_MAIN_LIB",
    "-fvisibility-inlines-hidden",
    "-fno-math-errno",
    "-fno-trapping-math",
]

proto_library(
    name = "caffe2_proto_source",
    srcs = glob([
        "caffe2/proto/*.proto",
    ]),
    visibility = ["//visibility:public"],
)

cc_proto_library(
    name = "caffe2_protos",
    deps = [":caffe2_proto_source"],
)

header_template_rule(
    name = "caffe2_core_macros_h",
    src = "caffe2/core/macros.h.in",
    out = "caffe2/core/macros.h",
    substitutions = {
        "@CAFFE2_VERSION_MAJOR@": "1",
        "@CAFFE2_VERSION_MINOR@": "3",
        "@CAFFE2_VERSION_PATCH@": "0",
        "cmakedefine": "define",
        "#define CAFFE2_FORCE_FALLBACK_CUDA_MPI": "/* #undef CAFFE2_FORCE_FALLBACK_CUDA_MPI */",
        "#define CAFFE2_HAS_MKL_DNN": "/* #undef CAFFE2_HAS_MKL_DNN */",
        "#define CAFFE2_HAS_MKL_SGEMM_PACK": "/* #undef CAFFE2_HAS_MKL_SGEMM_PACK */",
        "#define CAFFE2_THREADPOOL_MAIN_IMBALANCE": "/* #undef CAFFE2_THREADPOOL_MAIN_IMBALANCE */",
        "#define CAFFE2_THREADPOOL_STATS": "/* #undef CAFFE2_THREADPOOL_STATS */",
        "#define CAFFE2_USE_ACCELERATE": "/* #undef CAFFE2_USE_ACCELERATE */",
        "#define CAFFE2_USE_EIGEN_FOR_BLAS": "/* #undef CAFFE2_USE_EIGEN_FOR_BLAS */",
        "#define CAFFE2_USE_FBCODE": "/* #undef CAFFE2_USE_FBCODE */",
        "#define CAFFE2_USE_GOOGLE_GLOG": "/* #undef CAFFE2_USE_GOOGLE_GLOG */",
        "#define CAFFE2_USE_LITE_PROTO": "/* #undef CAFFE2_USE_LITE_PROTO */",
        "#define CAFFE2_USE_MKL\n": "/* #undef CAFFE2_USE_MKL */\n",
        "#define CAFFE2_USE_NVTX": "/* #undef CAFFE2_USE_NVTX */",
        "#define CAFFE2_USE_TRT": "/* #undef CAFFE2_USE_TRT */",
    },
)

filegroup(
    name = "caffe2_contrib_srcs",
    srcs = [
        "caffe2/contrib/gloo/allgather_ops.cc",
        "caffe2/contrib/gloo/allreduce_ops.cc",
        "caffe2/contrib/gloo/barrier_ops.cc",
        "caffe2/contrib/gloo/broadcast_ops.cc",
        "caffe2/contrib/gloo/common.cc",
        "caffe2/contrib/gloo/common_world_ops.cc",
        "caffe2/contrib/gloo/context.cc",
        "caffe2/contrib/gloo/reduce_scatter_ops.cc",
        "caffe2/contrib/gloo/store_handler.cc",
    ],
)

filegroup(
    name = "caffe2_core_srcs",
    srcs = [
        "caffe2/core/allocator.cc",
        "caffe2/core/blob_serialization.cc",
        "caffe2/core/blob_stats.cc",
        "caffe2/core/common.cc",
        "caffe2/core/context.cc",
        "caffe2/core/context_base.cc",
        "caffe2/core/db.cc",
        "caffe2/core/event.cc",
        "caffe2/core/export_c10_op_to_caffe2.cc",
        "caffe2/core/graph.cc",
        "caffe2/core/init.cc",
        "caffe2/core/init_denormals.cc",
        "caffe2/core/init_intrinsics_check.cc",
        "caffe2/core/init_omp.cc",
        "caffe2/core/int8_serialization.cc",
        "caffe2/core/memonger.cc",
        "caffe2/core/module.cc",
        "caffe2/core/net.cc",
        "caffe2/core/net_async_base.cc",
        "caffe2/core/net_async_scheduling.cc",
        "caffe2/core/net_async_task.cc",
        "caffe2/core/net_async_task_future.cc",
        "caffe2/core/net_async_task_graph.cc",
        "caffe2/core/net_async_tracing.cc",
        "caffe2/core/net_dag_utils.cc",
        "caffe2/core/net_parallel.cc",
        "caffe2/core/net_simple.cc",
        "caffe2/core/net_simple_refcount.cc",
        "caffe2/core/nomnigraph/Representations/NeuralNet.cc",
        "caffe2/core/nomnigraph/tests/test_util.cc",
        "caffe2/core/numa.cc",
        "caffe2/core/operator.cc",
        "caffe2/core/operator_schema.cc",
        "caffe2/core/plan_executor.cc",
        "caffe2/core/prof_dag_counters.cc",
        "caffe2/core/qtensor.cc",
        "caffe2/core/qtensor_serialization.cc",
        "caffe2/core/stats.cc",
        "caffe2/core/tensor.cc",
        "caffe2/core/tensor_int8.cc",
        "caffe2/core/test_utils.cc",
        "caffe2/core/transform.cc",
        "caffe2/core/types.cc",
        "caffe2/core/workspace.cc",
    ],
)

filegroup(
    name = "caffe2_distributed_srcs",
    srcs = [
        "caffe2/distributed/file_store_handler.cc",
        "caffe2/distributed/file_store_handler_op.cc",
        "caffe2/distributed/store_handler.cc",
        "caffe2/distributed/store_ops.cc",
    ],
)

filegroup(
    name = "caffe2_ideep_srcs",
    srcs = [
        "caffe2/ideep/operators/adam_op.cc",
        "caffe2/ideep/operators/channel_shuffle_op.cc",
        "caffe2/ideep/operators/concat_split_op.cc",
        "caffe2/ideep/operators/conv_op.cc",
        "caffe2/ideep/operators/conv_transpose_op.cc",
        "caffe2/ideep/operators/dropout_op.cc",
        "caffe2/ideep/operators/elementwise_sum_op.cc",
        "caffe2/ideep/operators/expand_squeeze_dims_op.cc",
        "caffe2/ideep/operators/fully_connected_op.cc",
        "caffe2/ideep/operators/local_response_normalization_op.cc",
        "caffe2/ideep/operators/momentum_sgd_op.cc",
        "caffe2/ideep/operators/operator_fallback_ideep.cc",
        "caffe2/ideep/operators/order_switch_ops.cc",
        "caffe2/ideep/operators/pool_op.cc",
        "caffe2/ideep/operators/quantization/int8_add_op.cc",
        "caffe2/ideep/operators/quantization/int8_conv_op.cc",
        "caffe2/ideep/operators/quantization/int8_dequantize_op.cc",
        "caffe2/ideep/operators/quantization/int8_fully_connected_op.cc",
        "caffe2/ideep/operators/quantization/int8_given_tensor_fill_op.cc",
        "caffe2/ideep/operators/quantization/int8_pool_op.cc",
        "caffe2/ideep/operators/quantization/int8_quantize_op.cc",
        "caffe2/ideep/operators/quantization/int8_relu_op.cc",
        "caffe2/ideep/operators/queue_ops.cc",
        "caffe2/ideep/operators/relu_op.cc",
        "caffe2/ideep/operators/reshape_op.cc",
        "caffe2/ideep/operators/shape_op.cc",
        "caffe2/ideep/operators/sigmoid_op.cc",
        "caffe2/ideep/operators/spatial_batch_norm_op.cc",
        "caffe2/ideep/operators/transpose_op.cc",
        "caffe2/ideep/operators/utility_ops.cc",
        "caffe2/ideep/utils/ideep_register.cc",
    ],
)

filegroup(
    name = "caffe2_onnx_srcs",
    srcs = [
        "caffe2/onnx/backend.cc",
        "caffe2/onnx/backend_rep.cc",
        "caffe2/onnx/device.cc",
        "caffe2/onnx/helper.cc",
        "caffe2/onnx/offline_tensor.cc",
        "caffe2/onnx/onnx_exporter.cc",
        "caffe2/onnx/onnxifi_graph_info.cc",
        "caffe2/onnx/onnxifi_init.cc",
    ],
)

filegroup(
    name = "caffe2_operators_srcs",
    srcs = [
        "caffe2/operators/abs_op.cc",
        "caffe2/operators/accumulate_op.cc",
        "caffe2/operators/accuracy_op.cc",
        "caffe2/operators/acos_op.cc",
        "caffe2/operators/affine_channel_op.cc",
        "caffe2/operators/alias_with_name.cc",
        "caffe2/operators/apmeter_op.cc",
        "caffe2/operators/arg_ops.cc",
        "caffe2/operators/asin_op.cc",
        "caffe2/operators/assert_op.cc",
        "caffe2/operators/atan_op.cc",
        "caffe2/operators/atomic_ops.cc",
        "caffe2/operators/batch_box_cox_op.cc",
        "caffe2/operators/batch_bucketize_op.cc",
        "caffe2/operators/batch_gather_ops.cc",
        "caffe2/operators/batch_matmul_op.cc",
        "caffe2/operators/batch_moments_op.cc",
        "caffe2/operators/batch_permutation_op.cc",
        "caffe2/operators/batch_sparse_to_dense_op.cc",
        "caffe2/operators/bbox_transform_op.cc",
        "caffe2/operators/bisect_percentile_op.cc",
        "caffe2/operators/boolean_mask_ops.cc",
        "caffe2/operators/boolean_unmask_ops.cc",
        "caffe2/operators/box_with_nms_limit_op.cc",
        "caffe2/operators/bucketize_op.cc",
        "caffe2/operators/byte_weight_dequant_op.cc",
        "caffe2/operators/cast_op.cc",
        "caffe2/operators/cbrt_op.cc",
        "caffe2/operators/cc_bmm_bg_op.cc",
        "caffe2/operators/ceil_op.cc",
        "caffe2/operators/channel_backprop_stats_op.cc",
        "caffe2/operators/channel_shuffle_op.cc",
        "caffe2/operators/channel_stats_op.cc",
        "caffe2/operators/clip_op.cc",
        "caffe2/operators/collect_and_distribute_fpn_rpn_proposals_op.cc",
        "caffe2/operators/communicator_op.cc",
        "caffe2/operators/concat_split_op.cc",
        "caffe2/operators/conditional_op.cc",
        "caffe2/operators/conv_gradient_op.cc",
        "caffe2/operators/conv_op.cc",
        "caffe2/operators/conv_op_eigen.cc",
        "caffe2/operators/conv_op_shared.cc",
        "caffe2/operators/conv_transpose_gradient_op.cc",
        "caffe2/operators/conv_transpose_op_mobile.cc",
        "caffe2/operators/copy_op.cc",
        "caffe2/operators/copy_rows_to_tensor_op.cc",
        "caffe2/operators/cos_op.cc",
        "caffe2/operators/cosh_op.cc",
        "caffe2/operators/cosine_embedding_criterion_op.cc",
        "caffe2/operators/counter_ops.cc",
        "caffe2/operators/crash_op.cc",
        "caffe2/operators/create_scope_op.cc",
        "caffe2/operators/crf_viterbi_op.cc",
        "caffe2/operators/cross_entropy_op.cc",
        "caffe2/operators/ctc_beam_search_decoder_op.cc",
        "caffe2/operators/ctc_greedy_decoder_op.cc",
        "caffe2/operators/cube_op.cc",
        "caffe2/operators/data_couple.cc",
        "caffe2/operators/dataset_ops.cc",
        "caffe2/operators/deform_conv_gradient_op.cc",
        "caffe2/operators/deform_conv_op.cc",
        "caffe2/operators/dense_vector_to_id_list_op.cc",
        "caffe2/operators/distance_op.cc",
        "caffe2/operators/do_op.cc",
        "caffe2/operators/dropout_op.cc",
        "caffe2/operators/elementwise_add_gradient_op.cc",
        "caffe2/operators/elementwise_add_op.cc",
        "caffe2/operators/elementwise_div_gradient_op.cc",
        "caffe2/operators/elementwise_div_op.cc",
        "caffe2/operators/elementwise_linear_op.cc",
        "caffe2/operators/elementwise_logical_ops.cc",
        "caffe2/operators/elementwise_mul_gradient_op.cc",
        "caffe2/operators/elementwise_mul_op.cc",
        "caffe2/operators/elementwise_ops.cc",
        "caffe2/operators/elementwise_ops_schema.cc",
        "caffe2/operators/elementwise_ops_utils.cc",
        "caffe2/operators/elementwise_sub_gradient_op.cc",
        "caffe2/operators/elementwise_sub_op.cc",
        "caffe2/operators/elementwise_sum_op.cc",
        "caffe2/operators/elu_op.cc",
        "caffe2/operators/enforce_finite_op.cc",
        "caffe2/operators/ensure_clipped_op.cc",
        "caffe2/operators/ensure_cpu_output_op.cc",
        "caffe2/operators/erf_op.cc",
        "caffe2/operators/exp_op.cc",
        "caffe2/operators/expand_op.cc",
        "caffe2/operators/expand_squeeze_dims_op.cc",
        "caffe2/operators/fc_inference.cc",
        "caffe2/operators/feature_maps_ops.cc",
        "caffe2/operators/feed_blob_op.cc",
        "caffe2/operators/filler_op.cc",
        "caffe2/operators/find_duplicate_elements_op.cc",
        "caffe2/operators/find_op.cc",
        "caffe2/operators/flatten_op.cc",
        "caffe2/operators/flexible_top_k.cc",
        "caffe2/operators/floor_op.cc",
        "caffe2/operators/free_op.cc",
        "caffe2/operators/fully_connected_op.cc",
        "caffe2/operators/fused_rowwise_8bit_conversion_ops.cc",
        "caffe2/operators/fused_rowwise_random_quantization_ops.cc",
        "caffe2/operators/gather_fused_8bit_rowwise_op.cc",
        "caffe2/operators/gather_op.cc",
        "caffe2/operators/gather_ranges_to_dense_op.cc",
        "caffe2/operators/gelu_op.cc",
        "caffe2/operators/generate_proposals_op.cc",
        "caffe2/operators/given_tensor_byte_string_to_uint8_fill_op.cc",
        "caffe2/operators/given_tensor_fill_op.cc",
        "caffe2/operators/glu_op.cc",
        "caffe2/operators/group_norm_op.cc",
        "caffe2/operators/gru_unit_op.cc",
        "caffe2/operators/h_softmax_op.cc",
        "caffe2/operators/half_float_ops.cc",
        "caffe2/operators/hard_sigmoid_op.cc",
        "caffe2/operators/heatmap_max_keypoint_op.cc",
        "caffe2/operators/if_op.cc",
        "caffe2/operators/im2col_op.cc",
        "caffe2/operators/index_hash_ops.cc",
        "caffe2/operators/index_ops.cc",
        "caffe2/operators/inference_lstm_op.cc",
        "caffe2/operators/instance_norm_gradient_op.cc",
        "caffe2/operators/instance_norm_op.cc",
        "caffe2/operators/integral_image_op.cc",
        "caffe2/operators/is_empty_op.cc",
        "caffe2/operators/jsd_op.cc",
        "caffe2/operators/key_split_ops.cc",
        "caffe2/operators/last_n_window_collector.cc",
        "caffe2/operators/layer_norm_op.cc",
        "caffe2/operators/leaky_relu_op.cc",
        "caffe2/operators/length_split_op.cc",
        "caffe2/operators/lengths_pad_op.cc",
        "caffe2/operators/lengths_reducer_fused_8bit_rowwise_ops.cc",
        "caffe2/operators/lengths_reducer_ops.cc",
        "caffe2/operators/lengths_reducer_rowwise_8bit_ops.cc",
        "caffe2/operators/lengths_tile_op.cc",
        "caffe2/operators/lengths_top_k_op.cc",
        "caffe2/operators/listwise_l2r_op.cc",
        "caffe2/operators/load_save_op.cc",
        "caffe2/operators/load_save_op_util.cc",
        "caffe2/operators/local_response_normalization_op.cc",
        "caffe2/operators/locally_connected_op.cc",
        "caffe2/operators/locally_connected_op_util.cc",
        "caffe2/operators/log_op.cc",
        "caffe2/operators/logit_op.cc",
        "caffe2/operators/loss_op.cc",
        "caffe2/operators/lp_pool_op.cc",
        "caffe2/operators/lpnorm_op.cc",
        "caffe2/operators/lstm_unit_op.cc",
        "caffe2/operators/map_ops.cc",
        "caffe2/operators/margin_ranking_criterion_op.cc",
        "caffe2/operators/matmul_op.cc",
        "caffe2/operators/mean_op.cc",
        "caffe2/operators/merge_id_lists_op.cc",
        "caffe2/operators/minmax_gradient_ops.cc",
        "caffe2/operators/minmax_ops.cc",
        "caffe2/operators/mod_op.cc",
        "caffe2/operators/moments_op.cc",
        "caffe2/operators/multi_class_accuracy_op.cc",
        "caffe2/operators/negate_gradient_op.cc",
        "caffe2/operators/negative_op.cc",
        "caffe2/operators/ngram_ops.cc",
        "caffe2/operators/norm_planar_yuv_op.cc",
        "caffe2/operators/normalize_l1_op.cc",
        "caffe2/operators/normalize_op.cc",
        "caffe2/operators/numpy_tile_op.cc",
        "caffe2/operators/one_hot_ops.cc",
        "caffe2/operators/onnx_while_op.cc",
        "caffe2/operators/order_switch_ops.cc",
        "caffe2/operators/pack_rnn_sequence_op.cc",
        "caffe2/operators/pack_segments.cc",
        "caffe2/operators/pad_op.cc",
        "caffe2/operators/partition_ops.cc",
        "caffe2/operators/percentile_op.cc",
        "caffe2/operators/perplexity_op.cc",
        "caffe2/operators/piecewise_linear_transform_op.cc",
        "caffe2/operators/pool_gradient_op.cc",
        "caffe2/operators/pool_op.cc",
        "caffe2/operators/pool_op_util.cc",
        "caffe2/operators/pow_op.cc",
        "caffe2/operators/prelu_op.cc",
        "caffe2/operators/prepend_dim_op.cc",
        "caffe2/operators/quant_decode_op.cc",
        "caffe2/operators/rank_loss_op.cc",
        "caffe2/operators/reciprocal_gradient_op.cc",
        "caffe2/operators/reciprocal_op.cc",
        "caffe2/operators/reduce_front_back_max_ops.cc",
        "caffe2/operators/reduce_front_back_mean_ops.cc",
        "caffe2/operators/reduce_front_back_sum_ops.cc",
        "caffe2/operators/reduce_ops.cc",
        "caffe2/operators/reduction_ops.cc",
        "caffe2/operators/relu_n_op.cc",
        "caffe2/operators/relu_op.cc",
        "caffe2/operators/remove_data_blocks_op.cc",
        "caffe2/operators/replace_nan_op.cc",
        "caffe2/operators/reservoir_sampling.cc",
        "caffe2/operators/reshape_op.cc",
        "caffe2/operators/resize_3d_op.cc",
        "caffe2/operators/resize_op.cc",
        "caffe2/operators/reverse_packed_segs_op.cc",
        "caffe2/operators/rmac_regions_op.cc",
        "caffe2/operators/rnn/recurrent_network_blob_fetcher_op.cc",
        "caffe2/operators/rnn/recurrent_network_executor.cc",
        "caffe2/operators/rnn/recurrent_network_op.cc",
        "caffe2/operators/roi_align_gradient_op.cc",
        "caffe2/operators/roi_align_op.cc",
        "caffe2/operators/roi_align_rotated_gradient_op.cc",
        "caffe2/operators/roi_align_rotated_op.cc",
        "caffe2/operators/roi_pool_op.cc",
        "caffe2/operators/rowmul_op.cc",
        "caffe2/operators/rsqrt_op.cc",
        "caffe2/operators/scale_blobs_op.cc",
        "caffe2/operators/scale_op.cc",
        "caffe2/operators/segment_reduction_op.cc",
        "caffe2/operators/selu_op.cc",
        "caffe2/operators/sequence_ops.cc",
        "caffe2/operators/shape_op.cc",
        "caffe2/operators/sigmoid_gradient_op.cc",
        "caffe2/operators/sigmoid_op.cc",
        "caffe2/operators/sin_op.cc",
        "caffe2/operators/sinh_op.cc",
        "caffe2/operators/sinusoid_position_encoding_op.cc",
        "caffe2/operators/slice_op.cc",
        "caffe2/operators/softmax_op.cc",
        "caffe2/operators/softmax_utils.cc",
        "caffe2/operators/softmax_with_loss_op.cc",
        "caffe2/operators/softplus_op.cc",
        "caffe2/operators/softsign_op.cc",
        "caffe2/operators/space_batch_op.cc",
        "caffe2/operators/sparse_dropout_with_replacement_op.cc",
        "caffe2/operators/sparse_normalize_op.cc",
        "caffe2/operators/sparse_to_dense_mask_op.cc",
        "caffe2/operators/sparse_to_dense_op.cc",
        "caffe2/operators/spatial_batch_norm_gradient_op.cc",
        "caffe2/operators/spatial_batch_norm_op.cc",
        "caffe2/operators/spatial_softmax_with_loss_op.cc",
        "caffe2/operators/sqr_op.cc",
        "caffe2/operators/sqrt_op.cc",
        "caffe2/operators/square_root_divide_op.cc",
        "caffe2/operators/stats_ops.cc",
        "caffe2/operators/stats_put_ops.cc",
        "caffe2/operators/stop_gradient.cc",
        "caffe2/operators/string_ops.cc",
        "caffe2/operators/stump_func_op.cc",
        "caffe2/operators/stylizer_ops.cc",
        "caffe2/operators/summarize_op.cc",
        "caffe2/operators/swish_op.cc",
        "caffe2/operators/tan_op.cc",
        "caffe2/operators/tanh_gradient_op.cc",
        "caffe2/operators/tanh_op.cc",
        "caffe2/operators/tensor_protos_db_input.cc",
        "caffe2/operators/text_file_reader.cc",
        "caffe2/operators/text_file_reader_utils.cc",
        "caffe2/operators/thresholded_relu_op.cc",
        "caffe2/operators/tile_op.cc",
        "caffe2/operators/top_k.cc",
        "caffe2/operators/transpose_op.cc",
        "caffe2/operators/tt_linear_op.cc",
        "caffe2/operators/unique_ops.cc",
        "caffe2/operators/upsample_op.cc",
        "caffe2/operators/utility_ops.cc",
        "caffe2/operators/variable_length_sequence_padding.cc",
        "caffe2/operators/weighted_multi_sampling_op.cc",
        "caffe2/operators/weighted_sample_op.cc",
        "caffe2/operators/while_op.cc",
        "caffe2/operators/workspace_ops.cc",
        "caffe2/operators/zero_gradient_op.cc",
    ],
)

filegroup(
    name = "caffe2_opt_srcs",
    srcs = [
        "caffe2/opt/annotations.cc",
        "caffe2/opt/backend_cutting.cc",
        "caffe2/opt/backend_transformer_base.cc",
        "caffe2/opt/bound_shape_inferencer.cc",
        "caffe2/opt/converter.cc",
        "caffe2/opt/dead_code_elim.cc",
        "caffe2/opt/device.cc",
        "caffe2/opt/distributed.cc",
        "caffe2/opt/distributed_converter.cc",
        "caffe2/opt/fusion.cc",
        "caffe2/opt/mobile.cc",
        "caffe2/opt/onnxifi_op.cc",
        "caffe2/opt/onnxifi_transformer.cc",
        "caffe2/opt/optimize_ideep.cc",
        "caffe2/opt/optimizer.cc",
        "caffe2/opt/passes.cc",
        "caffe2/opt/shape_info.cc",
        "caffe2/opt/tvm_transformer.cc",
    ],
)

filegroup(
    name = "caffe2_perfkernels_srcs",
    srcs = [
        "caffe2/perfkernels/adagrad.cc",
        "caffe2/perfkernels/embedding_lookup.cc",
        "caffe2/perfkernels/embedding_lookup_idx.cc",
        "caffe2/perfkernels/fused_8bit_rowwise_embedding_lookup.cc",
        "caffe2/perfkernels/fused_8bit_rowwise_embedding_lookup_idx.cc",
        "caffe2/perfkernels/fused_nbit_rowwise_conversion.cc",
        "caffe2/perfkernels/lstm_unit_cpu_common.cc",
        "caffe2/perfkernels/math_cpu_base.cc",
        "caffe2/perfkernels/typed_axpy.cc",
    ],
)

filegroup(
    name = "caffe2_predictor_srcs",
    srcs = [
        "caffe2/predictor/emulator/data_filler.cc",
        "caffe2/predictor/emulator/data_filler.h",
        "caffe2/predictor/predictor.cc",
        "caffe2/predictor/predictor_config.cc",
        "caffe2/predictor/predictor_utils.cc",
    ],
)

filegroup(
    name = "caffe2_quantization_srcs",
    srcs = [
        "caffe2/quantization/server/activation_distribution_observer.cc",
        "caffe2/quantization/server/batch_matmul_dnnlowp_op.cc",
        "caffe2/quantization/server/caffe2_dnnlowp_utils.cc",
        "caffe2/quantization/server/channel_shuffle_dnnlowp_op.cc",
        "caffe2/quantization/server/concat_dnnlowp_op.cc",
        "caffe2/quantization/server/conv_dnnlowp_acc16_op.cc",
        "caffe2/quantization/server/conv_dnnlowp_op.cc",
        "caffe2/quantization/server/conv_relu_op.cc",
        "caffe2/quantization/server/dequantize_dnnlowp_op.cc",
        "caffe2/quantization/server/dnnlowp.cc",
        "caffe2/quantization/server/dnnlowp_partition.cc",
        "caffe2/quantization/server/dynamic_histogram.cc",
        "caffe2/quantization/server/elementwise_add_dnnlowp_op.cc",
        "caffe2/quantization/server/elementwise_linear_dnnlowp_op.cc",
        "caffe2/quantization/server/elementwise_mul_dnnlowp_op.cc",
        "caffe2/quantization/server/elementwise_sum_dnnlowp_op.cc",
        "caffe2/quantization/server/elementwise_sum_relu_op.cc",
        "caffe2/quantization/server/fbgemm_pack_matrix_cache.cc",
        "caffe2/quantization/server/fbgemm_pack_op.cc",
        "caffe2/quantization/server/fully_connected_dnnlowp_acc16_op.cc",
        "caffe2/quantization/server/fully_connected_dnnlowp_op.cc",
        "caffe2/quantization/server/fully_connected_fake_lowp_op.cc",
        "caffe2/quantization/server/group_norm_dnnlowp_op.cc",
        "caffe2/quantization/server/int8_gen_quant_params.cc",
        "caffe2/quantization/server/kl_minimization.cc",
        "caffe2/quantization/server/lstm_unit_dnnlowp_op.cc",
        "caffe2/quantization/server/norm_minimization.cc",
        "caffe2/quantization/server/p99.cc",
        "caffe2/quantization/server/pool_dnnlowp_op.cc",
        "caffe2/quantization/server/quantize_dnnlowp_op.cc",
        "caffe2/quantization/server/relu_dnnlowp_op.cc",
        "caffe2/quantization/server/sigmoid.cc",
        "caffe2/quantization/server/sigmoid_dnnlowp_op.cc",
        "caffe2/quantization/server/spatial_batch_norm_dnnlowp_op.cc",
        "caffe2/quantization/server/tanh.cc",
        "caffe2/quantization/server/tanh_dnnlowp_op.cc",
        "caffe2/quantization/server/utility_dnnlowp_ops.cc",
    ],
)

filegroup(
    name = "caffe2_queue_srcs",
    srcs = [
        "caffe2/queue/blobs_queue.cc",
        "caffe2/queue/blobs_queue_db.cc",
        "caffe2/queue/queue_ops.cc",
        "caffe2/queue/rebatching_queue.cc",
        "caffe2/queue/rebatching_queue_ops.cc",
    ],
)

filegroup(
    name = "caffe2_serialize_srcs",
    srcs = [
        "caffe2/serialize/file_adapter.cc",
        "caffe2/serialize/inline_container.cc",
        "caffe2/serialize/istream_adapter.cc",
        "caffe2/serialize/read_adapter_interface.cc",
    ],
)

filegroup(
    name = "caffe2_sgd_srcs",
    srcs = [
        "caffe2/sgd/adadelta_op.cc",
        "caffe2/sgd/adagrad_op.cc",
        "caffe2/sgd/adam_op.cc",
        "caffe2/sgd/clip_tensor_op.cc",
        "caffe2/sgd/ftrl_op.cc",
        "caffe2/sgd/gftrl_op.cc",
        "caffe2/sgd/iter_op.cc",
        "caffe2/sgd/lars_op.cc",
        "caffe2/sgd/learning_rate_adaption_op.cc",
        "caffe2/sgd/learning_rate_op.cc",
        "caffe2/sgd/momentum_sgd_op.cc",
        "caffe2/sgd/rmsprop_op.cc",
        "caffe2/sgd/wngrad_op.cc",
        "caffe2/sgd/yellowfin_op.cc",
    ],
)

filegroup(
    name = "caffe2_transforms_srcs",
    srcs = [
        "caffe2/transforms/common_subexpression_elimination.cc",
        "caffe2/transforms/conv_to_nnpack_transform.cc",
        "caffe2/transforms/pattern_net_transform.cc",
        "caffe2/transforms/single_op_transform.cc",
    ],
)

filegroup(
    name = "caffe2_utils_srcs",
    srcs = [
        "caffe2/utils/bench_utils.cc",
        "caffe2/utils/cpuid.cc",
        "caffe2/utils/math/broadcast.cc",
        "caffe2/utils/math/elementwise.cc",
        "caffe2/utils/math/reduce.cc",
        "caffe2/utils/math/transpose.cc",
        "caffe2/utils/math/utils.cc",
        "caffe2/utils/math_cpu.cc",
        "caffe2/utils/murmur_hash3.cc",
        "caffe2/utils/proto_convert.cc",
        "caffe2/utils/proto_utils.cc",
        "caffe2/utils/proto_wrap.cc",
        "caffe2/utils/signal_handler.cc",
        "caffe2/utils/smart_tensor_printer.cc",
        "caffe2/utils/string_utils.cc",
        "caffe2/utils/threadpool/ThreadPool.cc",
        "caffe2/utils/threadpool/pthreadpool.cc",
        "caffe2/utils/threadpool/pthreadpool_impl.cc",
        "caffe2/utils/threadpool/thread_pool_guard.cpp",
    ],
)

filegroup(
    name = "caffe2_cuda_srcs",
    srcs = [
        "caffe2/contrib/aten/aten_op_gpu.cc",
        "caffe2/contrib/gloo/allreduce_ops_gpu.cc",
        "caffe2/contrib/gloo/broadcast_ops_gpu.cc",
        "caffe2/contrib/gloo/common_world_ops_gpu.cc",
        "caffe2/core/blob_serialization_gpu.cc",
        "caffe2/core/common_cudnn.cc",
        "caffe2/core/common_gpu.cc",
        "caffe2/core/event_gpu.cc",
        "caffe2/db/create_db_op_gpu.cc",
        "caffe2/distributed/file_store_handler_op_gpu.cc",
        "caffe2/operators/communicator_op_gpu.cc",
        "caffe2/operators/concat_split_op_gpu.cc",
        "caffe2/operators/conv_op_cache_cudnn.cc",
        "caffe2/operators/conv_op_cudnn.cc",
        "caffe2/operators/conv_op_gpu.cc",
        "caffe2/operators/conv_op_shared_gpu.cc",
        "caffe2/operators/conv_transpose_op_cudnn.cc",
        "caffe2/operators/conv_transpose_op_gpu.cc",
        "caffe2/operators/counter_ops_gpu.cc",
        "caffe2/operators/do_op_gpu.cc",
        "caffe2/operators/dropout_op_cudnn.cc",
        "caffe2/operators/elementwise_add_op_gpu.cc",
        "caffe2/operators/elementwise_sub_op_gpu.cc",
        "caffe2/operators/elu_op_cudnn.cc",
        "caffe2/operators/exp_op_gpu.cc",
        "caffe2/operators/expand_op_gpu.cc",
        "caffe2/operators/expand_squeeze_dims_op_gpu.cc",
        "caffe2/operators/free_op_gpu.cc",
        "caffe2/operators/fully_connected_op_gpu.cc",
        "caffe2/operators/if_op_gpu.cc",
        "caffe2/operators/im2col_op_gpu.cc",
        "caffe2/operators/load_save_op_gpu.cc",
        "caffe2/operators/local_response_normalization_op_cudnn.cc",
        "caffe2/operators/locally_connected_op_gpu.cc",
        "caffe2/operators/log_op_gpu.cc",
        "caffe2/operators/matmul_op_gpu.cc",
        "caffe2/operators/negate_gradient_op_gpu.cc",
        "caffe2/operators/negative_op_gpu.cc",
        "caffe2/operators/order_switch_ops_cudnn.cc",
        "caffe2/operators/order_switch_ops_gpu.cc",
        "caffe2/operators/pool_op_cudnn.cc",
        "caffe2/operators/prepend_dim_op_gpu.cc",
        "caffe2/operators/reshape_op_gpu.cc",
        "caffe2/operators/rnn/recurrent_network_blob_fetcher_op_gpu.cc",
        "caffe2/operators/rnn/recurrent_network_executor_gpu.cc",
        "caffe2/operators/rnn/recurrent_op_cudnn.cc",
        "caffe2/operators/scale_op_gpu.cc",
        "caffe2/operators/shape_op_gpu.cc",
        "caffe2/operators/sigmoid_op_cudnn.cc",
        "caffe2/operators/softmax_op_cudnn.cc",
        "caffe2/operators/sqr_op_gpu.cc",
        "caffe2/operators/sqrt_op_gpu.cc",
        "caffe2/operators/stop_gradient_gpu.cc",
        "caffe2/operators/tanh_op_cudnn.cc",
        "caffe2/operators/tensor_protos_db_input_gpu.cc",
        "caffe2/operators/transpose_op_cudnn.cc",
        "caffe2/operators/while_op_gpu.cc",
        "caffe2/operators/zero_gradient_op_gpu.cc",
        "caffe2/queue/queue_ops_gpu.cc",
        "caffe2/sgd/iter_op_gpu.cc",
        "caffe2/sgd/learning_rate_op_gpu.cc",
    ],
)

filegroup(
    name = "caffe2_cu_srcs",
    srcs = [
        "caffe2/core/context_gpu.cu.cc",
        "caffe2/operators/abs_op.cu.cc",
        "caffe2/operators/accumulate_op.cu.cc",
        "caffe2/operators/accuracy_op.cu.cc",
        "caffe2/operators/acos_op.cu.cc",
        "caffe2/operators/affine_channel_op.cu.cc",
        "caffe2/operators/alias_with_name.cu.cc",
        "caffe2/operators/arg_ops.cu.cc",
        "caffe2/operators/asin_op.cu.cc",
        "caffe2/operators/assert_op.cu.cc",
        "caffe2/operators/atan_op.cu.cc",
        "caffe2/operators/batch_gather_ops.cu.cc",
        "caffe2/operators/batch_matmul_op.cu.cc",
        "caffe2/operators/batch_moments_op.cu.cc",
        "caffe2/operators/batch_permutation_op.cu.cc",
        "caffe2/operators/batch_sparse_to_dense_op.cu.cc",
        "caffe2/operators/boolean_mask_ops.cu.cc",
        "caffe2/operators/boolean_unmask_ops.cu.cc",
        "caffe2/operators/bucketize_op.cu.cc",
        "caffe2/operators/cast_op.cu.cc",
        "caffe2/operators/cbrt_op.cu.cc",
        "caffe2/operators/ceil_op.cu.cc",
        "caffe2/operators/channel_backprop_stats_op.cu.cc",
        "caffe2/operators/channel_shuffle_op.cu.cc",
        "caffe2/operators/channel_stats_op.cu.cc",
        "caffe2/operators/channelwise_conv3d_op_cudnn.cu.cc",
        "caffe2/operators/clip_op.cu.cc",
        "caffe2/operators/copy_op.cu.cc",
        "caffe2/operators/cos_op.cu.cc",
        "caffe2/operators/cosh_op.cu.cc",
        "caffe2/operators/cosine_embedding_criterion_op.cu.cc",
        "caffe2/operators/cross_entropy_op.cu.cc",
        "caffe2/operators/cube_op.cu.cc",
        "caffe2/operators/data_couple_gpu.cu.cc",
        "caffe2/operators/deform_conv_op.cu.cc",
        "caffe2/operators/depthwise_3x3_conv_op_cudnn.cu.cc",
        "caffe2/operators/distance_op.cu.cc",
        "caffe2/operators/dropout_op.cu.cc",
        "caffe2/operators/elementwise_div_op.cu.cc",
        "caffe2/operators/elementwise_linear_op.cu.cc",
        "caffe2/operators/elementwise_mul_op.cu.cc",
        "caffe2/operators/elementwise_ops.cu.cc",
        "caffe2/operators/elu_op.cu.cc",
        "caffe2/operators/enforce_finite_op.cu.cc",
        "caffe2/operators/ensure_cpu_output_op.cu.cc",
        "caffe2/operators/erf_op.cu.cc",
        "caffe2/operators/filler_op.cu.cc",
        "caffe2/operators/find_op.cu.cc",
        "caffe2/operators/floor_op.cu.cc",
        "caffe2/operators/gather_op.cu.cc",
        "caffe2/operators/gelu_op.cu.cc",
        "caffe2/operators/generate_proposals_op.cu.cc",
        "caffe2/operators/generate_proposals_op_util_nms_gpu.cu.cc",
        "caffe2/operators/given_tensor_byte_string_to_uint8_fill_op.cu.cc",
        "caffe2/operators/given_tensor_fill_op.cu.cc",
        "caffe2/operators/glu_op.cu.cc",
        "caffe2/operators/group_norm_op.cu.cc",
        "caffe2/operators/gru_unit_op_gpu.cu.cc",
        "caffe2/operators/half_float_ops.cu.cc",
        "caffe2/operators/hard_sigmoid_op.cu.cc",
        "caffe2/operators/instance_norm_op.cu.cc",
        "caffe2/operators/integral_image_op.cu.cc",
        "caffe2/operators/layer_norm_op.cu.cc",
        "caffe2/operators/leaky_relu_op.cu.cc",
        "caffe2/operators/lengths_pad_op.cu.cc",
        "caffe2/operators/lengths_tile_op.cu.cc",
        "caffe2/operators/local_response_normalization_op.cu.cc",
        "caffe2/operators/logit_op.cu.cc",
        "caffe2/operators/loss_op.cu.cc",
        "caffe2/operators/lp_pool_op.cu.cc",
        "caffe2/operators/lstm_unit_op_gpu.cu.cc",
        "caffe2/operators/margin_ranking_criterion_op.cu.cc",
        "caffe2/operators/max_pool_with_index.cu.cc",
        "caffe2/operators/mean_op.cu.cc",
        "caffe2/operators/mem_query_op.cu.cc",
        "caffe2/operators/minmax_ops.cu.cc",
        "caffe2/operators/moments_op.cu.cc",
        "caffe2/operators/multi_class_accuracy_op.cu.cc",
        "caffe2/operators/normalize_ops.cu.cc",
        "caffe2/operators/one_hot_ops.cu.cc",
        "caffe2/operators/pack_segments.cu.cc",
        "caffe2/operators/pad_op_gpu.cu.cc",
        "caffe2/operators/perplexity_op.cu.cc",
        "caffe2/operators/piecewise_linear_transform_op.cu.cc",
        "caffe2/operators/pool_op.cu.cc",
        "caffe2/operators/pow_op.cu.cc",
        "caffe2/operators/prelu_op.cu.cc",
        "caffe2/operators/reciprocal_op.cu.cc",
        "caffe2/operators/reduce_front_back_max_ops.cu.cc",
        "caffe2/operators/reduce_front_back_sum_mean_ops.cu.cc",
        "caffe2/operators/reduce_ops.cu.cc",
        "caffe2/operators/reduction_ops.cu.cc",
        "caffe2/operators/relu_n_op.cu.cc",
        "caffe2/operators/relu_op.cu.cc",
        "caffe2/operators/replace_nan_op.cu.cc",
        "caffe2/operators/resize_3d_op.cu.cc",
        "caffe2/operators/resize_op.cu.cc",
        "caffe2/operators/reverse_packed_segs_op.cu.cc",
        "caffe2/operators/rmac_regions_op.cu.cc",
        "caffe2/operators/rnn/recurrent_network_op_gpu.cu.cc",
        "caffe2/operators/roi_align_gradient_op.cu.cc",
        "caffe2/operators/roi_align_op.cu.cc",
        "caffe2/operators/roi_align_rotated_gradient_op.cu.cc",
        "caffe2/operators/roi_align_rotated_op.cu.cc",
        "caffe2/operators/roi_pool_op.cu.cc",
        "caffe2/operators/rsqrt_op.cu.cc",
        "caffe2/operators/scale_blobs_op.cu.cc",
        "caffe2/operators/segment_reduction_op_gpu.cu.cc",
        "caffe2/operators/selu_op.cu.cc",
        "caffe2/operators/sequence_ops.cu.cc",
        "caffe2/operators/sigmoid_op.cu.cc",
        "caffe2/operators/sin_op.cu.cc",
        "caffe2/operators/sinh_op.cu.cc",
        "caffe2/operators/slice_op.cu.cc",
        "caffe2/operators/softmax_ops.cu.cc",
        "caffe2/operators/softplus_op.cu.cc",
        "caffe2/operators/softsign_op.cu.cc",
        "caffe2/operators/space_batch_op_gpu.cu.cc",
        "caffe2/operators/sparse_normalize_op_gpu.cu.cc",
        "caffe2/operators/sparse_to_dense_op.cu.cc",
        "caffe2/operators/spatial_batch_norm_op.cu.cc",
        "caffe2/operators/spatial_batch_norm_op_cudnn.cu.cc",
        "caffe2/operators/stump_func_op.cu.cc",
        "caffe2/operators/summarize_op.cu.cc",
        "caffe2/operators/swish_op.cu.cc",
        "caffe2/operators/tan_op.cu.cc",
        "caffe2/operators/tanh_op.cu.cc",
        "caffe2/operators/thresholded_relu_op.cu.cc",
        "caffe2/operators/tile_op.cu.cc",
        "caffe2/operators/top_k.cu.cc",
        "caffe2/operators/transpose_op.cu.cc",
        "caffe2/operators/unique_ops.cu.cc",
        "caffe2/operators/upsample_op.cu.cc",
        "caffe2/operators/utility_ops.cu.cc",
        "caffe2/operators/weighted_sample_op.cu.cc",
        "caffe2/sgd/adadelta_op_gpu.cu.cc",
        "caffe2/sgd/adagrad_op_gpu.cu.cc",
        "caffe2/sgd/adam_op_gpu.cu.cc",
        "caffe2/sgd/fp16_momentum_sgd_op.cu.cc",
        "caffe2/sgd/fp32_momentum_sgd_op.cu.cc",
        "caffe2/sgd/lars_op_gpu.cu.cc",
        "caffe2/sgd/momentum_sgd_op_gpu.cu.cc",
        "caffe2/sgd/rmsprop_op_gpu.cu.cc",
        "caffe2/sgd/yellowfin_op_gpu.cu.cc",
        "caffe2/utils/math/broadcast.cu.cc",
        "caffe2/utils/math/elementwise.cu.cc",
        "caffe2/utils/math/reduce.cu.cc",
        "caffe2/utils/math/transpose.cu.cc",
        "caffe2/utils/math_gpu.cu.cc",
    ],
)

# To achieve finer granularity and make debug easier, caffe2 is split into three libraries:
# ATen, caffe2 and caffe2_for_aten_headers. ATen lib group up source codes under
# aten/ directory and caffe2 contains most files under `caffe2/` directory. Since the
# ATen lib and the caffe2 lib would depend on each other, `caffe2_for_aten_headers` is splitted
# out from `caffe2` to avoid dependency cycle.
cc_library(
    name = "caffe2_for_aten_headers",
    hdrs = [
        "caffe2/core/common.h",
        "caffe2/core/logging.h",
        "caffe2/core/types.h",
        "caffe2/perfkernels/common.h",
        "caffe2/perfkernels/embedding_lookup.h",
        "caffe2/perfkernels/embedding_lookup_idx.h",
        "caffe2/utils/fixed_divisor.h",
        "caffe2/utils/cpuid.h",
    ] + glob([
        "caffe2/utils/threadpool/*.h",
        "caffe2/proto/*.h",
    ]),
    copts = CAFFE2_COPTS,
    visibility = ["//visibility:public"],
    deps = [
        ":c10_headers",
        ":caffe2_protos",
        ":caffe2_core_macros_h",
    ],
)

cc_library(
    name = "caffe2_headers",
    hdrs = glob([
        "caffe2/contrib/aten/*.h",
        "caffe2/contrib/gloo/*.h",
        "caffe2/core/*.h",
        "caffe2/core/nomnigraph/include/nomnigraph/Converters/*.h",
        "caffe2/core/nomnigraph/include/nomnigraph/Generated/*.h",
        "caffe2/core/nomnigraph/include/nomnigraph/Graph/*.h",
        "caffe2/core/nomnigraph/include/nomnigraph/Representations/*.h",
        "caffe2/core/nomnigraph/include/nomnigraph/Support/*.h",
        "caffe2/core/nomnigraph/include/nomnigraph/Transformations/*.h",
        "caffe2/core/nomnigraph/tests/*.h",
        "caffe2/db/*.h",
        "caffe2/distributed/*.h",
        "caffe2/ideep/*.h",
        "caffe2/ideep/operators/*.h",
        "caffe2/ideep/operators/quantization/*.h",
        "caffe2/ideep/utils/*.h",
        "caffe2/onnx/*.h",
        "caffe2/operators/*.h",
        "caffe2/operators/rnn/*.h",
        "caffe2/opt/*.h",
        "caffe2/perfkernels/*.h",
        "caffe2/predictor/*.h",
        "caffe2/predictor/emulator/*.h",
        "caffe2/proto/*.h",
        "caffe2/quantization/server/*.h",
        "caffe2/queue/*.h",
        "caffe2/serialize/*.h",
        "caffe2/sgd/*.h",
        "caffe2/share/contrib/depthwise/*.h",
        "caffe2/transforms/*.h",
        "caffe2/utils/*.h",
        "caffe2/utils/math/*.h",
        "caffe2/utils/threadpool/*.h",
        "modules/**/*.h",
    ]) + if_cuda(glob([
        "caffe2/**/*.cuh",
        "caffe2/image/*.h",
    ])),
    copts = CAFFE2_COPTS,
    includes = [
        "caffe2/contrib/aten",
        "caffe2/core/nomnigraph/include",
        "third_party/miniz-2.0.8",
    ],
    visibility = ["//visibility:public"],
    deps = [
        ":caffe2_for_aten_headers",
        ":caffe2_protos",
    ],
)

cc_library(
    name = "caffe2_dnnlowp_avx2_ops",
    srcs = [
        "caffe2/quantization/server/elementwise_sum_dnnlowp_op_avx2.cc",
        "caffe2/quantization/server/fully_connected_fake_lowp_op_avx2.cc",
        "caffe2/quantization/server/group_norm_dnnlowp_op_avx2.cc",
        "caffe2/quantization/server/norm_minimization_avx2.cc",
        "caffe2/quantization/server/pool_dnnlowp_op_avx2.cc",
        "caffe2/quantization/server/relu_dnnlowp_op_avx2.cc",
        "caffe2/quantization/server/spatial_batch_norm_dnnlowp_op_avx2.cc",
        "caffe2/quantization/server/transpose.cc",
    ],
    copts = CAFFE2_COPTS + [
        "-mf16c",
        "-mavx2",
        "-mfma",
        "-mxsave",
    ],
    visibility = ["//visibility:public"],
    deps = [
        ":caffe2_headers",
        "@fbgemm",
    ],
    alwayslink = True,
)

cc_library(
    name = "caffe2",
    srcs = [
        "caffe2/db/create_db_op.cc",
        "caffe2/db/protodb.cc",
        "caffe2/share/contrib/depthwise/depthwise3x3_conv_op.cc",
        ":caffe2_contrib_srcs",
        ":caffe2_core_srcs",
        ":caffe2_distributed_srcs",
        ":caffe2_ideep_srcs",
        ":caffe2_onnx_srcs",
        ":caffe2_operators_srcs",
        ":caffe2_opt_srcs",
        ":caffe2_perfkernels_srcs",
        ":caffe2_predictor_srcs",
        ":caffe2_quantization_srcs",
        ":caffe2_queue_srcs",
        ":caffe2_serialize_srcs",
        ":caffe2_sgd_srcs",
        ":caffe2_transforms_srcs",
        ":caffe2_utils_srcs",
    ],
    copts = CAFFE2_COPTS + ["-mf16c"],
    linkstatic = 1,
    visibility = ["//visibility:public"],
    deps = [
        ":caffe2_headers",
        ":caffe2_dnnlowp_avx2_ops",
        ":caffe2_perfkernels_avx",
        ":caffe2_perfkernels_avx2",
        ":caffe2_perfkernels_avx512",
        ":caffe2_protos",
        "//third_party/miniz-2.0.8:miniz",
        "@com_google_protobuf//:protobuf",
        "@eigen",
        "@fbgemm//:fbgemm_src_headers",
        "@foxi",
        "@gloo",
        "@onnx",
        "@fmt",
    ] + if_cuda(
        [
            ":caffe2_cpp_cuda",
            ":aten_cuda",
            "@tensorpipe//:tensorpipe_cuda",
        ],
        [
            ":aten",
            "@tensorpipe//:tensorpipe_cpu",
        ],
    ),
    alwayslink = True,
)

cc_library(
    name = "caffe2_cpp_cuda",
    srcs = [":caffe2_cuda_srcs"],
    copts = CAFFE2_COPTS,
    visibility = ["//visibility:public"],
    deps = [
        ":caffe2_cuda",
        ":caffe2_headers",
    ],
    alwayslink = True,
)

cu_library(
    name = "caffe2_cuda",
    srcs = [":caffe2_cu_srcs"],
    copts = CAFFE2_COPTS + torch_cuda_half_options,
    visibility = ["//visibility:public"],
    deps = [
        ":aten",
        ":caffe2_headers",
        "@cub",
        "@cuda//:cublas",
        "@cuda//:curand",
        "@cudnn",
        "@eigen",
        "@gloo",
        "@tensorpipe//:tensorpipe_cuda",
    ],
    alwayslink = True,
)

PERF_COPTS = [
    "-DHAVE_GCC_GET_CPUID",
    "-DUSE_AVX",
    "-DUSE_AVX2",
    "-DTH_HAVE_THREAD",
    "-DHAVE_AVX_CPU_DEFINITION",
    "-DHAVE_AVX2_CPU_DEFINITION",
    "-DENABLE_ALIAS=1",
    "-DHAVE_MALLOC_USABLE_SIZE=1",
    "-DHAVE_MMAP=1",
    "-DHAVE_SHM_OPEN=1",
    "-DHAVE_SHM_UNLINK=1",
    "-DSLEEF_STATIC_LIBS=1",
    "-D_FILE_OFFSET_BITS=64",
    "-DUSE_FBGEMM",
    "-fvisibility-inlines-hidden",
    "-Wunused-parameter",
    "-fno-math-errno",
    "-fno-trapping-math",
    "-mf16c",
]

PERF_HEADERS = glob([
    "caffe2/perfkernels/*.h",
    "caffe2/core/*.h",
])

cc_library(
    name = "caffe2_perfkernels_avx",
    srcs = glob([
        "caffe2/perfkernels/*_avx.cc",
    ]),
    hdrs = PERF_HEADERS,
    copts = PERF_COPTS + [
        "-mavx",
    ],
    visibility = ["//visibility:public"],
    deps = [
        ":caffe2_headers",
        ":c10",
    ],
    alwayslink = True,
)

cc_library(
    name = "caffe2_perfkernels_avx2",
    srcs = glob([
        "caffe2/perfkernels/*_avx2.cc",
    ]),
    hdrs = PERF_HEADERS,
    copts = PERF_COPTS + [
        "-mavx2",
        "-mfma",
        "-mavx",
    ],
    visibility = ["//visibility:public"],
    deps = [
        ":caffe2_headers",
        ":c10",
    ],
    alwayslink = True,
)

cc_library(
    name = "caffe2_perfkernels_avx512",
    srcs = [
        "caffe2/perfkernels/common_avx512.cc",
    ],
    hdrs = PERF_HEADERS,
    copts = PERF_COPTS + [
        "-mavx512f",
        "-mavx512dq",
        "-mavx512vl",
        "-mavx2",
        "-mfma",
        "-mavx",
    ],
    visibility = ["//visibility:public"],
    deps = [
        ":caffe2_headers",
        ":c10",
    ],
    alwayslink = True,
)

# torch
py_binary(
    name = "gen_version_header",
    srcs = ["tools/setup_helpers/gen_version_header.py"],
)

genrule(
    name = "version_h",
    srcs = ["torch/csrc/api/include/torch/version.h.in", "version.txt"],
    outs = ["torch/csrc/api/include/torch/version.h"],
    cmd = "$(location :gen_version_header) --template-path $(location torch/csrc/api/include/torch/version.h.in) --version-path $(location version.txt) --output-path $@",
    tools = [':gen_version_header']
)

torch_cuda_headers = glob(["torch/csrc/cuda/*.h"])
cc_library(
    name = "torch_headers",
    hdrs = if_cuda(
        torch_cuda_headers,
    ) + glob(
        [
            "torch/*.h",
            "torch/csrc/**/*.h",
            "torch/csrc/distributed/c10d/*.hpp",
            "torch/lib/libshm/*.h",
        ],
        exclude = [
            "torch/csrc/autograd/generated/VariableType.h",
            "torch/csrc/autograd/generated/RegistrationDeclarations.h",
            "torch/csrc/autograd/generated/variable_factories.h",
            "torch/csrc/autograd/generated/Functions.h",
        ] + torch_cuda_headers,
    ) + [":cpp_generated_code", ":version_h"],
    includes = [
        "torch/csrc",
        "torch/csrc/api/include",
        "torch/csrc/distributed",
        "torch/lib",
        "torch/lib/libshm",
    ],
    visibility = ["//visibility:public"],
    deps = [
        ":aten_headers",
        ":c10_headers",
        ":caffe2_headers",
        "@local_config_python//:python_headers",
        "@onnx",
    ],
    alwayslink = True,
)

TORCH_COPTS = COMMON_COPTS + [
    "-Dtorch_EXPORTS",
    "-DHAVE_AVX_CPU_DEFINITION",
    "-DHAVE_AVX2_CPU_DEFINITION",
    "-DCAFFE2_USE_GLOO",
    "-fvisibility-inlines-hidden",
    "-fno-math-errno ",
    "-fno-trapping-math",
]

cc_library(
    name = "torch",
    srcs = if_cuda(glob(
        [
            "torch/csrc/cuda/*.cpp",
            "torch/csrc/autograd/functions/comm.cpp",
        ],
        exclude = [
            "torch/csrc/cuda/python_nccl.cpp",
            "torch/csrc/cuda/nccl.cpp",
        ],
    )) + libtorch_core_sources + libtorch_distributed_sources + torch_cpp_srcs + libtorch_extra_sources + jit_core_sources + [
        ":cpp_generated_code",
    ],
    copts = TORCH_COPTS + if_cuda(["-DUSE_CUDA=1"]),
    defines = [
        "CAFFE2_NIGHTLY_VERSION=20200115",
    ],
    visibility = ["//visibility:public"],
    deps = [
        ":caffe2",
        ":torch_headers",
    ],
    alwayslink = True,
)

cc_library(
    name = "shm",
    srcs = glob(["torch/lib/libshm/*.cpp"]),
    deps = [
        ":torch",
    ],
)

cc_library(
    name = "libtorch_headers",
    hdrs = glob([
        "**/*.h",
        "**/*.cuh",
    ]) + [
        ":generated_code",
    ],
    includes = [
        ".",
        "torch/csrc/api/include",
        "torch/csrc/distributed",
        "torch/lib",
        "torch/lib/libshm",
    ],
    visibility = ["//visibility:public"],
    deps = [
        ":aten_headers",
        ":c10_headers",
        ":caffe2_headers",
    ],
)

cc_library(
    name = "torch_python",
    srcs = libtorch_python_core_sources + [":python_generated_code"],
    hdrs = glob([
        "torch/csrc/generic/*.cpp",
    ]),
    deps = [
        ":torch",
        ":shm",
    ],
)

pybind_extension(
    name = "_C",
    srcs = ["torch/csrc/stub.c"],
    deps = [
        ":torch_python"
    ],
)

# cpp api tests
cc_library(
    name = "test_support",
    testonly = True,
    srcs = [
        "test/cpp/api/support.cpp",
    ],
    hdrs = [
        "test/cpp/api/init_baseline.h",
        "test/cpp/api/optim_baseline.h",
        "test/cpp/api/support.h",
        "test/cpp/common/support.h",
    ],
    deps = [
        ":torch",
        "@com_google_googletest//:gtest_main",
    ],
)

# Torch integration tests rely on a labeled data set from the MNIST database.
# http://yann.lecun.com/exdb/mnist/

cpp_api_tests = glob(["test/cpp/api/*.cpp"])
[
  cc_test(
      name = paths.split_extension(paths.basename(filename))[0].replace("-","_") + "_test",
    size = "medium",
      srcs = [filename],
      deps = [
          ":test_support",
          "@com_google_googletest//:gtest_main",
      ],
  ) for filename in cpp_api_tests
]

test_suite(
    name = "api_tests",
    tests = [
        "any_test",
        "autograd_test",
        "dataloader_test",
        "enum_test",
        "expanding_array_test",
        "functional_test",
        "init_test",
        "integration_test",
        "jit_test",
        "memory_test",
        "misc_test",
        "module_test",
        "modulelist_test",
        "modules_test",
        "nn_utils_test",
        "optim_test",
        "ordered_dict_test",
        "rnn_test",
        "sequential_test",
        "serialize_test",
        "static_test",
        "tensor_options_test",
        "tensor_test",
        "torch_include_test",
    ],
)

# dist autograd tests
cc_test(
    name = "torch_dist_autograd_test",
    size = "small",
    srcs = ["test/cpp/dist_autograd/test_dist_autograd.cpp"],
    tags = [
        "exclusive",
        "gpu-required",
    ],
    deps = [
        ":torch",
        "@com_google_googletest//:gtest_main",
    ],
)

# jit tests
# Because these individual unit tests require custom registering,
# it is easier to mimic the cmake build by globing together a single test.
cc_test(
    name = "jit_tests",
    size = "small",
    srcs = glob([
        "test/cpp/jit/*.cpp",
        "test/cpp/jit/*.h",
        "test/cpp/tensorexpr/*.cpp",
        "test/cpp/tensorexpr/*.h",
    ]),
    linkstatic = True,
    tags = [
        "exclusive",
        "gpu-required",
    ],
    deps = [
        ":torch",
        "@com_google_googletest//:gtest_main",
    ],
)

cc_test(
    name = "lazy_tests",
    size = "small",
    srcs = glob([
        "test/cpp/lazy/*.cpp",
        "test/cpp/lazy/*.h",
    ]),
    linkstatic = True,
    tags = [
        "exclusive",
    ],
    deps = [
        ":torch",
        "@com_google_googletest//:gtest_main",
    ],
)

# all tests
test_suite(
    name = "all_tests",
    tests = [
        "api_tests",
        "c10_tests",
        "jit_tests",
        "torch_dist_autograd_test",
    ],
)<|MERGE_RESOLUTION|>--- conflicted
+++ resolved
@@ -379,11 +379,7 @@
         "aten/src/ATen/native/sparse/cuda/SparseCUDATensor.cpp",
         "aten/src/ATen/native/sparse/cuda/SparseBlas.cpp",
         "aten/src/ATen/native/sparse/cuda/SparseBlasImpl.cpp",
-<<<<<<< HEAD
-        "aten/src/THC/THCGeneral.cpp",
-=======
         "aten/src/THC/THCStorage.cpp",
->>>>>>> 632719c2
         "aten/src/THC/THCStorageCopy.cpp",
         "aten/src/THC/THCTensor.cpp",
     ],
