--- conflicted
+++ resolved
@@ -186,7 +186,6 @@
       "${PROJECT_SOURCE_DIR}/aten/src/ATen/native/cuda/BatchLinearAlgebraLib.cpp"
       "${PROJECT_SOURCE_DIR}/aten/src/ATen/native/cuda/Blas.cpp"
       "${PROJECT_SOURCE_DIR}/aten/src/ATen/native/cuda/Equal.cpp"
-      "${PROJECT_SOURCE_DIR}/aten/src/ATen/native/cuda/GridSampler.cpp"
       "${PROJECT_SOURCE_DIR}/aten/src/ATen/native/cuda/IndexKernel.cpp"
       "${PROJECT_SOURCE_DIR}/aten/src/ATen/native/cuda/ReduceOps.cpp"
       "${PROJECT_SOURCE_DIR}/aten/src/ATen/native/cuda/ScanKernels.cpp"
@@ -210,11 +209,7 @@
    )
 
   foreach(tmp ${Caffe2_GPU_SRCS})
-<<<<<<< HEAD
     if("${tmp}" MATCHES ".*aten.*\\.cu")
-=======
-    if("${tmp}" MATCHES "(.*aten.*\\.cu|.*(b|B)las.*|.*((s|S)olver|Register.*CUDA|Legacy|THC|TensorShapeCUDA|BatchLinearAlgebra|ReduceOps|Equal|Activation|ScanKernels|Sort|TensorTopK|TensorModeKernel|IndexKernel).*\\.cpp)" AND NOT "${tmp}" MATCHES ".*(THC((CachingHost)?Allocator|General)).*")
->>>>>>> 5b1070b7
       # Currently, torch_cuda_cu will have all the .cu files in aten, as well as some others that depend on those files
       list(APPEND Caffe2_GPU_SRCS_CU "${tmp}")
     else()
