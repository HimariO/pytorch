#include <ATen/native/vulkan/api/Command.h>

namespace at {
namespace native {
namespace vulkan {
namespace api {
namespace {

VkCommandBuffer allocate_command_buffer(
    const VkDevice device,
    const VkCommandPool command_pool) {
  TORCH_INTERNAL_ASSERT_DEBUG_ONLY(
      device,
      "Invalid Vulkan device!");

  TORCH_INTERNAL_ASSERT_DEBUG_ONLY(
      command_pool,
      "Invalid Vulkan command pool!");

  const VkCommandBufferAllocateInfo command_buffer_allocate_info{
    VK_STRUCTURE_TYPE_COMMAND_BUFFER_ALLOCATE_INFO,
    nullptr,
    command_pool,
    VK_COMMAND_BUFFER_LEVEL_PRIMARY,
    1u,
  };

  VkCommandBuffer command_buffer{};
  VK_CHECK(vkAllocateCommandBuffers(
      device,
      &command_buffer_allocate_info,
      &command_buffer));

  TORCH_CHECK(
      command_buffer,
      "Invalid Vulkan command buffer!");

  return command_buffer;
}

} // namespace

Command::Buffer::Buffer(
    const VkDevice device,
    const VkCommandPool command_pool)
  : command_buffer_(allocate_command_buffer(device, command_pool)) {
  TORCH_INTERNAL_ASSERT_DEBUG_ONLY(
      command_buffer_,
      "Invalid Vulkan command buffer!");
}

void Command::Buffer::Buffer::begin() {
  const VkCommandBufferBeginInfo command_buffer_begin_info{
    VK_STRUCTURE_TYPE_COMMAND_BUFFER_BEGIN_INFO,
    nullptr,
    VK_COMMAND_BUFFER_USAGE_ONE_TIME_SUBMIT_BIT,
    nullptr,
  };

  VK_CHECK(vkBeginCommandBuffer(
      command_buffer_,
      &command_buffer_begin_info));
}

void Command::Buffer::Buffer::end() {
  VK_CHECK(vkEndCommandBuffer(command_buffer_));
}

void Command::Buffer::bind(const VkPipeline pipeline) {
  TORCH_INTERNAL_ASSERT_DEBUG_ONLY(
      pipeline,
      "Invalid Vulkan pipeline!");

  vkCmdBindPipeline(
      command_buffer_,
      VK_PIPELINE_BIND_POINT_COMPUTE,
      pipeline);
}

void Command::Buffer::bind(
    const VkPipelineLayout pipeline_layout,
    const VkDescriptorSet descriptor_set) {
  TORCH_INTERNAL_ASSERT_DEBUG_ONLY(
      pipeline_layout,
      "Invalid Vulkan pipeline layout!");

  TORCH_INTERNAL_ASSERT_DEBUG_ONLY(
      descriptor_set,
      "Invalid Vulkan descriptor set!");

  vkCmdBindDescriptorSets(
      command_buffer_,
      VK_PIPELINE_BIND_POINT_COMPUTE,
      pipeline_layout,
      0u,
      1u,
      &descriptor_set,
      0u,
      nullptr);
}

void Command::Buffer::copy(
    const VkBuffer source,
    const VkBuffer destination,
    const size_t size) {
  TORCH_INTERNAL_ASSERT_DEBUG_ONLY(
      source,
      "Invalid Vulkan source buffer!");

  TORCH_INTERNAL_ASSERT_DEBUG_ONLY(
      destination,
      "Invalid Vulkan destination buffer!");

  const VkBufferCopy buffer_copy{
    0u,
    0u,
    size,
  };

  vkCmdCopyBuffer(
      command_buffer_,
      source,
      destination,
      1u,
      &buffer_copy);
}

<<<<<<< HEAD
void Command::Buffer::dispatch() {
=======
void Command::Buffer::dispatch(const Shader::WorkGroup& work_group) {
  vkCmdDispatch(
      command_buffer_,
      work_group.x,
      work_group.y,
      work_group.z);
}

void Command::Buffer::submit(
    const VkQueue queue,
    const VkFence fence) {
  TORCH_INTERNAL_ASSERT_DEBUG_ONLY(
      queue,
      "Invalid Vulkan queue!");

  const VkSubmitInfo submit_info{
    VK_STRUCTURE_TYPE_SUBMIT_INFO,
    nullptr,
    0u,
    nullptr,
    nullptr,
    1u,
    &command_buffer_,
    0u,
    nullptr,
  };

  VK_CHECK(vkQueueSubmit(queue, 1u, &submit_info, fence));
>>>>>>> d71da5b4
}

void Command::Buffer::submit(
    const VkQueue queue,
    const VkFence fence) {
  TORCH_INTERNAL_ASSERT_DEBUG_ONLY(
      queue,
      "Invalid Vulkan queue!");

  const VkSubmitInfo submit_info{
    VK_STRUCTURE_TYPE_SUBMIT_INFO,
    nullptr,
    0u,
    nullptr,
    nullptr,
    1u,
    &command_buffer_,
    0u,
    nullptr,
  };

  VK_CHECK(vkQueueSubmit(queue, 1u, &submit_info, fence));
}

Command::Pool::Pool(const GPU& gpu)
  : cache(Factory(gpu)),
    primary(
        gpu.device,
        cache.retrieve({gpu.adapter->compute_queue_family_index})) {
}

Command::Pool::Factory::Factory(const GPU& gpu)
  : device_(gpu.device) {
    TORCH_INTERNAL_ASSERT_DEBUG_ONLY(
        device_,
        "Invalid Vulkan device!");
}

typename Command::Pool::Factory::Handle Command::Pool::Factory::operator()(
    const Descriptor& descriptor) const {
  const VkCommandPoolCreateInfo command_pool_create_info{
    VK_STRUCTURE_TYPE_COMMAND_POOL_CREATE_INFO,
    nullptr,
    VK_COMMAND_POOL_CREATE_TRANSIENT_BIT,
    descriptor.queue_family_index,
  };

  VkCommandPool command_pool{};
  VK_CHECK(vkCreateCommandPool(
      device_,
      &command_pool_create_info,
      nullptr,
      &command_pool));

  TORCH_CHECK(
      command_pool,
      "Invalid Vulkan command pool!");

  return Handle{
    command_pool,
    Deleter(device_),
  };
}

Command::Pool::Object::Object(
    const VkDevice device,
    const VkCommandPool command_pool)
  : device_(device),
    command_pool_(command_pool) {
  TORCH_INTERNAL_ASSERT_DEBUG_ONLY(
      device_,
      "Invalid Vulkan device!");

  TORCH_INTERNAL_ASSERT_DEBUG_ONLY(
      command_pool_,
      "Invalid Vulkan command pool!");
}

Command::Buffer Command::Pool::Object::allocate() {
  return Buffer(device_, command_pool_);
}

void Command::Pool::Object::purge() {
  VK_CHECK(vkResetCommandPool(device_, command_pool_, 0u));
}

} // namespace api
} // namespace vulkan
} // namespace native
} // namespace at<|MERGE_RESOLUTION|>--- conflicted
+++ resolved
@@ -125,38 +125,12 @@
       &buffer_copy);
 }
 
-<<<<<<< HEAD
-void Command::Buffer::dispatch() {
-=======
 void Command::Buffer::dispatch(const Shader::WorkGroup& work_group) {
   vkCmdDispatch(
       command_buffer_,
       work_group.x,
       work_group.y,
       work_group.z);
-}
-
-void Command::Buffer::submit(
-    const VkQueue queue,
-    const VkFence fence) {
-  TORCH_INTERNAL_ASSERT_DEBUG_ONLY(
-      queue,
-      "Invalid Vulkan queue!");
-
-  const VkSubmitInfo submit_info{
-    VK_STRUCTURE_TYPE_SUBMIT_INFO,
-    nullptr,
-    0u,
-    nullptr,
-    nullptr,
-    1u,
-    &command_buffer_,
-    0u,
-    nullptr,
-  };
-
-  VK_CHECK(vkQueueSubmit(queue, 1u, &submit_info, fence));
->>>>>>> d71da5b4
 }
 
 void Command::Buffer::submit(
