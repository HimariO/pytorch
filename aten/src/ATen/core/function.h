#pragma once

#include <ATen/core/function_schema.h>
#include <ATen/core/ivalue.h>
#include <ATen/core/qualified_name.h>
#include <c10/util/Exception.h>
#include <c10/util/FunctionRef.h>

namespace c10 {
struct FunctionSchema;
};

namespace at {
TORCH_API void launch(std::function<void()> func);
}

namespace torch {
namespace jit {

struct Graph;
struct Code;

namespace mobile {
struct Code;
}

using Stack = std::vector<at::IValue>;
using Kwargs = std::unordered_map<std::string, at::IValue>;
struct RecursiveMethodCallError : public std::exception {};
using TaskLauncher = std::function<void(std::function<void()>)>;

TORCH_API void preoptimizeGraph(std::shared_ptr<Graph>& graph);

// A Function is a pure Graph with no implicit `self` object bound.
// It contains schema information and the executor that manages the
// execution of the function. Method is a wrapper around an
// underlying Function that also provides a `self` object.
struct TORCH_API Function {
  virtual c10::string_view doc_string() const {
    static constexpr c10::string_view no_doc_string = "";
    return no_doc_string;
  }

  virtual bool isGraphFunction() const {
    return false;
  }

  virtual void run(Stack& stack) = 0;

  virtual c10::intrusive_ptr<c10::ivalue::Future> runAsync(
      Stack& stack,
      TaskLauncher taskLauncher = at::launch) {
    TORCH_INTERNAL_ASSERT_DEBUG_ONLY(false);
    return {};
  }

  at::IValue operator()(
    Stack stack,
    const Kwargs& kwargs = Kwargs()) {
    getSchema().checkAndNormalizeInputs(stack, kwargs);
    run(stack);
    return stack.front();
  }

  virtual const c10::QualifiedName& qualname() const = 0;

  const std::string& name() const {
    return qualname().name();
  }

  // if this isn't yet defined, run its method_creator function
  virtual void ensure_defined() = 0;

<<<<<<< HEAD
=======
  virtual std::shared_ptr<Graph> optimized_graph() const = 0;

  virtual void clear_execution_info() = 0;

  virtual GraphExecutor& get_executor() = 0;

>>>>>>> dea8b274
  virtual const c10::FunctionSchema& getSchema() const = 0;

  virtual size_t num_inputs() const = 0;

  virtual Function& setSchema(c10::FunctionSchema schema) = 0;

  virtual bool call(Stack&, size_t, c10::function_ref<void(const Code&)>) {
    TORCH_INTERNAL_ASSERT_DEBUG_ONLY(false);
    return false;
  }

  virtual bool call(Stack&, c10::function_ref<void(const mobile::Code&)>) {
    TORCH_INTERNAL_ASSERT_DEBUG_ONLY(false);
    return false;
  }

  virtual ~Function() {}
};
} // namespace jit
} // namespace torch<|MERGE_RESOLUTION|>--- conflicted
+++ resolved
@@ -71,26 +71,30 @@
   // if this isn't yet defined, run its method_creator function
   virtual void ensure_defined() = 0;
 
-<<<<<<< HEAD
-=======
-  virtual std::shared_ptr<Graph> optimized_graph() const = 0;
-
-  virtual void clear_execution_info() = 0;
-
-  virtual GraphExecutor& get_executor() = 0;
-
->>>>>>> dea8b274
   virtual const c10::FunctionSchema& getSchema() const = 0;
 
   virtual size_t num_inputs() const = 0;
 
   virtual Function& setSchema(c10::FunctionSchema schema) = 0;
 
+  // call() defines how different interpreter implementations interacts with
+  // Function objects. Basically interpreters need to provide a callback to
+  // communicate to Functions what to do if provided a Code object.
+  // Alternatively we could design the signature to return an optional Code
+  // object, but that requires special handling the null case in interpreter
+  // and the fallback behavior is not well defined by interpreter but rather
+  // Function themselves, so a callback approach is more reasonable than
+  // returning values.
+  // If call() returns true, then callback completes successfully, otherwise
+  // call() returns false.
+
+  // Overload for server interpreter, a bailout size is needed for graph executor.
   virtual bool call(Stack&, size_t, c10::function_ref<void(const Code&)>) {
     TORCH_INTERNAL_ASSERT_DEBUG_ONLY(false);
     return false;
   }
 
+  // Overload for mobile interpreter.
   virtual bool call(Stack&, c10::function_ref<void(const mobile::Code&)>) {
     TORCH_INTERNAL_ASSERT_DEBUG_ONLY(false);
     return false;
