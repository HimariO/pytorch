<<<<<<< HEAD
from torch.utils.data import IterDataPipe, functional_datapipe, DataChunk
from typing import Callable, TypeVar, Iterator, Optional, Tuple, Dict
=======
import warnings
from typing import Callable, Dict, Iterator, Optional, Tuple, TypeVar

from torch.utils.data import DataChunk, IterDataPipe, functional_datapipe
from torch.utils.data.datapipes.dataframe import dataframe_wrapper as df_wrapper
>>>>>>> e155e752

from .callable import MapperIterDataPipe

T_co = TypeVar('T_co', covariant=True)


@functional_datapipe('filter')
class FilterIterDataPipe(MapperIterDataPipe):
    r""" :class:`FilterIterDataPipe`.

    Iterable DataPipe to filter elements from datapipe according to filter_fn.

    Args:
        datapipe: Iterable DataPipe being filtered
        filter_fn: Customized function mapping an element to a boolean.
        fn_args: Positional arguments for `filter_fn`
        fn_kwargs: Keyword arguments for `filter_fn`
        drop_empty_batches: By default, drops batch if it is empty after filtering instead of keeping an empty list
        nesting_level: Determines which level the fn gets applied to, by default it applies to the top level (= 0).
            This also accepts -1 as input to apply filtering to the lowest nesting level.
            It currently doesn't support argument < -1.
    """
    drop_empty_batches: bool

    def __init__(self,
                 datapipe: IterDataPipe[T_co],
                 filter_fn: Callable[..., bool],
                 fn_args: Optional[Tuple] = None,
                 fn_kwargs: Optional[Dict] = None,
                 drop_empty_batches: bool = True,
                 nesting_level: int = 0,
                 ) -> None:
        self.drop_empty_batches = drop_empty_batches
        super().__init__(datapipe, fn=filter_fn, fn_args=fn_args, fn_kwargs=fn_kwargs, nesting_level=nesting_level)

    def __iter__(self) -> Iterator[T_co]:
        res: bool
        for data in self.datapipe:
            filtered = self._applyFilter(data, self.nesting_level)
            if self._isNonEmpty(filtered):
                yield filtered

    def _applyFilter(self, data, nesting_level):
        if nesting_level == 0:
            return self._returnIfTrue(data)
        elif nesting_level > 0:
            if isinstance(data, DataChunk):
                result = filter(self._isNonEmpty, [self._applyFilter(i, nesting_level - 1)
                                                   for i in data.raw_iterator()])
                return type(data)(list(result))
            elif isinstance(data, list):
                result = filter(self._isNonEmpty, [self._applyFilter(i, nesting_level - 1) for i in data])
                return list(result)
            else:
                raise IndexError(f"nesting_level {self.nesting_level} out of range (exceeds data pipe depth)")
        else:  # Handling nesting_level == -1
            if isinstance(data, DataChunk):
                result = filter(self._isNonEmpty, [self._applyFilter(i, nesting_level) for i in data.raw_iterator()])
                return type(data)(list(result))
            elif isinstance(data, list):
                result = filter(self._isNonEmpty, [self._applyFilter(i, nesting_level) for i in data])
                return list(result)
            else:
                return self._returnIfTrue(data)

    def _returnIfTrue(self, data):
<<<<<<< HEAD
        condition = self.fn(data, *self.args, **self.kwargs)
=======
        condition = self.filter_fn(data, *self.args, **self.kwargs)

        if df_wrapper.is_column(condition):
            # We are operatring on DataFrames filter here
            result = []
            for idx, mask in enumerate(df_wrapper.iterate(condition)):
                if mask:
                    result.append(df_wrapper.get_item(data, idx))
            if len(result):
                return df_wrapper.concat(result)
            else:
                return None

>>>>>>> e155e752
        if not isinstance(condition, bool):
            raise ValueError("Boolean output is required for `filter_fn` of FilterIterDataPipe, got", type(condition))
        if condition:
            return data

    def _isNonEmpty(self, data):
        if df_wrapper.is_dataframe(data):
            return True
        r = data is not None and \
            not (isinstance(data, list) and len(data) == 0 and self.drop_empty_batches)
        return r


    def __len__(self):
        raise TypeError("{} instance doesn't have valid length".format(type(self).__name__))<|MERGE_RESOLUTION|>--- conflicted
+++ resolved
@@ -1,21 +1,26 @@
-<<<<<<< HEAD
-from torch.utils.data import IterDataPipe, functional_datapipe, DataChunk
-from typing import Callable, TypeVar, Iterator, Optional, Tuple, Dict
-=======
 import warnings
 from typing import Callable, Dict, Iterator, Optional, Tuple, TypeVar
 
 from torch.utils.data import DataChunk, IterDataPipe, functional_datapipe
 from torch.utils.data.datapipes.dataframe import dataframe_wrapper as df_wrapper
->>>>>>> e155e752
-
-from .callable import MapperIterDataPipe
 
 T_co = TypeVar('T_co', covariant=True)
 
+try:
+    import dill
+
+    # XXX: By default, dill writes the Pickler dispatch table to inject its
+    # own logic there. This globally affects the behavior of the standard library
+    # pickler for any user who transitively depends on this module!
+    # Undo this extension to avoid altering the behavior of the pickler globally.
+    dill.extend(use_dill=False)
+    DILL_AVAILABLE = True
+except ImportError:
+    DILL_AVAILABLE = False
+
 
 @functional_datapipe('filter')
-class FilterIterDataPipe(MapperIterDataPipe):
+class FilterIterDataPipe(IterDataPipe[T_co]):
     r""" :class:`FilterIterDataPipe`.
 
     Iterable DataPipe to filter elements from datapipe according to filter_fn.
@@ -30,18 +35,31 @@
             This also accepts -1 as input to apply filtering to the lowest nesting level.
             It currently doesn't support argument < -1.
     """
+    datapipe: IterDataPipe
+    filter_fn: Callable
     drop_empty_batches: bool
 
     def __init__(self,
-                 datapipe: IterDataPipe[T_co],
-                 filter_fn: Callable[..., bool],
+                 datapipe: IterDataPipe,
+                 filter_fn: Callable,
                  fn_args: Optional[Tuple] = None,
                  fn_kwargs: Optional[Dict] = None,
                  drop_empty_batches: bool = True,
                  nesting_level: int = 0,
                  ) -> None:
+        super().__init__()
+        self.datapipe = datapipe
+        # Partial object has no attribute '__name__', but can be pickled
+        if hasattr(filter_fn, '__name__') and filter_fn.__name__ == '<lambda>' and not DILL_AVAILABLE:
+            warnings.warn("Lambda function is not supported for pickle, please use "
+                          "regular python function or functools.partial instead.")
+        self.filter_fn = filter_fn  # type: ignore[assignment]
+        self.args = () if fn_args is None else fn_args
+        self.kwargs = {} if fn_kwargs is None else fn_kwargs
+        if nesting_level < -1:
+            raise ValueError("nesting_level must be -1 or >= 0")
+        self.nesting_level = nesting_level
         self.drop_empty_batches = drop_empty_batches
-        super().__init__(datapipe, fn=filter_fn, fn_args=fn_args, fn_kwargs=fn_kwargs, nesting_level=nesting_level)
 
     def __iter__(self) -> Iterator[T_co]:
         res: bool
@@ -74,9 +92,6 @@
                 return self._returnIfTrue(data)
 
     def _returnIfTrue(self, data):
-<<<<<<< HEAD
-        condition = self.fn(data, *self.args, **self.kwargs)
-=======
         condition = self.filter_fn(data, *self.args, **self.kwargs)
 
         if df_wrapper.is_column(condition):
@@ -90,7 +105,6 @@
             else:
                 return None
 
->>>>>>> e155e752
         if not isinstance(condition, bool):
             raise ValueError("Boolean output is required for `filter_fn` of FilterIterDataPipe, got", type(condition))
         if condition:
@@ -103,6 +117,17 @@
             not (isinstance(data, list) and len(data) == 0 and self.drop_empty_batches)
         return r
 
+    def __getstate__(self):
+        if DILL_AVAILABLE:
+            dill_function = dill.dumps(self.filter_fn)
+        else:
+            dill_function = self.filter_fn
+        state = (self.datapipe, dill_function, self.args, self.kwargs, self.drop_empty_batches, self.nesting_level)
+        return state
 
-    def __len__(self):
-        raise TypeError("{} instance doesn't have valid length".format(type(self).__name__))+    def __setstate__(self, state):
+        (self.datapipe, dill_function, self.args, self.kwargs, self.drop_empty_batches, self.nesting_level) = state
+        if DILL_AVAILABLE:
+            self.filter_fn = dill.loads(dill_function)  # type: ignore[assignment]
+        else:
+            self.filter_fn = dill_function  # type: ignore[assignment]