from typing import Callable, List, Tuple, Any, Optional, Dict

import torch
import torch.nn.functional as F

from .mappings import (
    ops_are_related,
)

from .utils import (
    _raise_obs_not_found_error,
    _raise_obs_op_mismatch,
    op_needs_quantization,
    SeenOpInfo,
    QTensorInfo,
    FuncOutputObsType,
    get_func_output_obs_type,
    converted_func_needs_scale_zp,
    FuncOutputDTypeType,
    get_func_output_dtype_type,
    get_quantized_op,
    get_input_observed_arg_idxs,
    get_packable_tensor_arg_idxs,
    get_param_name,
    get_packable_nontensor_arg_idxs,
    get_packable_arg_idxs,
    get_weight_arg_idx,
    iterate_and_apply,
    get_op_packing_only_uses_module_attributes,
    get_packable_tensor_kwarg_names,
<<<<<<< HEAD
    get_producer_of_seen_op,
    clone_detach_tensor_without_dispatch,
=======
    get_producer_of_seen_op_info,
>>>>>>> 9f920ded
)

# TODO(future PR): maybe better name
# TODO(future PR): add serialization support
class AutoQuantizationState(torch.nn.Module):
    """
    Contains state necessary to perform auto quantization on the parent
    `nn.Module` instance.
    """

    idx : int

    def __init__(
        self,
        qconfig,
        input_dtypes: Any = None,
        output_dtypes: Any = None,
    ):
        super().__init__()
        self.idx = 0
        # TODO(future PR): change this to the subset of qconfig_dict
        # relevant to the parent module
        assert qconfig is not None
        self.qconfig = qconfig
        # this is a ModuleDict in order to properly register observers
        # to be within the module hierarchy.
        self.tensor_id_to_observer = torch.nn.ModuleDict()
        # TODO(future PR): include kwargs
        self.idx_to_seen_op_infos: Dict[str, SeenOpInfo] = {}
        # qtensor_info objects of tensor outputs of the module, specified
        # in order of iteration through the output type. Non-tensor outputs
        # are represented with `None`.
        self.output_qtensor_infos: List[Optional[QTensorInfo]] = []
        self.input_dtypes = input_dtypes
        self.output_dtypes = output_dtypes
        # key: idx of seen op
        # value: name of packed weight
        # note: this is filled out right before convert
        self.idx_to_packed_weight_name: Dict[str, str] = {}

<<<<<<< HEAD
        # Numeric Suite add_loggers functionality
        # if this flag is True, op outputs will be saved for debugging
        self.log_op_outputs = False
        # data structure to save op outputs for debugging
        # * outer list represents the different model forward call instances
        # * inner list represents the different op forward call instances in a
        #   model forward
        # TODO(future PR): handle types which are not torch.Tensor
        # TODO(future PR): use the Logger class and allow user overrides of it
        self.op_outputs: List[List[Tuple[
            int,  # global op idx
            Optional[str],  # fqn
            Callable,  # fp32 op type (TODO future PR: add quantized op type)
            torch.Tensor,  # value
        ]]] = []
        # model name to use in logging results
        self.logging_model_name: Optional[str]

    def has_at_least_one_seen_op(self) -> bool:
        return len(self.idx_to_seen_ops) > 0
=======
    def has_at_least_one_seen_op_info(self) -> bool:
        return len(self.idx_to_seen_op_infos) > 0
>>>>>>> 9f920ded

    def validate_is_at_first_idx(self) -> None:
        is_at_first_idx = (
            len(self.idx_to_seen_op_infos) == 0 or
            self.idx == 0
        )
        assert is_at_first_idx, \
            f"Cur idx: {self.idx}, expected idx: 0"


    def validate_is_at_last_seen_idx(self) -> None:
        is_at_last_seen_idx = (
            len(self.idx_to_seen_op_infos) == 0 or
            self.idx == len(self.idx_to_seen_op_infos)
        )
        assert is_at_last_seen_idx, \
            f"Cur idx: {self.idx}, expected idx: {len(self.idx_to_seen_op_infos)}"

    def extra_repr(self) -> str:
        s = ""
        # idx_to_seen_op_infos
        if len(self.idx_to_seen_op_infos):
            s += "(seen_op_infos): {\n"
            for k, v in self.idx_to_seen_op_infos.items():
                s += f"  {k}: {v}\n"
            s += "}\n"
        else:
            s += "(seen_op_infos): {}\n"
        # output_qtensor_infos
        s += "(output_qtensor_infos): ["
        for i in self.output_qtensor_infos:
            s += f"{i} "
        s += "]\n"
        # idx_to_packed_weight_name
        if len(self.idx_to_packed_weight_name):
            s += "(idx_to_packed_weight_name): {\n"
            for k, v in self.idx_to_packed_weight_name.items():  # type: ignore[assignment]
                s += f"  {k}: {v}\n"
            s += "}"
        else:
            s += "(idx_to_packed_weight_name): {}"
        return s

    def _get_cur_seen_op_info(self):
        return self.idx_to_seen_op_infos[str(self.idx)]

    def get_cur_output_inf_dtype(self):
        return self._get_cur_seen_op_info().output_tensor_infos[0].inf_dtype

    def reset_to_new_call(self):
        """
        Resets the internal op counter to start a new top level module call
        """
        self.idx = 0

        if self.log_op_outputs:
            self.op_outputs.append([])

    def cur_op_needs_hooks(self, cur_op: Callable) -> bool:
        return op_needs_quantization(cur_op)

    def validate_cur_op(self, cur_op: Callable) -> None:
        """
        This function is expected to be called before any new function or
        module call which needs hooks. It validates that the new function or
        module is of the expected type based on the order of execution.
        """
        assert self.cur_op_needs_hooks(cur_op)
        try:
            seen_op_info = self._get_cur_seen_op_info()
            expected_op = seen_op_info.type
        except IndexError:
            _raise_obs_not_found_error(cur_op)
        if not ops_are_related(cur_op, expected_op):
            _raise_obs_op_mismatch(cur_op, expected_op)

    def mark_cur_op_complete(self, cur_op: Callable) -> None:
        """
        This function is expected to be called after a function or module
        processing is complete.
        """
        if op_needs_quantization(cur_op):
            self.idx += 1

    def outputs_prepare_hook(
        self,
        outputs: Any,
        first_call: bool,
        qtensor_id: List[int],
    ) -> Any:
        """
        This function is expected to be called on the outputs of a prepared
        module right before they are returned to the parent.
        """
        if first_call:
            outputs = self._first_call_assign_qtensor_infos_to_mod_outputs(
                outputs, qtensor_id)
        return outputs

    def outputs_convert_hook(
        self,
        outputs: Any,
    ) -> Any:
        """
        This function is expected to be called on the outputs of a converted
        module right before they are returned to the parent.
        """
        outputs = self._maybe_mod_outputs_dtype_transform(outputs)
        return outputs

    def get_output_qtensor_infos(self) -> List[Optional[QTensorInfo]]:
        """
        Used by the conversion to torch.jit.script.
        """
        return self.output_qtensor_infos

    def get_output_dtypes(self) -> Any:
        """
        Used by the conversion to torch.jit.script.
        """
        return self.output_dtypes

    def op_prepare_before_hook(
        self,
        op: Callable,
        args: Tuple[Any, ...],
        kwargs: Dict[str, Any],
        first_call: bool,
        qtensor_id: List[int],
        fqn: Optional[str],
        root_module: torch.nn.Module,
    ) -> Tuple[Tuple[Any, ...], Dict[str, Any]]:
        """
        This function is expected to be called on args and kwargs of
        `op` directly before `op` is executed.

        If `first_call` is True, we record the type of `op`
        and the IDs of its tensor inputs. Note: we add a placeholder for IDs
        of tensor outputs, the placeholder will be filled out during the
        `op_prepare_after_hook`.

        If `first_call` is False, we do the following:
        * pass the inputs through observers, if needed

        The function returns modified `args` and `kwargs`.
        """
        assert self.cur_op_needs_hooks(op)
        if first_call:
            return self._first_call_op_prepare_before_hook_create_subgraphs(
                op, args, kwargs, first_call, qtensor_id, fqn, root_module)
        else:
            seen_op_info = self._get_cur_seen_op_info()

            def _maybe_observe(arg, tensor_info):
                tensor_id = tensor_info.id
                # TODO: do not run this twice on input and output
                if str(tensor_id) in self.tensor_id_to_observer:
                    observer = self.tensor_id_to_observer[str(tensor_id)]
                    return observer(arg)
                else:
                    return arg

            args = iterate_and_apply(
                args, seen_op_info.input_tensor_infos, _maybe_observe)

            return args, kwargs

    def op_prepare_after_hook(
        self,
        op: Callable,
        output: Any,
        args: Tuple[Any, ...],
        first_call: bool,
        qtensor_id: List[int],
        root_module: torch.nn.Module,
        global_op_idx: List[int],
    ) -> Any:
        """
        This function is called after an op call on a prepared model.

        If `first_call` is True, we
        * create an observer for the output, if needed, and record it in
          `tensor_id_to_observer`
        * amend the current seen op with the tensor ID of the output

        If `first_call` is False, we
        * observe the output, if needed
        """
        assert self.cur_op_needs_hooks(op)
        seen_op_info = self._get_cur_seen_op_info()
        func_output_obs_type = get_func_output_obs_type(
            op, args, seen_op_info.op_packing_only_uses_module_attributes)
        if first_call:
            self._first_call_op_prepare_after_hook_adjust_subgraphs(
                op, output, args, first_call, qtensor_id, root_module,
                seen_op_info, func_output_obs_type)
        else:
            # TODO(future PR): other output types
            if func_output_obs_type != FuncOutputObsType.NONE:
                seen_op_info = self._get_cur_seen_op_info()
                tensor_id = seen_op_info.output_tensor_infos[0].id
                obs = self.tensor_id_to_observer[str(tensor_id)]
                output = obs(output)

        if self.log_op_outputs:
            output_clone = clone_detach_tensor_without_dispatch(output)
            self.op_outputs[-1].append(
                (global_op_idx[0], seen_op.fqn, seen_op.type, output_clone))
            global_op_idx[0] += 1

        return output

    def op_convert_before_hook(
        self,
        op: Callable,
        args: Tuple[Any, ...],
        kwargs: Dict[str, Any],
        root_module: torch.nn.Module,
    ) -> Tuple[Callable, Tuple[Any, ...], Dict[str, Any]]:
        """
        This function is called before an op call in a converted model.

        For each arg in `args`, quantizes it if necessary.

        Returns potentially modified `op`, potentially modified `args`,
        potentially modified `kwargs`.
        """
        assert self.cur_op_needs_hooks(op)

        # TODO generalize this for more things
        # currently:
        # * can quantize args (via arg_quant_infos)
        # * can add scale and zp (via additional kwargs)

        # needed for F.conv2d
        # F.conv2d(input, weight, bias, stride, padding, dilation, groups)
        #   to
        # q.conv2d(input, packed_params, scale, zero_point)
        orig_op = op
        op, arg_quant_infos, arg_dequant_infos, packed_param_name, additional_kwargs = \
            self.get_op_convert_info(op)
        # print(op, arg_quant_infos, packed_param_name, additional_kwargs)

        # potentially quantize args, based on arg_quant_infos
        new_args = []
        tensor_arg_idx = 0
        # TODO: refactor this to use iterate_and_apply
        if isinstance(args[0], (tuple, list)):  # torch.cat variants
            # input tensors
            new_first_arg = []
            for arg in args[0]:
                # TODO: handle non-tensor inputs
                quant_info = arg_quant_infos[tensor_arg_idx]
                dequant_info = arg_dequant_infos[tensor_arg_idx]
                if quant_info is not None:
                    scale, zp = quant_info
                    arg = torch.quantize_per_tensor(arg, scale, zp, torch.quint8)
                elif dequant_info is True:
                    arg = arg.dequantize()
                new_first_arg.append(arg)
                tensor_arg_idx += 1
            new_args = [new_first_arg, *args[1:]]
        else:
            for arg in args:
                if not isinstance(arg, torch.Tensor):
                    new_args.append(arg)
                    continue
                # TODO: handle non-tensor inputs
                # TODO: this is not handling non-tensor tuple args (for example,
                # dilation in conv2d) correctly, it just happens to work but
                # needs a fix.
                quant_info = arg_quant_infos[tensor_arg_idx]
                dequant_info = arg_dequant_infos[tensor_arg_idx]
                if quant_info is not None:
                    scale, zp = quant_info
                    arg = torch.quantize_per_tensor(arg, scale, zp, torch.quint8)
                elif dequant_info is True:
                    arg = arg.dequantize()
                new_args.append(arg)
                tensor_arg_idx += 1

        # if there is a packed param, replace the relevant args
        if packed_param_name is not None:
            new_args_with_packed = []
            packable_arg_idxs = get_packable_arg_idxs(orig_op)
            added_packed = False
            for idx, arg in enumerate(new_args):
                if packable_arg_idxs is not None and idx in packable_arg_idxs:
                    if not added_packed:
                        packed_param = getattr(root_module, packed_param_name)
                        new_args_with_packed.append(packed_param)
                        added_packed = True
                else:
                    new_args_with_packed.append(arg)
            new_args = new_args_with_packed

        # potentially extend kwargs with scale and zero_point
        # TODO move op-specific logic out of here
        if orig_op not in (F.conv2d, F.linear):
            kwargs.update(**additional_kwargs)
        else:
            seen_op_info = self._get_cur_seen_op_info()
            if seen_op_info.output_tensor_infos[0].inf_dtype == torch.quint8:
                new_args.append(additional_kwargs['scale'])
                new_args.append(additional_kwargs['zero_point'])

        # TODO move op-specific logic out of here
        if op is torch.ops.quantized.linear:
            del kwargs['bias']

        return op, tuple(new_args), kwargs

    def op_convert_after_hook(
        self,
        op: Callable,
        output,
        global_op_idx: List[int],
    ) -> Any:
        """
        This function is called aftern an op call in a converted model.

        TODO: add dequant, if needed
        """
        if self.log_op_outputs:
            output_clone = clone_detach_tensor_without_dispatch(output)
            seen_op = self._get_cur_seen_op()
            self.op_outputs[-1].append(
                (global_op_idx[0], seen_op.fqn, seen_op.type, output_clone))
            global_op_idx[0] += 1

        return output

    def get_op_convert_info(
        self,
        op: Callable,
        unwrap_scale_zp: bool = False,
    ) -> Tuple[
        Callable,
        List[Optional[Tuple[float, int]]],
        List[bool],
        Optional[str],
        Dict[str, Any]
    ]:
        """
        Returns the information needed for convert time modifications to `op`.
        Has no side effects.  Return types:

        `new_op`. Returns either the original callable unchanged,
        or the corresponding quantized target. Note: always returns the original
        callable for modules, because they are quantized with module swaps.

        `arg_quant_infos`. Returns information needed to quantize each arg, if
        applicable.

        `additional_kwargs`. Returns additional kwargs for scale and zero_point, if
        applicable.
        """
        assert self.cur_op_needs_hooks(op)
        seen_op_info = self._get_cur_seen_op_info()

        # calculate new op
        new_op = get_quantized_op(op, seen_op_info)

        # calculate quant infos
        arg_quant_infos, arg_dequant_infos = \
            self._get_input_args_quant_dequant_info(op)

        # get packed param name, if applicable
        packed_param_name = self._get_packed_param_name(op)

        # calculate scale and zp for output
        # TODO: instead of always doing this if there is an observer,
        # calculate whether this is needed based on the op and dtypes
        additional_kwargs = {}
        needs_scale_zp = converted_func_needs_scale_zp(op, seen_op_info)
        if needs_scale_zp:
            seen_op_info = self._get_cur_seen_op_info()
            output_tensor_infos = seen_op_info.output_tensor_infos
            tensor_id = output_tensor_infos[0].id
            observer = self.tensor_id_to_observer[str(tensor_id)]

            scale, zp = observer.calculate_qparams()
            # TODO(future PR): remove this boolean flag
            if not unwrap_scale_zp:
                additional_kwargs.update({'scale': scale, 'zero_point': zp})
            else:
                additional_kwargs.update(
                    {'scale': scale.item(), 'zero_point': zp.item()})

        return new_op, arg_quant_infos, arg_dequant_infos, packed_param_name, additional_kwargs

    def _get_packed_param_name(self, cur_op: Callable) -> Optional[str]:
        """
        If the op has a quantized packed param, returns it. Otherwise, returns
        None.
        """
        return self.idx_to_packed_weight_name.get(str(self.idx), None)

    # TODO(next): make this also return information about dequants, not just quants
    def _get_input_args_quant_dequant_info(
        self,
        cur_op: Callable,
    ) -> Tuple[List[Optional[Tuple[float, int]]], List[bool]]:
        """
        Returns a list of information about the tensor inputs to the current op.

        Quant list:
        For each tensor input:
        * if the tensor input needs a quant, the list will contain
          (scale, zero_point)
        * if the tensor input does not need a quant, the list will contain None

        Dequant list:
        For each tensor input:
        * if the tensor input needs a dequant, True, otherwise, False

        For example, if there are two tensor inputs to the current op, and the
        first input needs a quant, this function will return

          # quants
          [(scale0, zero_point0), None],
          # dequants
          [False, False]
        """
        assert self.cur_op_needs_hooks(cur_op)
        seen_op_info = self._get_cur_seen_op_info()
        quant_infos: List[Optional[Tuple[float, int]]] = []
        dequant_infos: List[bool] = []

        # determine the expected output dtype
        output_dtype = seen_op_info.output_tensor_infos[0].inf_dtype
        packable_arg_idxs = get_packable_arg_idxs(cur_op)

        for input_arg_idx, input_arg in enumerate(seen_op_info.input_tensor_infos):
            arg_will_be_packed = packable_arg_idxs is not None and \
                input_arg_idx in packable_arg_idxs and \
                seen_op_info.op_packing_only_uses_module_attributes
            if input_arg is not None and not arg_will_be_packed:
                tensor_id = input_arg.id
                if input_arg.inf_dtype != output_dtype:
                    if output_dtype == torch.quint8:
                        assert str(tensor_id) in self.tensor_id_to_observer
                        observer = self.tensor_id_to_observer[str(tensor_id)]
                        # TODO: return this to the caller
                        scale, zp = observer.calculate_qparams()
                        quant_infos.append((scale, zp,))
                        dequant_infos.append(False)
                    else:
                        quant_infos.append(None)
                        dequant_infos.append(True)
                else:
                    quant_infos.append(None)
                    dequant_infos.append(False)
            else:
                quant_infos.append(None)
                dequant_infos.append(False)
        return quant_infos, dequant_infos

    def _first_call_assign_qtensor_infos_to_mod_outputs_tensor(
        self,
        output: torch.Tensor,
        qtensor_id: List[int],
    ) -> torch.Tensor:
        """
        This is a helper function for _first_call_assign_qtensor_infos_to_mod_outputs
        to handle iterables of tensors without code duplication.
        """
        if not hasattr(output, '_qtensor_info'):
            # TODO: use actual dtype instead of defaulting to float
            output._qtensor_info = QTensorInfo(qtensor_id[0], torch.float)  # type: ignore[attr-defined]
            qtensor_id[0] += 1
        self.output_qtensor_infos.append(output._qtensor_info)  # type: ignore[attr-defined]
        # TODO(future PR): add an observer if needed
        return output

    def _first_call_assign_qtensor_infos_to_mod_outputs(
        self,
        outputs: Any,
        qtensor_id: List[int],
    ) -> Any:
        """
        Takes `outputs`, which are a set of values about to be returned from
        the current module. If `_qtensor_info` attributes do not already exist
        on any tensors in `outputs`, this function adds them, initializing the
        dtype to `torch.float`. This allows us to reason about module output
        dtypes even if the last op in the module is not quantizeable.
        """
        # TODO: handle objects with deeper nested tensors
        if isinstance(outputs, torch.Tensor):
            self._first_call_assign_qtensor_infos_to_mod_outputs_tensor(outputs, qtensor_id)
        elif isinstance(outputs, tuple):
            # TODO: handle other tuple subclasses more generically
            new_outputs = []
            for output in outputs:
                if isinstance(output, torch.Tensor):
                    new_outputs.append(self._first_call_assign_qtensor_infos_to_mod_outputs_tensor(
                        output, qtensor_id))
                else:
                    new_outputs.append(output)
            # hacky check for collections.namedtuple, TODO improve this
            # https://stackoverflow.com/questions/2166818/how-to-check-if-an-object-is-an-instance-of-a-namedtuple
            if hasattr(outputs, '_fields'):
                outputs = outputs.__class__(*new_outputs)
            else:
                outputs = tuple(new_outputs)
        else:
            pass
        return outputs

    def _maybe_mod_outputs_dtype_transform(
        self,
        outputs: Any,
    ) -> Any:
        """
        Takes `outputs` which are about to be returned from this module
        to the caller. If this module has restrictions on the dtypes of
        tensors it has to return, does the dtype conversion. Otherwise,
        does nothing.
        """
        if isinstance(outputs, torch.Tensor):
            qtensor_info = self.output_qtensor_infos[0]
            if self.output_dtypes is not None:
                assert qtensor_info is not None
                # check the output dtype, and do the conversion if needed
                output_dtype = self.output_dtypes[0]
                if qtensor_info.inf_dtype != output_dtype:
                    assert output_dtype is torch.float, \
                        'non-float output dtypes not handled yet'
                    outputs = outputs.dequantize()
            else:
                # if no output dtype was specified, do nothing
                pass

        return outputs

    def _first_call_op_prepare_before_hook_create_subgraphs_tensor(
        self,
        op: Callable,
        arg: Any,
        arg_idx: int,
        input_observed_arg_idxs: Optional[List[int]],
        arg_tensor_infos: List[Optional[QTensorInfo]],
        func_output_dtype_type: FuncOutputDTypeType,
        qtensor_id: List[int],
    ) -> None:
        """
        Runs the prepare hook during first_call for individual
        tensors. If the input argument is a tensor, this function is
        called directly. If the input argument is an iterable such
        as a list or a tuple, this function is called on each element of
        the iteratble.
        """
        # TODO(next): fix this for torch.cat
        if not isinstance(arg, torch.Tensor):
            arg_tensor_infos.append(None)
            return

        # If a tensor does not have an ID, add it. This allows
        # us to track inputs shared by multiple quantizeable modules.
        if not hasattr(arg, '_qtensor_info'):
            arg._qtensor_info = QTensorInfo(qtensor_id[0], arg.dtype)  # type: ignore[attr-defined]
            qtensor_id[0] += 1
        arg_tensor_infos.append(arg._qtensor_info)  # type: ignore[attr-defined]

        if input_observed_arg_idxs is not None and \
                arg_idx not in input_observed_arg_idxs:
            return

        if func_output_dtype_type == FuncOutputDTypeType.DTYPE_DEPENDS_ON_QCONFIG:
            # if the existing inf_dtype is not torch.quint8, add an observer
            # which will be converted to a quant later
            # TODO(future PR): share these observers if multiple ops need
            # this quant.
            # TODO(future PR): create from qconfig of op instead of global
            # qconfig.
            if arg._qtensor_info.inf_dtype != torch.quint8:  # type: ignore[attr-defined]
                tensor_id = arg._qtensor_info.id  # type: ignore[attr-defined]
                weight_arg_idx = get_weight_arg_idx(op)
                obs = self.qconfig.weight() if arg_idx == weight_arg_idx else \
                    self.qconfig.activation()
                self.tensor_id_to_observer[str(tensor_id)] = obs

    def _first_call_op_prepare_before_hook_create_subgraphs(
        self,
        op: Callable,
        args: Tuple[Any, ...],
        kwargs: Dict[str, Any],
        first_call: bool,
        qtensor_id: List[int],
        fqn: Optional[str],
        root_module: torch.nn.Module,
    ) -> Tuple[Tuple[Any, ...], Dict[str, Any]]:
        """
        Given an op, args, kwargs about to be executed, records the subgraph
        of this op in `self`.
        """
        op_packing_only_uses_module_attributes = \
            get_op_packing_only_uses_module_attributes(op, args, root_module)
        func_output_dtype_type = get_func_output_dtype_type(
            op, args, op_packing_only_uses_module_attributes)
        input_observed_arg_idxs = get_input_observed_arg_idxs(op)
        arg_tensor_infos: List[Optional[QTensorInfo]] = []
        # Note: this is incremented for both branches of the if below
        arg_idx = 0
        for arg in args:
            if isinstance(arg, (list, tuple)):
                for inner_arg in arg:
                    self._first_call_op_prepare_before_hook_create_subgraphs_tensor(
                        op, inner_arg, arg_idx, input_observed_arg_idxs,
                        arg_tensor_infos, func_output_dtype_type,
                        qtensor_id)
                    arg_idx += 1
            else:
                self._first_call_op_prepare_before_hook_create_subgraphs_tensor(
                    op, arg, arg_idx, input_observed_arg_idxs,
                    arg_tensor_infos, func_output_dtype_type,
                    qtensor_id)
                arg_idx += 1

        packable_tensor_idx_to_name = {}
        packable_nontensor_idx_to_arg = {}
        packable_tensor_kwarg_name_to_name = {}
        if op_packing_only_uses_module_attributes:
            packable_tensor_arg_idxs = get_packable_tensor_arg_idxs(op)
            if packable_tensor_arg_idxs is not None:
                for arg_idx in packable_tensor_arg_idxs:
                    arg = args[arg_idx]
                    param_name = get_param_name(root_module, arg)
                    packable_tensor_idx_to_name[arg_idx] = param_name

            packable_nontensor_arg_idxs = get_packable_nontensor_arg_idxs(op)
            if packable_nontensor_arg_idxs is not None:
                for arg_idx in packable_nontensor_arg_idxs:
                    packable_nontensor_idx_to_arg[arg_idx] = args[arg_idx]

            packable_tensor_kwarg_names = \
                get_packable_tensor_kwarg_names(op)
            if packable_tensor_kwarg_names is not None:
                for kwarg_name in packable_tensor_kwarg_names:
                    kwarg = kwargs[kwarg_name]
                    kwarg_name_on_module = get_param_name(root_module, kwarg)
                    packable_tensor_kwarg_name_to_name[kwarg_name] = \
                        kwarg_name_on_module

        key = str(self.idx)
        if key not in self.idx_to_seen_op_infos:
            op_type = op if not isinstance(op, torch.nn.Module) else type(op)
            self.idx_to_seen_op_infos[key] = SeenOpInfo(
                self.idx, op_type, fqn, arg_tensor_infos, [],
                packable_tensor_idx_to_name, packable_nontensor_idx_to_arg,
                packable_tensor_kwarg_name_to_name,
                op_packing_only_uses_module_attributes)

        return args, kwargs

    def _first_call_op_prepare_after_hook_adjust_subgraphs(
        self,
        op: Callable,
        output: Any,
        args: Tuple[Any, ...],
        first_call: bool,
        qtensor_id: List[int],
        root_module: torch.nn.Module,
        seen_op_info: SeenOpInfo,
        func_output_obs_type: FuncOutputObsType,
    ) -> None:
        """
        After `op` was just executed, modifies the subgraph recorded
        for this op with the information about the output. Note, this
        has to be done in the "after" hook because the output of the op
        does not exist in the "before" hook.
        """
        if func_output_obs_type == FuncOutputObsType.NEW_OBS:
            self.tensor_id_to_observer[str(qtensor_id[0])] = \
                self.qconfig.activation()
        elif func_output_obs_type == FuncOutputObsType.REUSES_FIRST_INPUT_OBS:
            first_input_tensor_id = seen_op_info.input_tensor_infos[0].id

            first_input_obs = None
            if str(first_input_tensor_id) in self.tensor_id_to_observer:
                first_input_obs = \
                    self.tensor_id_to_observer[str(first_input_tensor_id)]
            else:
                # This observer may be in a module (handled by eager
                # convert), in which case it's not in our map. For now,
                # copy it from the module. In the future, we could look
                # into having a soft link.
                # TODO: make this handle more cases
                # TODO: handle module -> add_scalar -> add_scalar
                prev_op = get_producer_of_seen_op_info(
                    self.idx_to_seen_op_infos, seen_op_info)
                assert prev_op is not None
                # TODO: the following line needs to only check fqn
                # for modules, not for functions
                fqn_last_part = prev_op.fqn.split('.')[-1]
                if hasattr(root_module, fqn_last_part):
                    first_input_mod = getattr(root_module, fqn_last_part)
                else:
                    first_input_mod = None
                # Currently, both tracing for module fusion and tracing for
                # quantization go through this code path. When tracing
                # for module fusion, quantizeable modules do not have
                # observers yet. For this path to not crash, we create one.
                # When tracing for quantization, this will be ignored.
                # TODO(future PR): refactor to avoid this.
                if first_input_mod and hasattr(first_input_mod, 'activation_post_process'):
                    first_input_obs = first_input_mod.activation_post_process
                else:
                    first_input_obs = self.qconfig.activation()

            self.tensor_id_to_observer[str(qtensor_id[0])] = first_input_obs

        # TODO(future PR): check if _qtensor_id needs to become an actual
        # attribute of Tensor
        # TODO(future PR): handle non-tensor outputs

        func_output_dtype_type = get_func_output_dtype_type(
            op, args, seen_op_info.op_packing_only_uses_module_attributes)
        if func_output_dtype_type == FuncOutputDTypeType.DTYPE_DEPENDS_ON_QCONFIG:
            dtype_to_use = torch.quint8
        elif func_output_dtype_type == FuncOutputDTypeType.DTYPE_DEFAULT_BC_UNSUPPORTED_SYNTAX:
            dtype_to_use = torch.float
        else:
            if isinstance(args[0], (tuple, list)):  # for torch.cat
                unique_arg_dtypes = [
                    arg._qtensor_info.inf_dtype for arg in args[0]]
                assert len(set(unique_arg_dtypes)) == 1, \
                    'an iterable with arguments with different inference ' + \
                    'dtypes is not supported yet'
                dtype_to_use = args[0][0]._qtensor_info.inf_dtype
            else:
                dtype_to_use = args[0]._qtensor_info.inf_dtype
        output._qtensor_info = QTensorInfo(qtensor_id[0], dtype_to_use)
        self.idx_to_seen_op_infos[str(self.idx)].output_tensor_infos.append(
            output._qtensor_info)
        qtensor_id[0] += 1

    # This is a hack to enable nn.Sequential to properly work with
    # this class.
    # TODO(future): remove the hack
    def forward(self, x):
        raise NotImplementedError('Calling AutoQuantizationState.forward is not supported')
        # return x<|MERGE_RESOLUTION|>--- conflicted
+++ resolved
@@ -28,12 +28,8 @@
     iterate_and_apply,
     get_op_packing_only_uses_module_attributes,
     get_packable_tensor_kwarg_names,
-<<<<<<< HEAD
-    get_producer_of_seen_op,
+    get_producer_of_seen_op_info,
     clone_detach_tensor_without_dispatch,
-=======
-    get_producer_of_seen_op_info,
->>>>>>> 9f920ded
 )
 
 # TODO(future PR): maybe better name
@@ -74,7 +70,6 @@
         # note: this is filled out right before convert
         self.idx_to_packed_weight_name: Dict[str, str] = {}
 
-<<<<<<< HEAD
         # Numeric Suite add_loggers functionality
         # if this flag is True, op outputs will be saved for debugging
         self.log_op_outputs = False
@@ -93,12 +88,8 @@
         # model name to use in logging results
         self.logging_model_name: Optional[str]
 
-    def has_at_least_one_seen_op(self) -> bool:
-        return len(self.idx_to_seen_ops) > 0
-=======
     def has_at_least_one_seen_op_info(self) -> bool:
         return len(self.idx_to_seen_op_infos) > 0
->>>>>>> 9f920ded
 
     def validate_is_at_first_idx(self) -> None:
         is_at_first_idx = (
@@ -306,7 +297,7 @@
         if self.log_op_outputs:
             output_clone = clone_detach_tensor_without_dispatch(output)
             self.op_outputs[-1].append(
-                (global_op_idx[0], seen_op.fqn, seen_op.type, output_clone))
+                (global_op_idx[0], seen_op_info.fqn, seen_op_info.type, output_clone))
             global_op_idx[0] += 1
 
         return output
@@ -424,9 +415,9 @@
         """
         if self.log_op_outputs:
             output_clone = clone_detach_tensor_without_dispatch(output)
-            seen_op = self._get_cur_seen_op()
+            seen_op_info = self._get_cur_seen_op_info()
             self.op_outputs[-1].append(
-                (global_op_idx[0], seen_op.fqn, seen_op.type, output_clone))
+                (global_op_idx[0], seen_op_info.fqn, seen_op_info.type, output_clone))
             global_op_idx[0] += 1
 
         return output
