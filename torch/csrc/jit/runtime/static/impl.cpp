#include <torch/csrc/jit/runtime/static/impl.h>

#include <ATen/MemoryOverlap.h>
#include <ATen/core/interned_strings.h>
#include <ATen/record_function.h>
#include <c10/core/CPUAllocator.h>
#include <c10/core/InferenceMode.h>
#include <c10/util/irange.h>
#include <caffe2/core/scope_guard.h>
#include <caffe2/core/timer.h>
#include <torch/csrc/jit/ir/alias_analysis.h>
#include <torch/csrc/jit/jit_log.h>
#include <torch/csrc/jit/passes/canonicalize.h>
#include <torch/csrc/jit/passes/dead_code_elimination.h>
#include <torch/csrc/jit/passes/eliminate_no_ops.h>
#include <torch/csrc/jit/passes/freeze_module.h>
#include <torch/csrc/jit/passes/remove_mutation.h>
#include <torch/csrc/jit/passes/subgraph_rewrite.h>
#include <torch/csrc/jit/passes/variadic_ops.h>
#include <torch/csrc/jit/runtime/static/memory_planner.h>
#include <torch/csrc/jit/runtime/static/ops.h>
#include <torch/csrc/jit/runtime/static/passes.h>
#include <torch/csrc/jit/runtime/vararg_functions.h>
#include <iterator>
#include <sstream>
#include <stdexcept>

#ifdef FBCODE_CAFFE2
#include <folly/dynamic.h>
#include <folly/json.h>
#endif

namespace torch {
namespace jit {

// A manually curated set of ops that are disallowed in static runtime.
// These are rarely-used ops. Disallowing them typically eliminates
// corner cases in graph optimizations, allowing for more aggressive
// optimizations and better performance.
bool isUnsupportedOp(const NodeKind& kind) {
  return kind == aten::__is__ || kind == aten::__isnot__;
}

// graph must be frozen or canEnableStaticRuntime would return false if there's
// any prim::CallMethod op left in the graph
bool canEnableStaticRuntime(const std::shared_ptr<torch::jit::Graph>& graph) {
  // check for sub-blocks
  bool can_support = true;
  bool has_blocks = false;
  for (auto* node : graph->block()->nodes()) {
    if (node->blocks().size() > 0) {
      has_blocks = true;
      VLOG(1) << "Found nested sub-blocks in graph at node: "
              << PrintNode(node);
    }
    const auto kind = node->kind();
    if (kind == prim::Constant) {
      continue;
    }
    // check if can get op from Node
    const Operator* op = node->maybeOperator();
    if (isUnsupportedOp(kind) || (!op && !nativeOpIsRegistered(kind))) {
      can_support = false;
      LOG(WARNING) << "Found unsupported op: " << kind.toQualString();
    }
  }
  if (has_blocks) {
    LOG(WARNING)
        << "Found nested sub-block in graph. Static Runtime doesn't support nested sub-blocks.";
    can_support = false;
  }
  return can_support;
}

std::string dumpValueSet(
    const FastSet<const Value*>& value_set,
    const char* set_name) {
  std::ostringstream oss;
  oss << set_name << ": {";
  for (const auto* val : value_set) {
    oss << "%" << val->debugName() << ", ";
  }
  oss << "}";
  return oss.str();
}

namespace {

void OptimizeGraph(
    std::shared_ptr<torch::jit::Graph>& graph,
    const StaticModuleOptions& opts) {
  GRAPH_DUMP("Before optimizations: ", graph);
  Inline(*graph);
  ConstantPropagation(graph);
  Canonicalize(graph);
  ConstantPropagation(graph);
  RemoveTensorMutation(graph);
  ConstantPropagation(graph);
  EliminateDeadCode(graph);
  FuseInferenceOpsForSparseNN(graph);
  UseVariadicCat(graph);
  UseVariadicStack(graph);
  EliminateTrivialEquallySplit(graph);

  if (opts.enable_out_variant) {
    UseVariadicOp(
        graph,
        fromQualString("fb::sigrid_transforms_torch_bind"),
        fromQualString("fb::variadic_sigrid_transforms_torch_bind"));
    FuseSignLog1P(graph);

    // TODO: we can avoid this guard by moving operations
    // to exposed folders.
#ifdef FBCODE_CAFFE2
    ReplaceWithCopy(graph);
    FuseListUnpack(graph);
    EnableStaticRuntimeLayerNorm(graph);
#endif
  }

  ConstantPropagation(graph);
  RemoveImmutableInputDictLookups(graph);
  UseVariadicTupleUnpack(graph);
  UseVariadicGroupedAccessor(graph);
  EliminateNoOps(
      graph, /* custom_ops */ {fromQualString("fb::scale_gradient")});
  GRAPH_DUMP("Final graph after optimizations: ", graph);
}

// remove unused input 0 from graph
bool RemoveSelfFromGraphInput(std::shared_ptr<torch::jit::Graph>& graph) {
  if (graph->inputs().at(0)->type()->is_module()) {
    if (graph->inputs().at(0)->hasUses()) {
      return false;
    }
    graph->eraseInput(0);
  }
  return true;
}

// remove "self" from function schema
c10::FunctionSchema RemoveSelfFromSchema(const c10::FunctionSchema& s) {
  TORCH_CHECK(s.arguments().size() >= 1 && s.arguments()[0].name() == "self");
  std::vector<Argument> args({s.arguments().begin() + 1, s.arguments().end()});
  return s.cloneWithArguments(args);
}

std::vector<Value*> valueVecFromFastSet(const FastSet<const Value*>& s) {
  std::vector<Value*> result;
  result.reserve(s.size());
  for (auto* v : s) {
    // NOLINTNEXTLINE(cppcoreguidelines-pro-type-const-cast)
    result.emplace_back(const_cast<Value*>(v));
  }
  return result;
}

bool mayContainAlias(AliasDb& db, const Value* a, const Value* b) {
  // NOLINTNEXTLINE(cppcoreguidelines-pro-type-const-cast)
  return db.mayContainAlias(const_cast<Value*>(a), const_cast<Value*>(b));
}

bool mayContainAlias(
    AliasDb& db,
    const FastSet<const Value*>& a,
    const FastSet<const Value*>& b) {
  return db.mayContainAlias(valueVecFromFastSet(a), valueVecFromFastSet(b));
}

//  Map each value to all values that are alive at the same time.
using LivenessMap = FastMap<const Value*, FastSet<const Value*>>;

template <typename Map>
std::string dumpMapFromValuesToListsOrSetsOfOtherValues(const Map& map) {
  std::ostringstream oss;
  oss << "{";
  for (const auto& p : map) {
    oss << "{%" << p.first->debugName() << ": {";
    for (const auto* val : p.second) {
      oss << "%" << val->debugName() << ", ";
    }
    oss << "}},\n";
  }
  oss << "}";
  return oss.str();
}

std::string dumpLivenessMap(const LivenessMap& liveness_map) {
  return dumpMapFromValuesToListsOrSetsOfOtherValues(liveness_map);
};

//  The algorithm does a traversal of the execution graph
//  while keeping track of the live values.
LivenessMap GetLivenessMap(
    const std::shared_ptr<torch::jit::Graph>& graph,
    const ValueGroup& value_group,
    AliasDb& db) {
  // map a Value to a set of Values that overlap live-ranges with the Value's
  FastMap<const Value*, FastSet<const Value*>> liveness_map;

  // map Values to its creation order in graph (Note: only traverse top-level
  // nodes such that nodes under control-flows are represented by top-level
  // block nodes)
  std::vector<const Value*> values_in_creation_order;
  FastMap<const Value*, size_t> values_to_idx_in_creation_order;
  for (const auto* node : graph->nodes()) {
    values_to_idx_in_creation_order.reserve(
        values_to_idx_in_creation_order.size() + node->outputs().size());
    for (const auto* v : node->outputs()) {
      values_to_idx_in_creation_order.emplace(
          v, values_in_creation_order.size());
      values_in_creation_order.emplace_back(v);
    }
  }

  // presence of a Value in live_values_use_chain means the Value alive
  // Value mapped to set of Nodes that may use the Value (i.e., use-chain of
  // Value)
  FastMap<const Value*, FastSet<const Node*>> live_values_use_chain;
  // Node mapped to set of Values that the Node may use (i.e., def-chain of node
  // inputs)
  FastMap<const Node*, FastSet<const Value*>> live_nodes_def_chain;

  // add v to the current liveness_map
  std::function<void(const Value* v)> add_live_value_fn = [&](const Value* v) {
    if (liveness_map.count(v)) {
      return;
    }

    auto& v_live_set = liveness_map[v] = {};

    v_live_set.reserve(live_values_use_chain.size());
    for (const auto& live_v : live_values_use_chain) {
      v_live_set.insert(live_v.first);
      liveness_map[live_v.first].insert(v);
    }

    // only add values to the live set if they
    // have deps, otherwise they die immediately
    if (v->uses().size()) {
      live_values_use_chain[v] = FastSet<const Node*>(v->uses().size());
      // record the relationship between v (Value) and its uses (Node)
      for (const auto& u : v->uses()) {
        const auto* node = u.user;
        live_values_use_chain[v].insert(node);
        live_nodes_def_chain[node].insert(v);
      }
    }

    // FIXME(penguin): the following alias refinement seems to assume
    // that `v` refers to a new  tensor created by the node that defines
    // v, thus other Values "before" the node that defines `v` cannot
    // possibly be aliased to `v`.
    // TODO(penguin): Is it a limitation of TS alias analysis
    // so that we need to do such refinement? If so, better improve
    // alias analysis so that we dont need this special handling here
    //
    // Refine aliases of v by include only those created after v
    std::vector<const Value*> refined_aliases;
    auto idx = values_to_idx_in_creation_order[v];
    for (; idx < values_in_creation_order.size(); ++idx) {
      auto* alias_v = values_in_creation_order[idx];
      if (mayContainAlias(db, v, alias_v)) {
        refined_aliases.emplace_back(alias_v);
      }
    }
    // for all the values in the alias set,
    // we set them "alive"
    for (auto* aliased_v : refined_aliases) {
      GRAPH_DEBUG(
          "aliased_v: %",
          aliased_v->debugName(),
          " (for %",
          v->debugName(),
          ")");
      add_live_value_fn(aliased_v);
    }
  };

  auto remove_dead_values = [&](const Node* node) {
    auto find = live_nodes_def_chain.find(node);
    if (find != live_nodes_def_chain.end()) {
      for (const auto* v : find->second) {
        live_values_use_chain[v].erase(node);
        if (!live_values_use_chain[v].size()) {
          // v is now dead
          GRAPH_DEBUG(
              "%",
              v->debugName(),
              " is now dead after ",
              node->output(0)->debugName())
          live_values_use_chain.erase(v);
        }
      }
    }
  };

  for (const auto* node : graph->nodes()) {
    for (const auto* v : node->outputs()) {
      if (!value_group.isAlwaysAlive(v)) {
        add_live_value_fn(v);
      }
    }

    remove_dead_values(node);
  }
  GRAPH_DEBUG("LivenessMap: ", dumpLivenessMap(liveness_map));

  for (const auto& v : live_values_use_chain) {
    TORCH_CHECK(
        value_group.isAlwaysAlive(v.first),
        v.first->debugName(),
        "is not in the value_group.isAlwaysAlive group");
  }

  auto insert_all_pairs_in_liveness_map =
      [&](at::ArrayRef<const Value*> values) {
        for (size_t i = 0; !values.empty() && i < values.size() - 1; ++i) {
          auto value_it = liveness_map.find(values[i]);
          if (value_it == liveness_map.end()) {
            continue;
          }
          for (size_t j = i + 1; j < values.size(); ++j) {
            auto value2_it = liveness_map.find(values[j]);
            if (value2_it != liveness_map.end()) {
              value_it->second.insert(values[j]);
              value2_it->second.insert(values[i]);
            }
          }
        }
      };

  for (const auto* node : graph->nodes()) {
    auto inputs = node->inputs();
    auto outputs = node->outputs();
    for (const auto* input : inputs) {
      for (const auto* output : outputs) {
        auto input_it = liveness_map.find(input);
        if (input_it == liveness_map.end()) {
          continue;
        }
        auto output_it = liveness_map.find(output);
        if (output_it == liveness_map.end()) {
          continue;
        }
        input_it->second.insert(output);
        output_it->second.insert(input);
      }
    }

    // All inputs should be alive at the same time.
    insert_all_pairs_in_liveness_map(inputs);

    // All outputs should be alive at the same time.
    insert_all_pairs_in_liveness_map(outputs);
  };

  return liveness_map;
};

// Collect the set of Values that are candidates for memory planning:
//   - Values that are used in in-place operators (i.e., _out variants), and
//   - excluding those that are either inputs or outputs of
//     non in-place operators
//
// Returns
//   first: Values that are candidates for memory planning
//   second: A deterministc order of all values
std::pair<std::vector<const Value*>, std::vector<const Value*>>
GetMemoryPlanningCandidates(
    const std::shared_ptr<torch::jit::Graph>& graph,
    const FastMap<Node*, bool>& node_has_out_variant) {
  // for determinism
  FastSet<const Value*> seen_values;
  std::vector<const Value*> all_values;
  FastSet<const Value*> can_reuse;
  // values used by unsupported ops (as either inputs or outputs)
  // these need to be removed from "can_reuse" after analyzing all nodes
  FastSet<const Value*> cannot_reuse;
  for (auto* n : graph->nodes()) {
    bool can_reuse_inputs_outputs =
        canReuseInputsOutputs(n, node_has_out_variant);
    for (const auto* v : n->inputs()) {
      if (!seen_values.count(v)) {
        all_values.emplace_back(v);
        seen_values.insert(v);
      }
      if (can_reuse_inputs_outputs) {
        can_reuse.insert(v);
      } else {
        cannot_reuse.insert(v);
      }
    }
    for (const auto* v : n->outputs()) {
      all_values.emplace_back(v);
      seen_values.insert(v);
      if (can_reuse_inputs_outputs) {
        can_reuse.insert(v);
      } else {
        cannot_reuse.insert(v);
      }
    }
  }
  for (const auto* v : cannot_reuse) {
    can_reuse.erase(v);
  }
  // find a deterministic order
  std::vector<const Value*> optimizable;
  for (const auto* v : all_values) {
    if (can_reuse.count(v)) {
      optimizable.emplace_back(v);
      can_reuse.erase(v);
    }
  }
  return std::make_pair(optimizable, all_values);
}

// Equipped with a liveness map we can allocate memory to
// ivalues, reusing memory along the way. However, we are
// constrained by the set of optimizable_values
// (inputs/outputs of out variants). Inputs/outputs of view ops
// can't be reused.
//
// Algorithm:
// # clusters of values sharing the same memory
// # are called "value_to_same_storage_values" in the implementation
// # inserting into a cluster denotes sharing memory.
//
// clusters = {}
// for all v in optimzable_values:
//   for all cluster in clusters: # can we insert into cluster?
//     for all live_v in live_during(v):
//        if cluster.contains(live_v):
//          skip to next custer
//     cluster.add(v)
//     skip to next v
//   if no cluster found:
//     clusters.add(cluster{v})
//
//
// NB: This is a deterministic implementation, which makes it easier to tune
// and debug.
FastMap<const Value*, std::vector<const Value*>> GenerateSameStorageValues(
    const LivenessMap& alive_during,
    const ValueGroup& value_group,
    const std::pair<std::vector<const Value*>, std::vector<const Value*>>&
        optimizable,
    AliasDb& db) {
  const auto& optimizable_values = optimizable.first;
  const auto& all_values = optimizable.second;

  // map Value* to a set Value* that can share the same storage with it
  FastMap<const Value*, std::vector<const Value*>> same_storage_values;

  // make new_v and old_v map to the same storage (i.e., add to each other's
  // same_storage_values set)
  auto share_storage_fn = [&](const Value* new_v, const Value* old_v) {
    if (new_v == old_v) {
      return;
    }
    DCHECK(same_storage_values.count(old_v));
    FastSet<const Value*> seen;
    std::vector<const Value*> values;
    for (auto* v : same_storage_values.at(old_v)) {
      if (seen.count(v)) {
        continue;
      }
      seen.insert(v);
      values.emplace_back(v);
    }
    for (auto* v : same_storage_values.at(new_v)) {
      if (seen.count(v)) {
        continue;
      }
      seen.insert(v);
      values.emplace_back(v);
    }
    for (const auto* v : values) {
      same_storage_values[v] = values;
    }
  };

  // initialize with known same_storage_values (aliasing values)
  for (const auto* v : all_values) {
    if (!same_storage_values.count(v)) {
      same_storage_values[v] = {v};
    }
    // NOTE: if we had AliasDb::mustAlias, we could do the following:
    // // skip always alive values (alias inputs/outputs/weights)
    // if (value_group.isAlwaysAlive(v)) {
    //   continue;
    // }
    // for (const auto& p : same_storage_values) {
    //   if (db.mustAlias(p.first, v)) {
    //     share_storage_fn(v, p.first);
    //   }
    // }
    // It also wouldn't matter because ops always create new Tensor
    // objects as aliases; there is no point in trying to reuse their
    // storage.
  }

  // to preserve determinism
  std::vector<const Value*> seen;

  auto compute_liveset_fn = [&alive_during, &same_storage_values](
                                FastSet<const Value*>& live, const Value* v) {
    for (const auto* sv : same_storage_values.at(v)) {
      const auto& l = alive_during.count(sv) ? alive_during.at(sv)
                                             : FastSet<const Value*>{};
      live.insert(l.begin(), l.end());
    }
  };

  // check if same_storage_values[s] intersects with live
  auto intersect_fn = [&same_storage_values](
                          FastSet<const Value*>& live, const Value* s) {
    bool intersect = false;
    for (const auto* v : same_storage_values.at(s)) {
      if (live.count(v)) {
        intersect = true;
        break;
      }
    }
    return intersect;
  };

  for (const auto* v : optimizable_values) {
    if (value_group.isAlwaysAlive(v)) {
      continue;
    }
    // get values that are live during the lifetime of v
    FastSet<const Value*> live;
    compute_liveset_fn(live, v);
    for (const auto* s : seen) {
      // if live(same_storage_values[v]) and same_storage_values[s]
      // do not overlap, then s and v can share the same storage
      if (!intersect_fn(live, s) && !value_group.isAlwaysAlive(s)) {
        share_storage_fn(v, s);
        // since s is added to same_storage_values[v], live needs
        // to be recomputed, so bail out here
        break;
      }
    }
    seen.emplace_back(v);
  }

  GRAPH_DEBUG(
      "same_storage_values: ",
      dumpMapFromValuesToListsOrSetsOfOtherValues(same_storage_values));

  return same_storage_values;
}

void PrepareGraphForStaticModule(
    std::shared_ptr<torch::jit::Graph> graph,
    const StaticModuleOptions& opts) {
  TORCH_CHECK(canEnableStaticRuntime(graph));
  OptimizeGraph(graph, opts);
}

std::pair<std::shared_ptr<Graph>, c10::optional<Module>> PrepareForStaticModule(
    const torch::jit::Module& m,
    bool is_frozen,
    const StaticModuleOptions& opts) {
  VLOG(1) << "StaticModuleOptions: cleanup_activations "
          << opts.cleanup_activations << ", enable_out_variant "
          << opts.enable_out_variant << ", optimize_memory "
          << opts.optimize_memory << ", manage_output_tensors "
          << opts.manage_output_tensors;

  Module module = m.copy();
  if (!is_frozen) {
    module.eval();
    module = freeze_module(module);
  }

  Method method = module.get_method("forward");
  auto graph = module.get_method("forward").graph();

  PrepareGraphForStaticModule(graph, opts);

  return std::make_pair(graph, module);
}

std::pair<std::shared_ptr<Graph>, c10::optional<Module>> PrepareForStaticModule(
    std::shared_ptr<torch::jit::Graph> graph,
    const StaticModuleOptions& opts) {
  PrepareGraphForStaticModule(graph, opts);
  return std::make_pair(graph, c10::nullopt);
}

} // namespace

void ValueGroup::init(
    const std::shared_ptr<torch::jit::Graph>& graph,
    AliasDb& db) {
  external_aliases_.clear();
  output_aliases_.clear();
  // Build `input_or_constant_aliases` as we look through nodes forwardly from
  // the graph's inputs and add aliases of the inputs being created by the
  // nodes.
  external_aliases_.insert(graph->inputs().begin(), graph->inputs().end());
  for (const auto* node : graph->nodes()) {
    if (node->kind() == prim::Constant) {
      for (const auto* output : node->outputs()) {
        external_aliases_.insert(output);
      }
    }
  }
  for (const auto* node : graph->nodes()) {
    if (node->kind() == prim::Constant) {
      // Constants are already in `input_or_constant_aliases`.
      continue;
    }
    for (const auto* v : node->outputs()) {
      if (mayContainAlias(db, {v}, external_aliases_)) {
        external_aliases_.insert(v);
      }
    }
  }

  // Build `output_aliases` as we look through nodes reversely so that we can
  // start from the output values, and follow the flows backwardly from there.
  output_aliases_.insert(graph->outputs().begin(), graph->outputs().end());
  for (const auto* node : graph->nodes().reverse()) {
    if (node->kind() == prim::Constant) {
      // Constants cannot create any aliases.
      continue;
    }
    for (const auto* v : node->outputs()) {
      // Add values that can aliase input/constant values. Note some output
      // aliases may end up in this category via collection objects (e.g.,
      // Tuple).
      if (mayContainAlias(db, {v}, external_aliases_)) {
        external_aliases_.insert(v);
        continue;
      }
      if (mayContainAlias(db, {v}, output_aliases_)) {
        output_aliases_.insert(v);
      }
    }
  }
}

StaticModule::StaticModule(
    std::shared_ptr<torch::jit::Graph> g,
    const StaticModuleOptions& opts)
    : StaticModule(PrepareForStaticModule(g->copy(), opts), opts) {}

StaticModule::StaticModule(
    const torch::jit::Module& m,
    bool is_frozen,
    const StaticModuleOptions& opts)
    : StaticModule(PrepareForStaticModule(m, is_frozen, opts), opts) {}

StaticModule::StaticModule(
    std::pair<std::shared_ptr<torch::jit::Graph>, c10::optional<Module>>
        graph_and_module,
    const StaticModuleOptions& opts)
    : opts_(opts),
      graph_(std::move(graph_and_module.first)),
      module_(std::move(graph_and_module.second)) {
  // check opt flags
  if (opts.manage_output_tensors) {
    TORCH_CHECK(
        opts_.enable_out_variant,
        "When manage_output_tensors is true, enable_out_variant must be set to true");
  }
  if (opts_.optimize_memory) {
    TORCH_CHECK(
        opts_.enable_out_variant,
        "When optimize_memory is true, enable_out_variant must be set to true");
  }

  // handle schema
  if (module_.has_value()) {
    Method method = module_->get_method("forward");
    if (RemoveSelfFromGraphInput(graph_)) {
      schema_ = RemoveSelfFromSchema(method.function().getSchema());
      module_ = c10::nullopt;
    } else {
      schema_ = method.function().getSchema();
    }
  }

  // map Value* to its SSA definition IR
  FastMap<Value*, DefInfo> value_to_ssa_def;

  // N inputs map to the first N entries in storage
  for (const auto i : c10::irange(graph_->inputs().size())) {
    Value* input = graph_->inputs()[i];
    value_to_ssa_def[input] = std::make_pair(INPUT_VALUE, i);
  }

  // NB: before optimizing the order of execution, ensure that the
  // memory optimization pass (LivenessMap) is
  // aware of the new order!

  // Fill constants first, so we have a std::vector<IValue> we can reference
  // later
  for (Node* node : graph_->nodes()) {
    if (node->kind() != prim::Constant) {
      continue;
    }
    auto* v = node->output();
    TORCH_CHECK(v->type()->kind() != FunctionType::Kind);
    constants_.emplace_back(toIValue(v).value());
  }
  {
    // construct SSA definition for constant nodes
    int i = 0;
    for (Node* node : graph_->nodes()) {
      if (node->kind() != prim::Constant) {
        continue;
      }
      auto* v = node->output();
      value_to_ssa_def[v] = std::make_pair(CONSTANT_VALUE, i++);
    }
  }

  // construct SSA definition for non-constant nodes
  int node_idx = 0;
  FastMap<Node*, bool> node_has_out_variant;

  const auto inputs_index_offset = 0;
  const auto constants_index_offset = inputs_index_offset + num_inputs();
  const auto values_index_offset =
      constants_index_offset + constants().size();

  // Map node_idx to index offset in values_. Can't reserve space
  // because we don't know how many non-constant nodes there are yet.
  std::vector<uint32_t> node_output_idx_map;
  uint32_t node_outputs_seen_so_far = 0;
  for (Node* node : graph_->nodes()) {
    if (node->kind() == prim::Constant) {
      continue;
    }
    // Assign memory for the outputs
    const auto outputs_offset_for_node =
      node_outputs_seen_so_far + values_index_offset;
    TORCH_CHECK(outputs_offset_for_node < (1 << 16), "outputs offset in values table", outputs_offset_for_node, " would overflow 2-byte index storage");
    node_output_idx_map.push_back(outputs_offset_for_node);
    node_outputs_seen_so_far += node->outputs().size();
  }

  for (Node* node : graph_->nodes()) {
    if (node->kind() == prim::Constant) {
      continue;
    }
    ProcessedNodeInputs input_indices(node->inputs().size());
    std::vector<DefInfo> input_ssa_defs;
    for (const auto input_idx : c10::irange(node->inputs().size())) {
      Value *const input  = node->inputs()[input_idx];
      int inner_node_idx = 0;
      int out_idx = 0;
      std::tie(inner_node_idx, out_idx) = value_to_ssa_def.at(input);
      unsigned int input_ivalue_idx = 0;
      if (inner_node_idx == StaticModule::INPUT_VALUE) {
        input_ivalue_idx = out_idx + inputs_index_offset;
      } else if (inner_node_idx == StaticModule::CONSTANT_VALUE) {
        input_ivalue_idx = out_idx + constants_index_offset;
      } else {
        DCHECK_GE(inner_node_idx, 0);
        const auto global_value_idx = node_output_idx_map[inner_node_idx] + out_idx;
        if (inner_node_idx < node_output_idx_map.size() - 1) {
          DCHECK_LT(global_value_idx, node_output_idx_map[inner_node_idx + 1]);
        } else {
          DCHECK_LT(global_value_idx, constants_index_offset + node_outputs_seen_so_far);
        }
        input_ivalue_idx = global_value_idx;
      }
      TORCH_CHECK(input_ivalue_idx < (1 << 16),
                  "input index in values table ", input_ivalue_idx,
                  " would overflow 2-byte index storage");
      input_indices[input_idx] = input_ivalue_idx;
    }

    nodes_.emplace_back(node, std::move(input_indices), node_output_idx_map[node_idx], opts.enable_out_variant);
    node_has_out_variant.emplace(node, nodes_.back().has_out_variant());
    for (const auto i : c10::irange(node->outputs().size())) {
      value_to_ssa_def[node->outputs()[i]] = std::make_pair(node_idx, i);
    }
    node_idx++;
  }
  for (auto& pnode : nodes_) {
    if (pnode.num_outputs() == 1 &&
        isOptimizableContainerType(pnode.node(), node_has_out_variant)) {
      node_is_optimizable_container_type_.emplace(pnode.node());
    }
  }
  output_indices_.reserve(graph_->outputs().size());
  for (auto output : graph_->outputs()) {
    int node_idx = 0;
    int out_idx = 0;
    std::tie(node_idx, out_idx) = value_to_ssa_def[output];
    uint32_t output_index = 0;
    if (node_idx == StaticModule::INPUT_VALUE) {
      output_index = out_idx + inputs_index_offset;
    } else if (node_idx == StaticModule::CONSTANT_VALUE) {
      output_index = constants_index_offset + out_idx;
    } else {
      output_index = nodes_[node_idx].output_ivalue_index(out_idx);
    }
    TORCH_CHECK(
        output_index < (1 << 16),
        "output index ",  output_index, " would overflow 2-byte index storage");
    output_indices_.emplace_back(output_index);
  }

  // Prepare for memory planning
  AliasDb alias_db(
      graph_, /*isFrozen=*/false, /*enablePreciseTupleContainerAnalysis=*/true);
  GRAPH_DEBUG("AliasDb: ", alias_db.toString());
  value_group_.init(graph_, alias_db);
  GRAPH_DEBUG(value_group_.toString());

  if (opts_.optimize_memory) {
    auto lm = GetLivenessMap(graph_, value_group_, alias_db);
    auto values = GetMemoryPlanningCandidates(graph_, node_has_out_variant);
    value_to_same_storage_values_ =
        GenerateSameStorageValues(lm, value_group_, values, alias_db);
  }
}

const StaticModuleOptions& StaticModule::opts() const {
  return opts_;
}

size_t StaticModule::num_outputs() const {
  return graph_->outputs().size();
}

size_t StaticModule::num_inputs() const {
  return graph_->inputs().size();
}

StaticRuntime& StaticModule::runtime() {
  if (!cached_runtime_) {
    cached_runtime_ = std::make_unique<StaticRuntime>(*this);
  }
  return *cached_runtime_;
}

Node* StaticModule::findNodeWithKindForTesting(const std::string& kind) const {
  for (auto& pnode : nodes()) {
    if (pnode.node()->kind().toQualString() == kind) {
      return pnode.node();
    }
  }
  return nullptr;
}

c10::IValue StaticModule::operator()(
    const std::vector<c10::IValue>& args,
    const std::unordered_map<std::string, c10::IValue>& kwargs) {
  return runtime()(args, kwargs);
}

c10::IValue StaticModule::operator()(
    std::vector<c10::IValue>&& args,
    const std::unordered_map<std::string, c10::IValue>& kwargs) {
  return runtime()(std::move(args), kwargs);
}

StaticRuntime::StaticRuntime(const StaticModule& sm) : static_module_(sm), nodes_(sm.nodes()) {
  const auto total_num_node_outputs = std::accumulate(nodes_.begin(), nodes_.end(), 0, [](uint32_t sum, const ProcessedNode &pnode) {
    return sum + pnode.num_outputs();
  });
  values_.resize(
      sm.num_inputs() + sm.constants().size() + total_num_node_outputs);
  const auto inputs_index_offset = 0;
  const auto constants_index_offset = inputs_index_offset + sm.num_inputs();
  const auto constants_begin_it = values_.begin() + constants_index_offset;
  const auto constants_end_it = constants_begin_it + sm.constants().size();
  std::copy(sm.constants().begin(), sm.constants().end(), constants_begin_it);

  for (const auto idx : c10::irange(sm.nodes().size())) {
    auto& n = nodes_[idx];
    n.set_values(values_.data());
  }

  // TODO: can we convert outputs_ to store indices?
  for (auto index : sm.output_indices()) {
    outputs_.emplace_back(&values_[index]);
  }
}

StaticRuntime::~StaticRuntime() = default;

void StaticRuntime::set_inputs(
    const std::vector<IValue>& args,
    const std::unordered_map<std::string, c10::IValue>& kwargs) {
  if (!kwargs.empty()) {
    // This is not ideal
    TORCH_CHECK(
        static_module_.schema(),
        "Schema is not available. Consider creating the Static Runtime "
        "with StaticModule(const torch::jit::Module& m) instead.");
    std::vector<c10::IValue> stack;
    stack.reserve(static_module_.num_inputs());
    if (static_module_.first_input_is_self()) {
      stack.emplace_back(static_module_.module()._ivalue());
    }
    stack.insert(stack.end(), args.begin(), args.end());

    static_module_.schema()->checkAndNormalizeInputs(stack, kwargs);
    DCHECK_EQ(static_module_.num_inputs(), stack.size());
    for (const auto i : c10::irange(stack.size())) {
      Input(i) = std::move(stack[i]);
    }
  } else {
    if (static_module_.first_input_is_self()) {
      Input(0) = static_module_.module()._ivalue();
      DCHECK_EQ(static_module_.num_inputs(), args.size() + 1);
      for (const auto i : c10::irange(args.size())) {
        Input(i + 1) = args[i];
      }
    } else {
      DCHECK_EQ(static_module_.num_inputs(), args.size());
      for (const auto i : c10::irange(args.size())) {
        Input(i) = args[i];
      }
    }
  }
}

void StaticRuntime::set_inputs(
    std::vector<IValue>&& args,
    const std::unordered_map<std::string, c10::IValue>& kwargs) {
  if (!kwargs.empty()) {
    // This is not ideal
    TORCH_CHECK(
        static_module_.schema(),
        "Schema is not available. Consider creating the Static Runtime "
        "with StaticModule(const torch::jit::Module& m) instead.");
    std::vector<c10::IValue> stack;
    stack.reserve(static_module_.num_inputs());
    if (static_module_.first_input_is_self()) {
      stack.emplace_back(static_module_.module()._ivalue());
    }
    stack.insert(
        stack.end(),
        std::make_move_iterator(args.begin()),
        std::make_move_iterator(args.end()));

    static_module_.schema()->checkAndNormalizeInputs(stack, kwargs);
    DCHECK_EQ(static_module_.num_inputs(), stack.size());
    for (const auto i : c10::irange(stack.size())) {
      Input(i) = std::move(stack[i]);
    }
  } else {
    if (static_module_.first_input_is_self()) {
      Input(0) = static_module_.module()._ivalue();
      DCHECK_EQ(static_module_.num_inputs(), args.size() + 1);
      for (const auto i : c10::irange(args.size())) {
        Input(i + 1) = std::move(args[i]);
      }
    } else {
      DCHECK_EQ(static_module_.num_inputs(), args.size());
      for (const auto i : c10::irange(args.size())) {
        Input(i) = std::move(args[i]);
      }
    }
  }
}

void StaticRuntime::create_memory_planner() {
  if (!planner_) {
    planner_ = std::make_unique<MemoryPlanner>(
        this,
        static_module_.values_share_same_storage(),
        static_module_.value_group(),
        static_module_.opts().enable_out_variant,
        static_module_.opts().manage_output_tensors);
  }
}

c10::IValue StaticRuntime::move_outputs_to_tuple(uint32_t num_outputs) {
#ifndef NDEBUG
  for (const auto i : c10::irange(num_outputs)) {
    // The exact output tensor should never be managed.
    DCHECK(!isManagedOutputTensor(*outputs_[i]));
  }
#endif
  switch (num_outputs) {
    case 1:
      return c10::ivalue::Tuple::create(std::move(*outputs_[0]));
    case 2:
      return c10::ivalue::Tuple::create(
          std::move(*outputs_[0]), std::move(*outputs_[1]));
    case 3:
      return c10::ivalue::Tuple::create(
          std::move(*outputs_[0]),
          std::move(*outputs_[1]),
          std::move(*outputs_[2]));
    default: {
      std::vector<c10::IValue> outputs;
      outputs.reserve(num_outputs);
      for (const auto i : c10::irange(num_outputs)) {
        // use move here. Otherwise, clean up outputs_[i] explicitly
        outputs.emplace_back(std::move(*outputs_[i]));
      }
      return c10::ivalue::Tuple::create(std::move(outputs));
    }
  }
}

template <typename IValueList>
c10::IValue StaticRuntime::run_impl(
    IValueList&& args,
    const std::unordered_map<std::string, c10::IValue>& kwargs) {
  // We assume inference workloads, so we do not need
  // autograd. Enabling this is a significant win on dispatcher
  // overhead because it saves a round of dispatch for at least some
  // functions, such as resize_ and resize_as_.
  c10::InferenceMode mode;

  if (planner_) {
    DCHECK(
        !static_module_.opts().manage_output_tensors ||
        checkOutputTensorMemoryLeaks());
    planner_->allocate();
  }

  set_inputs(std::forward<IValueList>(args), kwargs);

  // NB: before optimizing the order of execution, ensure that the
  // memory optimization pass (LivenessMap) is
  // aware of the new order!
  for (auto& n : nodes_) {
    // LOG(INFO) << "Running node: " << PrintNode(n.node());
    n.run();
  }

  if (static_module_.opts().cleanup_activations) {
    // MemoryPlanner is created after the first invocation of `run()`. This is
    // done intentionally because MemoryPlanner uses `Tensor` sizes of the
    // previous `run()` for memory planning of subsequent runs
    create_memory_planner();
    planner_->deallocate();
    // clean up owning refs of input tensors
    clean_up_input_ivalues();
  }

  // no need to keep references of outputs in static runtime anymore
  if (static_module_.num_outputs() > 1) {
<<<<<<< HEAD
    std::vector<c10::IValue> outputs;
    outputs.reserve(static_module_.num_outputs());
    for (const auto i : c10::irange(static_module_.num_outputs())) {
      // REVIEW: is this actually safe or does trying to manage an
      // output tensor indicate deeper problems? what was supposed to
      // stop it?

      if (C10_UNLIKELY(isManagedOutputTensor(*outputs_[i]))) {
        outputs.emplace_back(*outputs_[i]);
      } else {
        outputs.emplace_back(std::move(*outputs_[i]));
      }
    }
    return c10::ivalue::Tuple::create(std::move(outputs));
=======
    return move_outputs_to_tuple(static_module_.num_outputs());
>>>>>>> 717e8df2
  }
#ifndef NDEBUG
  check_for_memory_leak(false);
#endif
  // REVIEW: same safety question as above
  if (C10_UNLIKELY(isManagedOutputTensor(*outputs_[0]))) {
    return *outputs_[0];
  } else {
    // use move here. Otherwise, clean up outputs_[0] explicitly
    return std::move(*outputs_[0]);
  }
}

c10::IValue StaticRuntime::operator()(
    const std::vector<c10::IValue>& args,
    const std::unordered_map<std::string, c10::IValue>& kwargs) {
  return run_impl(args, kwargs);
}

c10::IValue StaticRuntime::operator()(
    std::vector<c10::IValue>&& args,
    const std::unordered_map<std::string, c10::IValue>& kwargs) {
  return run_impl(std::move(args), kwargs);
}

namespace {

std::string generate_latency_json(const std::string& label, double millis) {
#ifdef FBCODE_CAFFE2
  folly::dynamic json = folly::dynamic::object();
  json["type"] = label;
  json["metric"] = "latency";
  json["unit"] = "ms";
  json["value"] = millis;
  return "PyTorchObserver " + folly::toJson(json);
#else
  return "";
#endif
}

} // namespace

void StaticRuntime::benchmark(
    const std::vector<std::vector<c10::IValue>>& args_list,
    const std::vector<std::unordered_map<std::string, c10::IValue>>&
        kwargs_list,
    const int warmup_runs,
    const int main_runs,
    bool print_per_node_time,
    bool generate_ai_pep_output) {
  TORCH_CHECK(
      kwargs_list.size() == 0 || args_list.size() == kwargs_list.size());
  std::cout << "Input size: " << args_list.size() << std::endl;
  if (args_list.size() == 0) {
    return;
  }
  float time_per_iter =
      benchmark_model(args_list, kwargs_list, warmup_runs, main_runs);
  std::cout << "Static runtime ms per iter: " << time_per_iter
            << ". Iters per second: " << 1000.0 / time_per_iter << std::endl;

  IndividualMetrics results =
      benchmark_individual_ops(args_list, kwargs_list, warmup_runs, main_runs);

  if (print_per_node_time) {
    for (const auto i : c10::irange(nodes_.size())) {
      const Node* node = nodes_[i].node();
      std::cout << "Node #" << i << ": " << results.time_per_node[i]
                << " ms/iter, ";
      node->print(std::cout, 0, nullptr, false);
    }
  }

  std::vector<std::pair<std::string, double>> time_per_node_type_vec{
      results.time_per_node_type.begin(), results.time_per_node_type.end()};
  std::sort(
      time_per_node_type_vec.begin(),
      time_per_node_type_vec.end(),
      [](auto& left, auto& right) { return left.second > right.second; });

  std::cout << "Time per node type:" << std::endl;
  for (const auto& p : time_per_node_type_vec) {
    const std::string& kind = p.first;
    const double ms = p.second;
    std::cout << std::setw(15) << ms << " ms. " << std::setw(10)
              << results.percent_per_node_type[kind] << "%. " << kind << " ("
              << results.instances_per_node_type[kind] << " nodes";
    if (results.out_nodes.count(kind)) {
      std::cout << ", out variant)" << std::endl;
    } else if (results.native_nodes.count(kind)) {
      std::cout << ", native)" << std::endl;
    } else {
      std::cout << ")" << std::endl;
    }

    if (generate_ai_pep_output) {
      LOG(INFO) << generate_latency_json(kind, ms);
    }
  }
  if (generate_ai_pep_output) {
    LOG(INFO) << generate_latency_json(
        "static_runtime_first_iter", results.first_iter_time);
  }
  std::cout << std::setw(15) << results.total_time << " ms. in Total"
            << std::endl;
  std::cout << "StaticRuntime setup time: " << results.setup_time << " ms"
            << std::endl;
  std::cout << "Memory allocation time: " << results.memory_alloc_time
            << " ms\n";
  std::cout << "Memory deallocation time: " << results.memory_dealloc_time
            << " ms" << std::endl;
  std::cout << "Outputs deallocation time: " << results.output_dealloc_time
            << " ms" << std::endl;
  std::cout << "First iter time: " << results.first_iter_time << " ms"
            << std::endl;
  std::cout << "Number of operators: " << nodes_.size() << std::endl;

  if (planner_) {
    std::cout << "Total number of managed tensors: "
              << planner_->total_num_managed_tensors() << std::endl;
    std::cout << "Total number of managed output tensors: "
              << planner_->total_num_managed_output_tensors() << std::endl;
    std::cout << "Total number of unmanaged values: "
              << planner_->total_num_unmanaged() << std::endl;
    std::cout << "Total memory managed: " << planner_->total_managed()
              << " bytes" << std::endl;
    if (static_module_.opts().optimize_memory) {
      std::cout << "Total number of reused tensors: "
                << planner_->total_reused_tensors() << std::endl;
    }
    std::cout << "Total number of 'out' variant nodes/total number of nodes: "
              << results.out_nodes_count << "/" << results.total_nodes_count
              << " ("
              << 100.0 * (results.out_nodes_count) /
            static_cast<float>(results.total_nodes_count)
              << "%)" << std::endl;
  }
  check_for_memory_leak();

#ifndef NDEBUG
  std::unordered_map<std::string, c10::IValue> empty_kwargs;
  display_nodes(
      args_list[0], kwargs_list.size() > 0 ? kwargs_list[0] : empty_kwargs);
#endif
}

float StaticRuntime::benchmark_model(
    const std::vector<std::vector<c10::IValue>>& args_list,
    const std::vector<std::unordered_map<std::string, c10::IValue>>&
        kwargs_list,
    const int warmup_runs,
    const int main_runs) {
  TORCH_CHECK(warmup_runs >= 0 && main_runs >= 1);
  TORCH_CHECK(
      kwargs_list.size() == 0 || args_list.size() == kwargs_list.size());

  const bool is_kwargs_empty = kwargs_list.size() == 0;
  const std::unordered_map<std::string, c10::IValue> empty_kwargs;
  bool manage_output_tensors = static_module_.opts().manage_output_tensors;
  for (const auto i : c10::irange(warmup_runs)) {
    (void)i; // Suppress unused variable warning
    for (const auto j : c10::irange(args_list.size())) {
      operator()(args_list[j], is_kwargs_empty ? empty_kwargs : kwargs_list[j]);
      if (manage_output_tensors) {
        deallocateOutputTensors();
      }
    }
  }
  caffe2::Timer timer;
  for (const auto i : c10::irange(main_runs)) {
    (void)i; // Suppress unused variable warning
    for (const auto j : c10::irange(args_list.size())) {
      operator()(args_list[j], is_kwargs_empty ? empty_kwargs : kwargs_list[j]);
      if (manage_output_tensors) {
        deallocateOutputTensors();
      }
    }
  }
  float millis = timer.MilliSeconds();
  return millis / (static_cast<float>(main_runs) * args_list.size());
}

bool display_ivalue(const IValue& iv) {
  if (iv.isTensor()) {
    std::cout << "Tensor " << iv.toTensor().toString() << " {";
    for (const auto i : c10::irange(iv.toTensor().sizes().size())) {
      std::cout << iv.toTensor().sizes()[i];
      if (iv.toTensor().sizes().size() > i + 1) {
        std::cout << ", ";
      }
    }
    std::cout << "}\n";
    return true;
  } else if (iv.isTensorList()) {
    std::cout << "TensorList {" << iv.toTensorList().size() << "}\n";
    return true;
  } else if (iv.isGenericDict()) {
    std::cout << "Dict {" << iv.toGenericDict().size() << "}\n";
    return true;
  } else if (iv.isTuple()) {
    std::cout << "Tuple {" << iv.toTupleRef().elements().size() << "}\n";
    return true;
  } else if (iv.isInt()) {
    std::cout << "int {" << iv.toInt() << "}\n";
    return true;
  } else if (iv.isBool()) {
    std::cout << "bool {" << iv.toBool() << "}\n";
    return true;
  } else if (iv.isDouble()) {
    std::cout << "double {" << iv.toDouble() << "}\n";
    return true;
  }
  return false;
}

void display_pnode_info(const ProcessedNode& pnode) {
  pnode.node()->print(std::cout, 0, nullptr, false);
  for (const auto i : c10::irange(pnode.num_inputs())) {
    std::cout << "\ti" << i << ": ";
    if (!display_ivalue(pnode.Input(i))) {
      std::cout << *(pnode.node()->inputs()[i]->type()) << '\n';
    }
  }
  const auto outputs = pnode.outputs();
  for (const auto i : c10::irange(outputs.size())) {
    std::cout << "\to" << i << ": ";
    if (!display_ivalue(outputs[i])) {
      std::cout << *(pnode.node()->outputs()[i]->type()) << '\n';
    }
  }
}

void StaticRuntime::display_nodes(
    const std::vector<c10::IValue>& args,
    const std::unordered_map<std::string, c10::IValue>& kwargs) {
  c10::InferenceMode mode;
  if (planner_) {
    planner_->allocate();
  }
  set_inputs(args, kwargs);

  for (auto& node : nodes_) {
    node.run();
    display_pnode_info(node);
  }

  if (static_module_.opts().cleanup_activations) {
    // MemoryPlanner is created after the first invocation of `run()`. This is
    // done intentionally because MemoryPlanner uses `Tensor` sizes of the
    // previous `run()` for memory planning of subsequent runs
    create_memory_planner();
    planner_->deallocate();
    // clean up owning refs of input tensors
    clean_up_input_ivalues();
  }
}

StaticRuntime::IndividualMetrics StaticRuntime::benchmark_individual_ops(
    const std::vector<std::vector<c10::IValue>>& args_list,
    const std::vector<std::unordered_map<std::string, c10::IValue>>&
        kwargs_list,
    const int warmup_runs,
    const int main_runs) {
  TORCH_CHECK(
      kwargs_list.size() == 0 || args_list.size() == kwargs_list.size());
  TORCH_CHECK(warmup_runs >= 1 && main_runs >= 1);
  if (args_list.size() == 0) {
    return {};
  }

  const bool is_kwargs_empty = kwargs_list.size() == 0;
  const std::unordered_map<std::string, c10::IValue> empty_kwargs;
  bool manage_output_tensors = static_module_.opts().manage_output_tensors;
  // See comment on above use of InferenceMode for
  // explanation.
  c10::InferenceMode mode;

  IndividualMetrics results;
  results.time_per_node.resize(nodes_.size(), 0);

  // setup time
  caffe2::Timer timer;

  set_inputs(args_list[0], is_kwargs_empty ? empty_kwargs : kwargs_list[0]);

  results.setup_time = timer.MilliSeconds();

  // The first iteration profiles each node's output Tensors' sizes and
  // initializes the memory planner with the profile information. Folllowing
  // iterations just use the already established memory planning.
  timer.Start();
  operator()(args_list[0], is_kwargs_empty ? empty_kwargs : kwargs_list[0]);
  if (manage_output_tensors) {
    deallocateOutputTensors();
  }
  results.first_iter_time = timer.MilliSeconds();

  // warmup runs
  for (const auto i : c10::irange(warmup_runs - 1)) {
    (void)i; // Suppress unused variable warning
    for (const auto j : c10::irange(args_list.size())) {
      operator()(args_list[j], is_kwargs_empty ? empty_kwargs : kwargs_list[j]);
      if (manage_output_tensors) {
        deallocateOutputTensors();
      }
    }
  }

  // main runs
  for (const auto i : c10::irange(main_runs)) {
    (void)i; // Suppress unused variable warning

    for (const auto j : c10::irange(args_list.size())) {
      set_inputs(args_list[j], is_kwargs_empty ? empty_kwargs : kwargs_list[j]);

      timer.Start();
      if (planner_) {
        planner_->allocate();
      }
      float millis = timer.MilliSeconds();
      results.memory_alloc_time += millis;

      for (const auto k : c10::irange(nodes_.size())) {
        timer.Start();
        nodes_[k].run();
        millis = timer.MilliSeconds();
        results.time_per_node[k] += millis;
      }
      timer.Start();
      if (static_module_.opts().cleanup_activations) {
        create_memory_planner();
        planner_->deallocate();
        // clean up owning refs of input tensors
        clean_up_input_ivalues();
      }
      if (manage_output_tensors) {
        deallocateOutputTensors();
      }
      millis = timer.MilliSeconds();
      results.memory_dealloc_time += millis;

      timer.Start();
      // no need to keep references of outputs in static runtime anymore
      c10::IValue output;
      if (static_module_.num_outputs() > 1) {
        output = move_outputs_to_tuple(static_module_.num_outputs());
      }

#ifndef NDEBUG
      check_for_memory_leak(false);
#endif

      // use move here. Otherwise, clean up outputs_[0] explicitly
      output = std::move(*outputs_[0]);
      // release outputs explicitly to measure the time it takes
      output = IValue();
      millis = timer.MilliSeconds();
      results.output_dealloc_time += millis;
    }
  }

  // post processing
  const float num_total_iters =
      (static_cast<float>(main_runs) * args_list.size());
  for (const auto i : c10::irange(nodes_.size())) {
    const Node* node = nodes_[i].node();
    std::string kind = std::string(node->kind().toQualString());
    results.time_per_node[i] /= num_total_iters;
    results.time_per_node_type[kind] += results.time_per_node[i];
    results.instances_per_node_type[kind]++;
    if (nodes_[i].has_out_variant()) {
      results.out_nodes.insert(kind);
      results.out_nodes_count++;
    } else if (nodes_[i].has_native()) {
      results.native_nodes.insert(kind);
    }
    results.total_time += results.time_per_node[i];
  }
  results.total_nodes_count = nodes_.size();
  results.memory_alloc_time /= num_total_iters;
  results.memory_dealloc_time /= num_total_iters;
  results.output_dealloc_time /= num_total_iters;
  for (const auto& p : results.time_per_node_type) {
    const std::string& kind = p.first;
    results.percent_per_node_type[kind] = p.second / results.total_time * 100;
  }
  return results;
}

void StaticRuntime::check_for_memory_leak(bool output_returned) {
  if (!static_module_.opts().cleanup_activations) {
    return;
  }

  // check for inputs
  for (const auto i : c10::irange(static_module_.num_inputs())) {
    TORCH_CHECK(values_[i].isNone(), "Input ", i, " was not cleaned up");
  }
  FastSet<const IValue*> output_ivalues(outputs_.begin(), outputs_.end());
  for (const auto n : c10::irange(nodes_.size())) {
    auto& pnode = nodes_[n];
    for (const auto i : c10::irange(pnode.num_outputs())) {
      const IValue* ival = &pnode.Output(i);
      const Value* val = pnode.node()->output(i);
      // subtlety: isManagedOutputTensorValue may give a false
      // negative here if an output is an alias of this value, so
      // check the actual tensor!
      if (planner_ &&
          (planner_->isManagedOutputTensor(*ival) ||
           planner_->isManagedOutputTensorValue(val))) {
        // `ival` contains a managed output tensor that the runtime doesn't
        // reclaim at the end of an iteration, but the client does so
        // by explicitly calling `StaticRuntime::deallocateOutputTensors`.
        continue;
      }
      const std::string error_msg = "Output " + c10::to_string(i) + ", %" +
          val->debugName() + " of node " + c10::to_string(n) +
          " was not cleaned up";
      if (output_ivalues.count(ival) == 0) {
        // check for intermediates
        if (!ival->isNone()) {
          TORCH_CHECK(
              ival->isTensor() ||
                  static_module_.is_optimizable_container_type(pnode.node()),
              error_msg);
          if (ival->isTensor()) {
            const auto& t = ival->toTensor();
            if (t.defined()) {
              auto* storage_impl = t.storage().unsafeGetStorageImpl();
              TORCH_CHECK(
                  storage_impl->data() == nullptr ||
                      (planner_ &&
                       planner_->isManagedStorageImpl(storage_impl)),
                  error_msg);
            }
          }
        }
      } else {
        // check for outputs
        if (output_returned) {
          TORCH_CHECK(ival->isNone(), error_msg);
        }
      }
    }
  }
  VLOG(1) << "Finished checking for memory leak";
}

void StaticRuntime::deallocateOutputTensors() {
  if (!static_module_.opts().manage_output_tensors) {
    TORCH_CHECK(
        !planner_ || planner_->numOutputBufferBytes() == 0,
        "manage_output_tensors is disabled, but output tensor buffer is not empty.");
    return;
  }
  if (planner_) {
    planner_->deallocateOutputTensors();
    DCHECK(checkOutputTensorMemoryLeaks());
  }
}

bool StaticRuntime::checkOutputTensorMemoryLeaks() {
  if (!static_module_.opts().manage_output_tensors || !planner_) {
    return true;
  }
  for (const auto n : c10::irange(nodes_.size())) {
    auto& pnode = nodes_[n];
    for (const auto i : c10::irange(pnode.num_outputs())) {
      const IValue* ival = &pnode.Output(i);
      const Value* val = pnode.node()->output(i);
      if (!planner_->isManagedOutputTensorValue(val)) {
        continue;
      }
      const auto& t = ival->toTensor();
      if (t.defined()) {
        auto* storage_impl = t.storage().unsafeGetStorageImpl();
        const std::string error_msg = "Output " + c10::to_string(i) + ", %" +
            val->debugName() + " of node " + c10::to_string(n) +
            " was not cleaned up";
        TORCH_CHECK(storage_impl->data() == nullptr, error_msg);
      }
    }
  }
  VLOG(1) << "Finished checking for memory leak from output tensors";
  return true;
}

bool StaticRuntime::isManagedOutputTensor(const IValue& ivalue) {
  return planner_ && planner_->isManagedOutputTensor(ivalue);
}

ProcessedNode::ProcessedNode(
    Node* node,
    ProcessedNodeInputs inputs,
    uint16_t outputs_offset,
    bool enable_out_variant)
    : node_(node),
      inputs_(std::move(inputs)),
      outputs_offset_(outputs_offset)
#ifndef PYTORCH_DISABLE_PER_OP_PROFILING
      ,
      op_name_(node->kind().toQualString())
#endif
{
  TORCH_CHECK(
      node->outputs().size() < (1 << (sizeof(num_outputs_) * 8)),
      node->outputs().size(),
      " outputs to ProcessedNode ",
      node->kind().toQualString(),
      " is too many to use 2-byte indexing");
  num_outputs_ = node->outputs().size();

  if (enable_out_variant) {
    std::function<void(ProcessedNode*)> f = getOutOfPlaceOperation(node);
    if (f) {
      fn_ = {f, FunctionKind::kOutVariant};
      VLOG(1) << "Switch to out variant for node: " << PrintNode(node);
      return;
    }
  }
  {
    std::function<void(ProcessedNode*)> f = getNativeOperation(node);
    if (f) {
      fn_ = {f, FunctionKind::kNativeFunction};
      VLOG(1) << "Switch to native impl for node: " << PrintNode(node);
      return;
    }
  }
  {
    const Operator& op = node->getOperator();
    std::function<void(ProcessedNode*)> f =
        [node_op = op.getOperation(node)](ProcessedNode* pnode) mutable {
          std::vector<IValue> stack;
          Node* node = pnode->node_;
          const size_t size = node->inputs().size();
          stack.reserve(size + (hasVarArgs(node) ? 1 : 0));
          for (const auto i : c10::irange(size)) {
            stack.emplace_back(pnode->Input(i));
          }
          // Need to store the number of inputs in stack for variadic ops.
          if (hasVarArgs(node)) {
            stack.emplace_back(static_cast<int>(size));
          }

          node_op(stack);

          DCHECK_EQ(stack.size(), node->outputs().size());
          for (const auto i : c10::irange(node->outputs().size())) {
            pnode->Output(i) = std::move(stack[i]);
          }
        };
    fn_ = {f, FunctionKind::kInterpreterFallback};
    VLOG(1) << "Fallback interpreter for node: " << PrintNode(node);
  }
}

std::vector<IValue> ProcessedNode::clone_inputs() const {
  std::vector<IValue> result;
  result.reserve(inputs_.size());
  for (const auto idx : c10::irange(num_inputs())) {
    result.emplace_back(Input(idx));
  }
  return result;
}

void ProcessedNode::run() {
#ifndef PYTORCH_DISABLE_PER_OP_PROFILING
  bool pre_sampled = false;
  if (C10_UNLIKELY(at::shouldRunRecordFunction(&pre_sampled))) {
    at::RecordFunction guard(at::RecordScope::FUNCTION, pre_sampled);
    if (guard.isActive()) {
      if (guard.needsInputs()) {
        guard.before(get_op_name(), clone_inputs());
      } else {
        guard.before(get_op_name());
      }
    }
    fn_.f(this);
  } else {
    fn_.f(this);
  }
#else
  fn_.f(this);
#endif
#ifndef NDEBUG
  verify_no_memory_overlap();
#endif
}

static bool checkNoMemoryOverlap(const at::Tensor& a, const at::Tensor& b) {
  at::MemOverlapStatus status = at::get_overlap_status(a, b);
  if (status == at::MemOverlapStatus::FULL ||
      status == at::MemOverlapStatus::PARTIAL) {
    return false;
  }
  if (status == at::MemOverlapStatus::TOO_HARD) {
    LOG(WARNING) << "Detected TOO_HARD memory overlap status";
  }
  return true;
}

bool ProcessedNode::verify_no_memory_overlap() const {
  return verify_outputs_dont_overlap_each_other() &&
      verify_inputs_dont_overlap_outputs();
}

bool ProcessedNode::verify_outputs_dont_overlap_each_other() const {
  for (const auto i : c10::irange(num_outputs_)) {
    if (!Output(i).isTensor()) {
      continue;
    }
    const auto& out0_t = Output(i).toTensor();
    for (const auto j : c10::irange(i + 1, num_outputs_)) {
      if (!Output(j).isTensor()) {
        continue;
      }
      const auto& out1_t = Output(j).toTensor();
      if (!checkNoMemoryOverlap(out0_t, out1_t)) {
        LOG(INFO) << "Node output " << i << " overlaps with output " << j
                  << ", " << PrintNode(node_);
        return false;
      }
    }
  }
  return true;
}

bool ProcessedNode::verify_inputs_dont_overlap_outputs() const {
  auto schema = node()->maybeSchema();
  // skip memory overlap check for mutable ops with only one output
  if (!schema || (schema->is_mutable() && num_outputs_ == 1)) {
    return true;
  }
  for (const auto i : c10::irange(inputs_.size())) {
    const IValue* in = &Input(i);
    if (!in->isTensor()) {
      continue;
    }
    const auto& in_t = in->toTensor();
    for (const auto j : c10::irange(num_outputs_)) {
      const IValue& out = Output(j);
      if (!out.isTensor()) {
        continue;
      }
      const auto& out_t = out.toTensor();
      if (!checkNoMemoryOverlap(in_t, out_t)) {
        LOG(INFO) << "Node input " << i << " overlaps with output " << j << ", "
                  << PrintNode(node_);
        LOG(INFO) << *schema;
        return false;
      }
    }
  }
  return true;
}

} // namespace jit
} // namespace torch<|MERGE_RESOLUTION|>--- conflicted
+++ resolved
@@ -977,33 +977,38 @@
 }
 
 c10::IValue StaticRuntime::move_outputs_to_tuple(uint32_t num_outputs) {
-#ifndef NDEBUG
+  bool should_move[num_outputs];
   for (const auto i : c10::irange(num_outputs)) {
-    // The exact output tensor should never be managed.
-    DCHECK(!isManagedOutputTensor(*outputs_[i]));
-  }
-#endif
+    // REVIEW: is this actually safe or does trying to manage an
+    // output tensor indicate deeper problems? what was supposed to
+    // stop it?
+    should_move[i] = !isManagedOutputTensor(*outputs_[i]);
+  }
+#define TORCH_SR_MOVE_IF_POSSIBLE(idx)                      \
+  (should_move[(idx)] ? IValue(std::move(*outputs_[(idx)])) \
+                      : IValue(*outputs_[(idx)]))
   switch (num_outputs) {
     case 1:
-      return c10::ivalue::Tuple::create(std::move(*outputs_[0]));
+      return c10::ivalue::Tuple::create(TORCH_SR_MOVE_IF_POSSIBLE(0));
     case 2:
       return c10::ivalue::Tuple::create(
-          std::move(*outputs_[0]), std::move(*outputs_[1]));
+          TORCH_SR_MOVE_IF_POSSIBLE(0), TORCH_SR_MOVE_IF_POSSIBLE(1));
     case 3:
       return c10::ivalue::Tuple::create(
-          std::move(*outputs_[0]),
-          std::move(*outputs_[1]),
-          std::move(*outputs_[2]));
+          TORCH_SR_MOVE_IF_POSSIBLE(0),
+          TORCH_SR_MOVE_IF_POSSIBLE(1),
+          TORCH_SR_MOVE_IF_POSSIBLE(2));
     default: {
       std::vector<c10::IValue> outputs;
       outputs.reserve(num_outputs);
       for (const auto i : c10::irange(num_outputs)) {
         // use move here. Otherwise, clean up outputs_[i] explicitly
-        outputs.emplace_back(std::move(*outputs_[i]));
+        outputs.emplace_back(TORCH_SR_MOVE_IF_POSSIBLE(i));
       }
       return c10::ivalue::Tuple::create(std::move(outputs));
     }
   }
+#undef TORCH_SR_MOVE_IF_POSSIBLE
 }
 
 template <typename IValueList>
@@ -1045,24 +1050,7 @@
 
   // no need to keep references of outputs in static runtime anymore
   if (static_module_.num_outputs() > 1) {
-<<<<<<< HEAD
-    std::vector<c10::IValue> outputs;
-    outputs.reserve(static_module_.num_outputs());
-    for (const auto i : c10::irange(static_module_.num_outputs())) {
-      // REVIEW: is this actually safe or does trying to manage an
-      // output tensor indicate deeper problems? what was supposed to
-      // stop it?
-
-      if (C10_UNLIKELY(isManagedOutputTensor(*outputs_[i]))) {
-        outputs.emplace_back(*outputs_[i]);
-      } else {
-        outputs.emplace_back(std::move(*outputs_[i]));
-      }
-    }
-    return c10::ivalue::Tuple::create(std::move(outputs));
-=======
     return move_outputs_to_tuple(static_module_.num_outputs());
->>>>>>> 717e8df2
   }
 #ifndef NDEBUG
   check_for_memory_leak(false);
