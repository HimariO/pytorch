#pragma once

#include <ATen/core/interned_strings.h>
#include <ATen/core/ivalue.h>
#include <c10/core/CPUAllocator.h>
#include <c10/util/ArrayRef.h>
#include <c10/util/variant.h>
#include <torch/csrc/jit/api/module.h>
#include <torch/csrc/jit/ir/ir.h>
#include <torch/csrc/jit/passes/constant_propagation.h>
#include <torch/csrc/jit/passes/freeze_module.h>
#include <torch/csrc/jit/passes/inliner.h>
#include <torch/csrc/jit/runtime/static/ProcessedNodeInputs.h>

#ifdef FBCODE_CAFFE2
#include <folly/container/F14Map.h>
#include <folly/container/F14Set.h>
#endif

namespace torch {
namespace jit {

#ifdef FBCODE_CAFFE2
template <typename Key, typename Value>
using FastMap = folly::F14FastMap<Key, Value>;
template <typename Key>
using FastSet = folly::F14FastSet<Key>;
#else
template <typename Key, typename Value>
using FastMap = std::unordered_map<Key, Value>;
template <typename Key>
using FastSet = std::unordered_set<Key>;
#endif

TORCH_API bool canEnableStaticRuntime(
    const std::shared_ptr<torch::jit::Graph>& graph);

TORCH_API std::string dumpValueSet(
    const FastSet<const Value*>& value_set,
    const char* set_name = "");

// Group values used by `graph` into three categories:
//
// - output_aliases:
//     values that are either outputs or contain aliases of outputs
// - external_aliases:
//     values that are inputs, constants, or their aliases.
//     The output aliases that end up here are as a result of aliasDb failing to
//     recognize them as outputs due to collection object (e.g., Tuple) aliasing
//     inputs.
// Values that dont't show up in output_aliases or external_aliases are created
// and consumed within the graph.
class ValueGroup {
 public:
  explicit ValueGroup() = default;
  void init(const std::shared_ptr<torch::jit::Graph>& graph, AliasDb& db);

  bool isExternalAlias(const Value* value) const {
    return external_aliases_.find(value) != external_aliases_.end();
  }

  bool isOutputAlias(const Value* value) const {
    return output_aliases_.find(value) != output_aliases_.end();
  }

  bool isAlwaysAlive(const Value* value) const {
    return isExternalAlias(value) || isOutputAlias(value);
  }

  std::string toString() const {
    return c10::str(
        dumpValueSet(output_aliases_, "ValueGroup::output_aliases_"),
        "\n",
        dumpValueSet(external_aliases_, "ValueGroup::external_aliases_"));
  }

 private:
  FastSet<const Value*> output_aliases_;
  FastSet<const Value*> external_aliases_;
};

struct TORCH_API StaticModuleOptions {
  // to batch allocate (deallocate) tensor storage for all non-escaping
  // temporary tensors
  bool cleanup_activations{true};
  // enabling out variant allows Static Runtime to do memory planning
  bool enable_out_variant{true};
  // to reuse tensor storage for tensors whose live-range do not overlap to
  // reduce memory footprint (enable_out_variant must be true)
  bool optimize_memory{true};
  // to batch allocate tensor storage for output tensors of the
  // graph, where storage is deallocated outside static runtime
  // (enable_out_variant must be true)
  bool manage_output_tensors{false};
};

/// The static runime supports two execution modes.
///
/// Mode 1: single-threaded with no parallelism except for intra-op parallelism
/// For this mode, you can do either:
/// @code
///   // m is a TorchScript module
///   auto module = StaticModule(m, opts);
///   auto output = module(args, kwargs);
/// @endcode
///
/// or
///
/// @code
///   // g is the TorchScript graph
///   auto module = StaticModule(g, opts);
///   auto output = module(args, kwargs);
/// @endcode
///
/// Mode 2: similar to data parallelism, run the same model for different inputs
/// on different threads at the same time.
/// You should have one StaticModule per model, and one StaticRuntime instance
/// per running thread. To avoiding creating StaticRuntimes on the fly, use a
/// synchronized stack (i.e. boost::lockfree::stack) to cache all the
/// StaticRuntime instances in your code.
/// @code
///   // initialization
///   auto module = std::make_shared<StaticModule>(m, opts);
///
///   // 128 is good for most cases. Pick a number that works for you
///   boost::lockfree::stack<std::shared_ptr<StaticRuntime>,
///     boost::lockfree::fixed_sized<true>> pool(128);
///
///   // inference
///   std::shared_ptr<StaticRuntime> runtime = nullptr;
///   pool.pop(runtime);
///   if (!runtime) {
///     // holds a reference to the underlying module
///     // but does its own memory management
///     runtime = std::make_shared<StaticRuntime>(*module);
///   }
///   auto output = runtime(args, kwargs);
///   pool.push(runtime);
/// @endcode
///

class MemoryPlanner;
class ProcessedNode;
class StaticRuntime;
class TORCH_API StaticModule {
 public:
  explicit StaticModule(
      std::shared_ptr<torch::jit::Graph> g,
      const StaticModuleOptions& opts = StaticModuleOptions());

  explicit StaticModule(
      const torch::jit::Module& m,
      bool is_frozen = false,
      const StaticModuleOptions& opts = StaticModuleOptions());

  typedef enum {
    CONSTANT_VALUE = -2, // VALUE nodes defined by prim::Constant
    INPUT_VALUE = -1, // VALUE nodes representing graph inputs
  } VALUE_KIND;

 private:
  explicit StaticModule(
      std::pair<std::shared_ptr<torch::jit::Graph>, c10::optional<Module>>
          graph_and_module,
      const StaticModuleOptions& opts);

  // for <kind, idx>
  //   if kind == CONSTANT_VALUE: map to constants_[idx]
  //   if kind == INPUT_VALUE: map to inputs_[idx]
  //   otherwise: map to nodes_[kind].outputs()[idx]
  using DefInfo = std::pair<int, int>;

 public:
  c10::IValue operator()(
      const std::vector<c10::IValue>& args,
      const std::unordered_map<std::string, c10::IValue>& kwargs);
  c10::IValue operator()(
      std::vector<c10::IValue>&& args,
      const std::unordered_map<std::string, c10::IValue>& kwargs);

  const Graph& graph() const {
    return *graph_;
  }

  const Module& module() const {
    DCHECK(module_.has_value());
    return *module_;
  }

  const StaticModuleOptions& opts() const;

  const ValueGroup& valueGroup() const {
    return value_group_;
  }

  size_t num_inputs() const;
  size_t num_outputs() const;

  const std::vector<uint16_t>& output_indices() const {
    return output_indices_;
  }

  const std::vector<IValue>& constants() const {
    return constants_;
  }

 private:
  friend class StaticRuntime;

  // Our nodes don't have their inputs & outputs initialized; don't
  // let anybody but StaticRuntime and tests get them.
  const std::vector<ProcessedNode>& nodes() const {
    return nodes_;
  }

 public:
  auto num_nodes() const {
    return nodes_.size();
  }

  Node* findNodeWithKindForTesting(const std::string& kind) const;

  bool is_optimizable_container_type(const Node* n) const {
    auto it = node_is_optimizable_container_type_.find(n);
    return it != node_is_optimizable_container_type_.end();
  }

  const c10::optional<c10::FunctionSchema>& schema() const {
    return schema_;
  }

  const FastMap<const Value*, std::vector<const Value*>>&
  values_share_same_storage() const {
    return value_to_same_storage_values_;
  }

  const ValueGroup& value_group() const {
    return value_group_;
  }

  bool first_input_is_self() const {
    return module_.has_value();
  }

  StaticRuntime& runtime();

 private:
  StaticModuleOptions opts_;
  std::shared_ptr<torch::jit::Graph> graph_;
  c10::optional<torch::jit::Module> module_;
  c10::optional<c10::FunctionSchema> schema_;
  std::unique_ptr<StaticRuntime> cached_runtime_;

  // Bookkeeping for creating new StaticRuntime instances
  // IValue table (defined by prim::Constant nodes)
  std::vector<IValue> constants_;
  // The nodes we need to run
  std::vector<ProcessedNode> nodes_;
  // Indices of graph outputs in the single values array.
  std::vector<uint16_t> output_indices_;

  ValueGroup value_group_;

  // map a value to the set of values that may share the same storage with it
  FastMap<const Value*, std::vector<const Value*>>
      value_to_same_storage_values_;

  FastSet<const Node*> node_is_optimizable_container_type_;
};

class TORCH_API StaticRuntime {
 public:
  explicit StaticRuntime(const StaticModule& sm);
  StaticRuntime(StaticRuntime&&) = delete;
  StaticRuntime& operator=(StaticRuntime&&) = delete;
  ~StaticRuntime();

  C10_DISABLE_COPY_AND_ASSIGN(StaticRuntime);

  c10::IValue operator()(
      const std::vector<c10::IValue>& args,
      const std::unordered_map<std::string, c10::IValue>& kwargs);
  c10::IValue operator()(
      std::vector<c10::IValue>&& args,
      const std::unordered_map<std::string, c10::IValue>& kwargs);

  void benchmark(
      const std::vector<std::vector<c10::IValue>>& args_list,
      const std::vector<std::unordered_map<std::string, c10::IValue>>&
          kwargs_list,
      const int warmup_runs,
      const int main_runs,
      bool print_per_node_time = false,
      bool generate_ai_pep_output = false);

  struct IndividualMetrics {
    float setup_time{0.0};
    float memory_alloc_time{0.0};
    float memory_dealloc_time{0.0};
    float output_dealloc_time{0.0};
    float first_iter_time{0.0};
    float total_time{0.0};
    size_t out_nodes_count{0};
    size_t total_nodes_count{0};
    std::vector<float> time_per_node;
    std::unordered_map<std::string, float> time_per_node_type;
    std::unordered_map<std::string, float> percent_per_node_type;
    std::unordered_map<std::string, int> instances_per_node_type;
    std::unordered_set<std::string> out_nodes;
    std::unordered_set<std::string> native_nodes;
  };

  IndividualMetrics benchmark_individual_ops(
      const std::vector<std::vector<c10::IValue>>& args_list,
      const std::vector<std::unordered_map<std::string, c10::IValue>>&
          kwargs_list,
      const int warmup_runs,
      const int main_runs);

  // Input is readwrite
  IValue& Input(uint32_t i) {
    DCHECK_LT(i, static_module_.num_inputs());
    DCHECK_LT(i, values_.size());
    return values_[i];
  }

  // Output is readonly. The writing process happens inside ProcessedNodes
  const IValue& Output(uint32_t i) const {
    DCHECK(i < outputs_.size());
    return *outputs_[i];
  }

  const std::vector<IValue*> outputs() const {
    return outputs_;
  }

  const std::vector<ProcessedNode>& nodes() const {
    return nodes_;
  }

  std::vector<ProcessedNode>& nodes() {
    return nodes_;
  }

  const Graph& graph() const {
    return static_module_.graph();
  }

  void check_for_memory_leak(bool output_returned = true);

  bool is_optimizable_container_type(Node* n) const {
    return static_module_.is_optimizable_container_type(n);
  }

  // WARNING: Deallocate managed output tensors.  A client receiving Static
  // Runtime-managed Tensors needs to be very careful to call
  // `StaticRuntime::deallocateOutputTensors` after all references of output
  // Tensors are gone.
  void deallocateOutputTensors();

  bool checkOutputTensorMemoryLeaks();

  bool isManagedOutputTensor(const IValue& ivalue);

 private:
  template <typename IValueList>
  c10::IValue run_impl(
      IValueList&& args,
      const std::unordered_map<std::string, c10::IValue>& kwargs);

  // helper method for copying input args/kwargs into inputs_
  void set_inputs(
      const std::vector<c10::IValue>& args,
      const std::unordered_map<std::string, c10::IValue>& kwargs);
  void set_inputs(
      std::vector<c10::IValue>&& args,
      const std::unordered_map<std::string, c10::IValue>& kwargs);

  // clean up owning refs of input IValues
  void clean_up_input_ivalues() {
    for (const auto idx : c10::irange(static_module_.num_inputs())) {
      values_[idx] = IValue();
    }
  }

  void create_memory_planner();

  float benchmark_model(
      const std::vector<std::vector<c10::IValue>>& args_list,
      const std::vector<std::unordered_map<std::string, c10::IValue>>&
          kwargs_list,
      const int warmup_runs,
      const int main_runs);

  void display_nodes(
      const std::vector<c10::IValue>& args,
      const std::unordered_map<std::string, c10::IValue>& kwargs);

  IValue move_outputs_to_tuple(uint32_t num_outputs);

  // Memory planning is only enabled if sm->opts().cleanup_activations is true.
  // Otherwise, the memory used by activations is cached inside the static
  // runtime.
  const StaticModule& static_module_;
  std::unique_ptr<MemoryPlanner> planner_;
  // first static_module_.num_inputs() slots are inputs, next
  // static_module_.constants().size() slots are a copy of
  // static_module_.constants(), rest are regular values in the
  // graph. ProcessedNodes reference their inputs and outputs with
  // offsets into this array, which saves memory.
  std::vector<IValue> values_;
  std::vector<IValue*> outputs_;
  std::vector<ProcessedNode> nodes_;
};

// NOLINTNEXTLINE(cppcoreguidelines-pro-type-member-init)
class TORCH_API ProcessedNode {
 public:
  // NOLINTNEXTLINE(cppcoreguidelines-pro-type-member-init)
  ProcessedNode() = default;

  // ProcessedNodes are created within StaticModule and then
  // associated with a shared values array using set_values() when
  // they are copied into a StaticRuntime.
  ProcessedNode(Node* n, std::unique_ptr<uint16_t[]> inputs, uint16_t inputs_size, uint16_t outputs_offset, bool enable_out_variant);

  ProcessedNode(const ProcessedNode& rhs)
      : node_(rhs.node_),
        fn_(rhs.fn_),
<<<<<<< HEAD
        inputs_(rhs.inputs_),
=======
        inputs_(rhs.inputs_size_ ? std::make_unique<uint16_t[]>(rhs.inputs_size_) : std::unique_ptr<uint16_t[]>(nullptr)),
        inputs_size_(rhs.inputs_size_),
>>>>>>> 309eb434
        outputs_offset_(rhs.outputs_offset_),
        num_outputs_(rhs.num_outputs_),
        values_(rhs.values_)
#ifndef PYTORCH_DISABLE_PER_OP_PROFILING
        ,
        op_name_(rhs.op_name_)
#endif
<<<<<<< HEAD
  {}
=======
  {
    if (inputs_size_) {
      std::copy(
        rhs.inputs_.get(), rhs.inputs_.get() + inputs_size_, inputs_.get());
    }
  }
>>>>>>> 309eb434

  ProcessedNode& operator=(const ProcessedNode& rhs) {
    if (this == &rhs) {
      return *this;
    }
    node_ = rhs.node_;
    fn_ = rhs.fn_;

    inputs_ = rhs.inputs_;

    outputs_offset_ = rhs.outputs_offset_;
    num_outputs_ = rhs.num_outputs_;
    values_ = rhs.values_;
#ifndef PYTORCH_DISABLE_PER_OP_PROFILING
    op_name_ = rhs.op_name_;
#endif

    return *this;
  }

  // These should be noexcept, but some Android build is failing
  // saying the noexcept specification doesn't match the calculated
  // one. Maybe c10::variant is throwing it off?
  ProcessedNode(ProcessedNode&&) = default;
  ProcessedNode& operator=(ProcessedNode&&) = default;

  void run();

  Node* node() const {
    return node_;
  }

  // Input is readonly
  const IValue& Input(uint32_t i) const {
    return values_[inputs_[i]];
  }

  // Output is readwrite
  IValue& Output(uint32_t i) {
    DCHECK(i < num_outputs_);
    return values_[outputs_offset_ + i];
  }

  const IValue& Output(uint32_t i) const {
    DCHECK(i < num_outputs_);
    return values_[outputs_offset_ + i];
  }

<<<<<<< HEAD
  void set_input_by_idx(uint32_t index, size_t ival_index) {
    TORCH_CHECK(
        ival_index < (1 << 16),
        "input index in values table ",
        ival_index,
        " would overflow 2-byte index storage");
    inputs_[index] = ival_index;
  }

  void set_outputs_offset(size_t offset) {
    TORCH_CHECK(
        offset < (1 << 16),
        "outputs offset in values table ",
        offset,
        " would overflow 2-byte index storage");
    outputs_offset_ = offset;
  }

=======
>>>>>>> 309eb434
  C10_NODISCARD c10::ArrayRef<const IValue> outputs() const {
    return c10::ArrayRef<const IValue>(values_ + outputs_offset_, num_outputs_);
  }

  C10_NODISCARD auto num_outputs() const {
    return num_outputs_;
  }

  C10_NODISCARD uint16_t num_inputs() const {
    return inputs_.size();
  }

  std::vector<IValue> clone_inputs() const;

  bool has_out_variant() const {
    return fn_.kind == FunctionKind::kOutVariant;
  }

  bool has_native() const {
    return fn_.kind == FunctionKind::kNativeFunction;
  }

  bool verify_no_memory_overlap() const;

#ifndef PYTORCH_DISABLE_PER_OP_PROFILING
  const char* get_op_name() const {
    return op_name_;
  }
#endif

  void set_values(IValue* values) {
    DCHECK(values_ == nullptr);
    values_ = values;
  }

  C10_NODISCARD uint16_t output_ivalue_index(uint16_t i) const {
    return outputs_offset_ + i;
  }
 private:
  C10_NODISCARD bool verify_outputs_dont_overlap_each_other() const;

  C10_NODISCARD bool verify_inputs_dont_overlap_outputs() const;

  Node* node_;
  enum class FunctionKind {
    kOutVariant,
    kNativeFunction,
    kInterpreterFallback,
  };
  struct Function {
    std::function<void(ProcessedNode*)> f;
    FunctionKind kind = FunctionKind::kOutVariant;
  };
  Function fn_;
  ProcessedNodeInputs inputs_;
  uint16_t outputs_offset_;
  uint16_t num_outputs_;
  IValue* values_ = nullptr; // unowned
#ifndef PYTORCH_DISABLE_PER_OP_PROFILING
  const char* op_name_;
#endif
};

} // namespace jit
} // namespace torch<|MERGE_RESOLUTION|>--- conflicted
+++ resolved
@@ -422,17 +422,12 @@
   // ProcessedNodes are created within StaticModule and then
   // associated with a shared values array using set_values() when
   // they are copied into a StaticRuntime.
-  ProcessedNode(Node* n, std::unique_ptr<uint16_t[]> inputs, uint16_t inputs_size, uint16_t outputs_offset, bool enable_out_variant);
+  ProcessedNode(Node* n, ProcessedNodeInputs inputs, uint16_t outputs_offset, bool enable_out_variant);
 
   ProcessedNode(const ProcessedNode& rhs)
       : node_(rhs.node_),
         fn_(rhs.fn_),
-<<<<<<< HEAD
         inputs_(rhs.inputs_),
-=======
-        inputs_(rhs.inputs_size_ ? std::make_unique<uint16_t[]>(rhs.inputs_size_) : std::unique_ptr<uint16_t[]>(nullptr)),
-        inputs_size_(rhs.inputs_size_),
->>>>>>> 309eb434
         outputs_offset_(rhs.outputs_offset_),
         num_outputs_(rhs.num_outputs_),
         values_(rhs.values_)
@@ -440,16 +435,7 @@
         ,
         op_name_(rhs.op_name_)
 #endif
-<<<<<<< HEAD
   {}
-=======
-  {
-    if (inputs_size_) {
-      std::copy(
-        rhs.inputs_.get(), rhs.inputs_.get() + inputs_size_, inputs_.get());
-    }
-  }
->>>>>>> 309eb434
 
   ProcessedNode& operator=(const ProcessedNode& rhs) {
     if (this == &rhs) {
@@ -498,27 +484,6 @@
     return values_[outputs_offset_ + i];
   }
 
-<<<<<<< HEAD
-  void set_input_by_idx(uint32_t index, size_t ival_index) {
-    TORCH_CHECK(
-        ival_index < (1 << 16),
-        "input index in values table ",
-        ival_index,
-        " would overflow 2-byte index storage");
-    inputs_[index] = ival_index;
-  }
-
-  void set_outputs_offset(size_t offset) {
-    TORCH_CHECK(
-        offset < (1 << 16),
-        "outputs offset in values table ",
-        offset,
-        " would overflow 2-byte index storage");
-    outputs_offset_ = offset;
-  }
-
-=======
->>>>>>> 309eb434
   C10_NODISCARD c10::ArrayRef<const IValue> outputs() const {
     return c10::ArrayRef<const IValue>(values_ + outputs_offset_, num_outputs_);
   }
