--- conflicted
+++ resolved
@@ -57,20 +57,8 @@
     return managed_output_tensors_.size();
   }
 
-  size_t total_num_unmanaged() const {
-<<<<<<< HEAD
-    return num_unmanaged_non_scalars() + num_unmanaged_scalars();
-  }
-
-  C10_NODISCARD size_t num_unmanaged_non_scalars() const {
+  C10_NODISCARD size_t total_num_unmanaged() const {
     return unmanaged_ivalues_.size() + unmanaged_borrowed_ivalues_.size();
-  }
-
-  C10_NODISCARD size_t num_unmanaged_scalars() const {
-    return num_unmanaged_scalar_ivalues_;
-=======
-    return unmanaged_ivalues_.size();
->>>>>>> 5a5b1139
   }
 
   size_t total_managed() const {
@@ -133,7 +121,6 @@
   // ivalues created in one run but not managed by MemoryPlanner
   std::vector<IValue*> unmanaged_ivalues_;
 
-<<<<<<< HEAD
   // Special class of unmanaged values: some native ops create IValues
   // in a "borrowed" state that can and must be cleaned up without a
   // reference count decrement.
@@ -144,8 +131,6 @@
   // to an ordinary "strong reference" state.
   std::vector<IValue*> borrowed_ivalues_needing_incref_;
 
-=======
->>>>>>> 5a5b1139
   // each pair contains the size (in bytes) of data to be allocated
   // and a vector of Tensors' storages that should be backed by that
   // same data. Thus, if memonger is disabled, all vectors are of
