#pragma once

#include <torch/csrc/jit/runtime/static/impl.h>

namespace torch {
namespace jit {

/// There are three types of ops in a processed graph in Static Runtime:
///   1. op with _out variant
///   2. view producing op
///   3. tensor producing op (could be replaced with type 1 by adding the _out
///      variant to Static Runtime)
/// In Static Runtime, type 2 ops are replaced with their corespoinding copy
/// versions when enable_out_variant is enabled and become type 1 ops.The memory
/// planner only manages tensors that are outputs of type 1 ops. For type 3, the
/// output tensors are allocated inside the operator and can't be directly
/// managed by memory planner.
///
/// Memory planner tries to minimize the number of memory allocations by
/// tracking the output tensors of ops with _out variants with unique DataPtr
/// (part of StorageImpl). It tries to do this in several steps:
///   1. record the max memory usage for each Tensor with unique DataPtr at the
///      end of each iteration
///   2. in the next iteration, allocate the buffer for the max total usage and
///      compute the offset of each allocation with regard to the single memory
///      buffer, optionally reusing memory. In the first iteration, we rely on
///      the default allocator for memory allocation.
///   3. free the buffer at the end of each iteration
/// Steps 1 and 3 are handled by `deallocate()`, and step 2 by `allocate()`.
/// Only models with simple output types are supported, i.e. None, Tensor or
/// List/Tuple/Dict of Tensors. Complex output types such as List of Lists are
/// not supported.

class MemoryPlanner {
 public:
  explicit MemoryPlanner(
      StaticRuntime* runtime,
      const FastMap<const Value*, std::vector<const Value*>>&,
      const ValueGroup& value_group,
      bool enable_out_variant,
      bool manage_output_tensors);
  // disable copying and moving
  MemoryPlanner(const MemoryPlanner&) = delete;
  MemoryPlanner& operator=(const MemoryPlanner&) = delete;
  MemoryPlanner(MemoryPlanner&&) = delete;
  MemoryPlanner& operator=(MemoryPlanner&&) = delete;

  void allocate();
  void deallocate();
  void deallocateOutputTensors();

  size_t total_num_managed_tensors() const {
    return num_managed_tensors_;
  }

  size_t total_num_managed_output_tensors() const {
    return managed_output_tensors_.size();
  }

<<<<<<< HEAD
  C10_NODISCARD size_t total_num_unmanaged() const {
    return unmanaged_ivalues_.size() + unmanaged_borrowed_ivalues_.size();
=======
  size_t total_num_unmanaged() const {
    return num_unmanaged_non_scalars() + num_unmanaged_scalars();
  }

  C10_NODISCARD size_t num_unmanaged_non_scalars() const {
    return unmanaged_ivalues_.size();
>>>>>>> 04598cc3
  }

  C10_NODISCARD size_t num_unmanaged_scalars() const {
    return num_unmanaged_scalar_ivalues_;
  }

  size_t total_managed() const {
    return managed_bytes_;
  }

  size_t total_reused_tensors() const {
    return reused_tensors_;
  }

  size_t numOutputBufferBytes() const {
    return output_buffer_bytes_;
  }

  bool isManagedOutputTensorValue(const Value* value) const {
    return managed_output_tensor_values_.find(value) !=
        managed_output_tensor_values_.end();
  }

  // Check if `ivalue` is contained as a managed tensor. Only used in DCHECK().
  bool isManagedOutputTensor(const IValue& ivalue) const {
    if (!output_buffer_ || // output buffer got already deallocated.
        output_buffer_bytes_ == 0 || // memory planning is not yet initialized.
        !ivalue.isTensor() // a non-tensor is never managed
    ) {
      return false;
    }
    const auto& tensor = ivalue.toTensor();
    if (!tensor.has_storage() || !tensor.storage().data_ptr()) {
      return false;
    }
    // TODO: Improve this once D31357486 is landed.
    uint8_t* tensor_ptr =
        static_cast<uint8_t*>(tensor.storage().data_ptr().get());
    uint8_t* buffer_start = static_cast<uint8_t*>(output_buffer_.get());
    uint8_t* buffer_end = buffer_start + output_buffer_bytes_;
    return buffer_start <= tensor_ptr && tensor_ptr < buffer_end;
  }

  bool isManagedStorageImpl(const at::StorageImpl* impl) const {
    if (managed_tensor_storage_impls_.empty()) {
      return false;
    }
    // Comparing pointers that aren't within the same array is
    // UB. We're doing fancy memory allocation stuff, so we cast to an
    // integer type and carry on.
    const auto impl_p = reinterpret_cast<uintptr_t>(impl);
    const auto start =
        reinterpret_cast<uintptr_t>(managed_tensor_storage_impls_.data());
    const auto end = reinterpret_cast<uintptr_t>(
        &managed_tensor_storage_impls_[managed_tensor_storage_impls_.size()]);
    return impl_p >= start && impl_p < end;
  }

  bool overlapWithInternalBuffer(void* data_ptr) {
    return buffer_start_ <= data_ptr && data_ptr < buffer_end_;
  }

 private:
  // ivalues created in one run but not managed by MemoryPlanner
  std::vector<IValue*> unmanaged_ivalues_;

  // Special class of unmanaged values: some native ops create IValues
  // in a "borrowed" state that can and must be cleaned up without a
  // reference count decrement.
  std::vector<IValue*> unmanaged_borrowed_ivalues_;

  // Even more special class of unmanaged values: if select_tensor
  // outputs are outputs of the graph, then they need to be restored
  // to an ordinary "strong reference" state.
  std::vector<IValue*> borrowed_ivalues_needing_incref_;

  // each pair contains the size (in bytes) of data to be allocated
  // and a vector of Tensors' storages that should be backed by that
  // same data. Thus, if memonger is disabled, all vectors are of
  // size 1.

  // We allocate StorageImpls ourselves so that 1) we don't have to do
  // an extra two loads per Tensor (which will likely miss in the CPU
  // data cache) first reading the Storage (i.e., StorageImpl pointer)
  // from the TensorImpl object and then second dereferencing it and
  // 2) our memory access pattern during allocate() has high locality.
  std::vector<std::pair<size_t, at::StorageImpl>>
      managed_tensor_storage_impls_{};
  // We don't have any guarantee that the model doesn't change the
  // Storage for managed tensors out from under us during execution,
  // so we have to check the StorageImpls each time we deallocate.
  std::vector<std::pair<size_t, std::vector<at::Tensor*>>> managed_tensors_;
  at::DataPtr buffer_; // allocated each time we call Run()
  uint8_t* buffer_start_{nullptr};
  uint8_t* buffer_end_{nullptr};
  size_t num_managed_tensors_{0};
  size_t managed_bytes_{0};
  size_t reused_tensors_{0};
  size_t num_unmanaged_scalar_ivalues_{0};

  // Since output tensors are alive after one inference, their storage
  // is managed differently (e.g., deallocation happens on the client side).
  FastSet<const Value*> managed_output_tensor_values_{};
  std::vector<std::pair<size_t, at::Tensor*>> managed_output_tensors_{};
  at::DataPtr output_buffer_;
  size_t output_buffer_bytes_{0};

  void allocateManagedTensors();
  void allocateOutputTensors();

  static size_t compute_aligned_tensor_size(size_t nbytes);
  static at::DataPtr allocate_buffer(size_t size);
};

} // namespace jit
} // namespace torch<|MERGE_RESOLUTION|>--- conflicted
+++ resolved
@@ -57,17 +57,12 @@
     return managed_output_tensors_.size();
   }
 
-<<<<<<< HEAD
   C10_NODISCARD size_t total_num_unmanaged() const {
-    return unmanaged_ivalues_.size() + unmanaged_borrowed_ivalues_.size();
-=======
-  size_t total_num_unmanaged() const {
     return num_unmanaged_non_scalars() + num_unmanaged_scalars();
   }
 
   C10_NODISCARD size_t num_unmanaged_non_scalars() const {
-    return unmanaged_ivalues_.size();
->>>>>>> 04598cc3
+    return unmanaged_ivalues_.size() + unmanaged_borrowed_ivalues_.size();
   }
 
   C10_NODISCARD size_t num_unmanaged_scalars() const {
