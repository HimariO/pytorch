#include <torch/csrc/jit/runtime/static/ops.h>

#include <ATen/CPUFunctions.h>
#include <ATen/NativeFunctions.h>
#include <ATen/ScalarOps.h>
#include <ATen/TensorUtils.h>
#include <ATen/native/IndexingUtils.h>
#include <ATen/native/Resize.h>
#include <ATen/native/TensorAdvancedIndexing.h>
#include <c10/util/irange.h>
#include <torch/csrc/jit/ir/ir.h>
#include <torch/csrc/jit/runtime/register_ops_utils.h>
#include <torch/csrc/jit/runtime/vararg_functions.h>

namespace {
constexpr auto createBorrowedIValue =
    c10::MaybeOwnedTraits<c10::IValue>::createBorrow;
} // namespace
namespace torch {
namespace jit {

C10_DEFINE_REGISTRY(SRNativeOperatorRegistry, SROperatorFunctor);

bool nativeOpIsRegistered(const c10::Symbol& op_name) {
  const std::string name(op_name.toQualString());
  return SRNativeOperatorRegistry()->Has(name);
}

std::function<void(ProcessedNode*)> getNativeOperation(Node* n) {
  auto op_name = n->kind().toQualString();
  if (SRNativeOperatorRegistry()->Has(op_name)) {
    return SRNativeOperatorRegistry()->Create(op_name)->Generate(n);
  }
  return nullptr;
}

REGISTER_NATIVE_OPERATOR_FUNCTOR(
    prim::TupleConstruct,
    prim_TupleConstruct,
    [](Node* n) -> SROperator {
      return [](ProcessedNode* p_node) {
        // prepare inputs
        std::vector<IValue> stack;
        const size_t size = p_node->inputs().size();
        stack.reserve(size);
        for (const auto i : c10::irange(size)) {
          stack.emplace_back(p_node->Input(i));
        }
        // run op
        auto* node = p_node->node();
        const auto& type = node->output()->type()->expect<TupleType>();
        if (type->name().has_value()) {
          namedTupleConstruct(stack, type, node->inputs().size());
        } else {
          tupleConstruct(stack, node->inputs().size());
        }
        // put output back
        p_node->Output(0) = std::move(stack[0]);
      };
    });

REGISTER_NATIVE_OPERATOR_FUNCTOR(
    prim::TupleUnpack,
    prim_TupleUnpack,
    [](Node* n) -> SROperator {
      return [](ProcessedNode* p_node) {
        const auto& elems = p_node->Input(0).toTupleRef().elements();
        const size_t num_outputs = p_node->outputs().size();
        TORCH_CHECK(
            num_outputs == elems.size(),
            "Number of outputs must match number of tuple elements.")
        for (size_t i = 0; i < num_outputs; ++i) {
          p_node->Output(i) = elems[i];
        }
      };
    });

REGISTER_NATIVE_OPERATOR_FUNCTOR(
    prim::DictConstruct,
    prim_DictConstruct,
    [](Node* n) -> SROperator {
      return [](ProcessedNode* p_node) {
        // prepare inputs
        std::vector<IValue> stack;
        const size_t size = p_node->inputs().size();
        stack.reserve(size);
        for (const auto i : c10::irange(size)) {
          stack.emplace_back(p_node->Input(i));
        }
        // run op
        auto* node = p_node->node();
        dictConstruct(
            stack,
            node->output()->type()->expectRef<DictType>(),
            node->inputs().size());
        // put output back
        p_node->Output(0) = std::move(stack[0]);
      };
    });

REGISTER_NATIVE_OPERATOR_FUNCTOR(
    static_runtime::dict_unpack,
    static_runtime_dict_unpack,
    [](Node*) -> SROperator {
      return [](ProcessedNode* p_node) {
        DCHECK(p_node->inputs().size() - 1 == p_node->outputs().size());
        auto dict = p_node->Input(0).toGenericDict();
        for (size_t i = 1; i < p_node->inputs().size(); ++i) {
          const auto& key = p_node->Input(i);
          auto value = dict.find(key);
          TORCH_CHECK(value != dict.end(), "Key not in dict: ", key);
          p_node->Output(i - 1) = createBorrowedIValue(value->value());
        }
      };
    });

REGISTER_NATIVE_OPERATOR_FUNCTOR(
    aten::__getitem__,
    aten_getitem,
    [](Node* n) -> SROperator {
      if (n->inputs().size() != 2) {
        return nullptr;
      }

      if (n->input(0)->type()->castRaw<DictType>()) {
        return [](ProcessedNode* p_node) {
          auto dict = p_node->Input(0).toGenericDict();
          const auto& key = p_node->Input(1);
          auto value = dict.find(key);
          TORCH_CHECK(value != dict.end(), "Key not in dict: ", key);
          p_node->Output(0) = value->value();
        };
      } else if (n->input(0)->type()->castRaw<ListType>()) {
        return [](ProcessedNode* p_node) {
          const auto& list = p_node->Input(0).toList();
          auto idx = p_node->Input(1).toInt();
          p_node->Output(0) = getItem(list, idx);
        };
      }

      // TODO(T98581096): make __getitem__ work for other container types
      return nullptr;
    });

REGISTER_NATIVE_OPERATOR_FUNCTOR(
    prim::ListConstruct,
    prim_ListConstruct,
    [](Node* n) -> SROperator {
      return [](ProcessedNode* p_node) {
        // prepare inputs
        std::vector<IValue> stack;
        const size_t size = p_node->inputs().size();
        stack.reserve(size);
        for (const auto i : c10::irange(size)) {
          stack.emplace_back(p_node->Input(i));
        }
        // run op
        listConstruct(
            stack,
            p_node->node()->output()->type()->expectRef<ListType>(),
            p_node->inputs().size());
        // put output back
        p_node->Output(0) = std::move(stack[0]);
      };
    });

REGISTER_NATIVE_OPERATOR_FUNCTOR(
    prim::ListUnpack,
    prim_ListUnpack,
    [](Node* n) -> SROperator {
      return [](ProcessedNode* p_node) {
        // prepare inputs
        std::vector<IValue> stack;
        const size_t size = p_node->inputs().size();
        stack.reserve(size);
        for (const auto i : c10::irange(size)) {
          stack.emplace_back(p_node->Input(i));
        }
        // run op
        size_t num_outputs = p_node->outputs().size();
        listUnpack(stack, num_outputs);
        // put output back
        DCHECK_EQ(stack.size(), num_outputs);
        for (const auto i : c10::irange(num_outputs)) {
          p_node->Output(i) = std::move(stack[i]);
        }
      };
    });

REGISTER_NATIVE_OPERATOR_FUNCTOR(
    aten::append,
    aten_append,
    [](Node* n) -> SROperator {
      return [](ProcessedNode* p_node) {
        auto list = p_node->Input(0).toList();
        list.push_back(p_node->Input(1));
      };
    });

REGISTER_NATIVE_OPERATOR_FUNCTOR(
    prim::GetAttr,
    prim_GetAttr,
    [](Node* n) -> SROperator {
      return [](ProcessedNode* p_node) {
        auto module = p_node->Input(0).toObject();
        Node* node = p_node->node();
        const auto& type = node->input()->type()->expectRef<ClassType>();
        const auto& field = node->s(attr::name);
        const auto slot = type.getAttributeSlot(field);
        p_node->Output(0) = module->getSlot(slot);
      };
    });

REGISTER_NATIVE_OPERATOR_FUNCTOR(
    prim::SetAttr,
    prim_SetAttr,
    [](Node* n) -> SROperator {
      return [](ProcessedNode* p_node) {
        auto module = p_node->Input(0).toObject();
        Node* node = p_node->node();
        const auto& type = node->inputs()[0]->type()->expectRef<ClassType>();
        const auto& field = node->s(attr::name);
        const auto slot = type.getAttributeSlot(field);
        module->setSlot(slot, p_node->Input(1));
      };
    });

REGISTER_NATIVE_OPERATOR_FUNCTOR(
    aten::transpose,
    aten_transpose,
    [](Node* n) -> SROperator {
      if (!n->matches(torch::schema(
              "aten::transpose.int(Tensor(a) self, int dim0, int dim1) -> Tensor(a)"))) {
        LogAndDumpSchema(n);
        return nullptr;
      }
      return [](ProcessedNode* p_node) {
        const auto& in0_t = p_node->Input(0).toTensor();
        const auto in1_i = p_node->Input(1).toInt();
        const auto in2_i = p_node->Input(2).toInt();
        p_node->Output(0) = at::native::transpose(in0_t, in1_i, in2_i);
      };
    });

REGISTER_NATIVE_OPERATOR_FUNCTOR(aten::flatten, aten_flatten, [](Node* n) -> SROperator {
  if (!n->matches(torch::schema(
          "aten::flatten.using_ints(Tensor(a) self, int start_dim=0, int end_dim=-1) -> Tensor(a)"))) {
    LogAndDumpSchema(n);
    return nullptr;
  }
  return [](ProcessedNode* p_node) {
    const auto& in0_t = p_node->Input(0).toTensor();
    const auto in1_i = p_node->Input(1).toInt();
    const auto in2_i = p_node->Input(2).toInt();
    p_node->Output(0) = at::native::flatten(in0_t, in1_i, in2_i);
  };
});

REGISTER_NATIVE_OPERATOR_FUNCTOR(
    aten::permute,
    aten_permute,
    [](Node* n) -> SROperator {
      if (!n->matches(torch::schema(
              "aten::permute(Tensor(a) self, int[] dims) -> Tensor(a)"))) {
        LogAndDumpSchema(n);
        return nullptr;
      }
      return [](ProcessedNode* p_node) {
        const auto& in0_t = p_node->Input(0).toTensor();
        const auto in1_iv = p_node->Input(1).toIntVector();
        p_node->Output(0) = at::native::permute(in0_t, in1_iv);
      };
    });

REGISTER_NATIVE_OPERATOR_FUNCTOR(
    aten::reshape,
    aten_reshape,
    [](Node* n) -> SROperator {
      if (!n->matches(torch::schema(
              "aten::reshape(Tensor(a) self, int[] shape) -> Tensor(a)"))) {
        LogAndDumpSchema(n);
        return nullptr;
      }
      return [](ProcessedNode* p_node) {
        const auto& in0_t = p_node->Input(0).toTensor();
        const auto in1_iv = p_node->Input(1).toIntVector();
        p_node->Output(0) = at::native::reshape(in0_t, in1_iv);
      };
    });

REGISTER_NATIVE_OPERATOR_FUNCTOR(aten::slice, aten_slice, [](Node* n) -> SROperator {
  if (!n->matches(torch::schema(
          "aten::slice.Tensor(Tensor(a) self, int dim=0, int? start=0, int? end=9223372036854775807, int step=1) -> Tensor(a)"))) {
    LogAndDumpSchema(n);
    return nullptr;
  }
  return [](ProcessedNode* p_node) {
    const auto& in0_t = p_node->Input(0).toTensor();
    const auto in1_i = p_node->Input(1).toInt();
    const auto in2_i = p_node->Input(2).toInt();
    const auto in3_i = p_node->Input(3).toInt();
    const auto in4_i = p_node->Input(4).toInt();
    p_node->Output(0) = at::native::slice(in0_t, in1_i, in2_i, in3_i, in4_i);
  };
});

REGISTER_NATIVE_OPERATOR_FUNCTOR(aten::narrow, aten_narrow, [](Node* n) -> SROperator {
  if (!n->matches(torch::schema(
          "aten::narrow(Tensor(a) self, int dim, int start, int length) -> Tensor(a)")) &&
      !n->matches(torch::schema(
          "aten::narrow.Tensor(Tensor(a) self, int dim, Tensor start, int length) -> Tensor(a)"))) {
    LogAndDumpSchema(n);
    return nullptr;
  }
  return [](ProcessedNode* p_node) {
    const auto& self = p_node->Input(0).toTensor(); // self
    const auto dim = p_node->Input(1).toInt(); // dim
    int64_t start = 0;
    if (p_node->Input(2).isScalar()) {
      start = p_node->Input(2).toInt();
    } else {
      auto& t = p_node->Input(2).toTensor();
      start = t.item<int64_t>();
    }
    const auto length = p_node->Input(3).toInt(); // length
    TORCH_CHECK(
        self.dim() > 0, "narrow() cannot be applied to a 0-dim tensor.");
    auto cur_size = self.sizes()[dim];
    if (start != cur_size && start < 0) { // start being the end is valid, but
                                          // not a valid dim specification.
      start = at::maybe_wrap_dim(start, cur_size);
    }
    TORCH_CHECK(
        length >= 0 && start <= cur_size - length,
        "start (",
        start,
        ") + length (",
        length,
        ") exceeds dimension size (",
        cur_size,
        ").");
    p_node->Output(0) = at::native::slice(self, dim, start, start + length, 1);
  };
});

REGISTER_NATIVE_OPERATOR_FUNCTOR(aten::to, aten_to, [](Node* n) -> SROperator {
  if (n->matches(torch::schema(
          "aten::to.other(Tensor(a) self, Tensor other, bool non_blocking=False, bool copy=False, MemoryFormat? memory_format=None) -> Tensor(a)"))) {
    return [](ProcessedNode* p_node) {
      const auto& in0_t = p_node->Input(0).toTensor();
      const auto& in1_t = p_node->Input(1).toTensor();
      const auto in2_i = p_node->Input(2).toBool();
      const auto in3_i = p_node->Input(3).toBool();
      const auto in4_o = p_node->Input(4).toOptional<at::MemoryFormat>();
      p_node->Output(0) = at::native::to(in0_t, in1_t, in2_i, in3_i, in4_o);
    };
  }
  if (n->matches(torch::schema(
          "aten::to.dtype(Tensor(a) self, ScalarType dtype, bool non_blocking=False, bool copy=False, MemoryFormat? memory_format=None) -> Tensor(a)"))) {
    return [](ProcessedNode* p_node) {
      const auto& in0_t = p_node->Input(0).toTensor();
      const auto in1_i = p_node->Input(1).toScalarType();
      const auto in2_i = p_node->Input(2).toBool();
      const auto in3_i = p_node->Input(3).toBool();
      const auto in4_o = p_node->Input(4).toOptional<at::MemoryFormat>();
      p_node->Output(0) = at::native::to(in0_t, in1_i, in2_i, in3_i, in4_o);
    };
  }
  if (n->matches(torch::schema(
          "aten::to.prim_dtype(Tensor(a) self, int? dtype, bool non_blocking=False, bool copy=False) -> Tensor(a|b)"))) {
    return [](ProcessedNode* p_node) {
      const auto& in0_t = p_node->Input(0).toTensor();
      const auto in1_i = p_node->Input(1).toOptional<at::ScalarType>();
      const auto in2_i = p_node->Input(2).toBool();
      const auto in3_i = p_node->Input(3).toBool();
      // To mimick the behavior of the JIT interpreter, if both dtype
      // and copy are not set, we return self. Otherwise, we assume
      // that dtype is set.
      if (!in1_i && !in3_i) {
        p_node->Output(0) = in0_t;
      } else {
        TORCH_CHECK(
            in1_i,
            "dytpe cannot be None when copy is True for aten::to.prim_dtype");
        p_node->Output(0) = at::native::to(in0_t, *in1_i, in2_i, in3_i);
      }
    };
  }
  LogAndDumpSchema(n);
  return nullptr;
});

REGISTER_NATIVE_OPERATOR_FUNCTOR(
    aten::detach,
    aten_detach,
    [](Node* n) -> SROperator {
      if (!n->matches(
              torch::schema("aten::detach(Tensor(a) self) -> Tensor(a)"))) {
        LogAndDumpSchema(n);
        return nullptr;
      }
      return [](ProcessedNode* p_node) {
        const auto& in0_t = p_node->Input(0).toTensor();
        p_node->Output(0) = at::native::alias(in0_t);
      };
    });

REGISTER_NATIVE_OPERATOR_FUNCTOR(
    aten::expand_as,
    aten_expand_as,
    [](Node* n) -> SROperator {
      if (!n->matches(torch::schema(
              "aten::expand_as(Tensor(a) self, Tensor other) -> Tensor(a)"))) {
        LogAndDumpSchema(n);
        return nullptr;
      }
      return [](ProcessedNode* p_node) {
        const auto& self = p_node->Input(0).toTensor();
        const auto& other = p_node->Input(1).toTensor();
        p_node->Output(0) = self.expand(other.sizes());
      };
    });

REGISTER_NATIVE_OPERATOR_FUNCTOR(
    prim::isinstance,
    prim_isinstance,
    [](Node* n) -> SROperator {
      if (!n->matches(
              torch::schema("prim::isinstance(Any to_check) -> bool"))) {
        LogAndDumpSchema(n);
        return nullptr;
      }
      return [](ProcessedNode* p_node) {
        auto input_type = p_node->Input(0).type();

        auto* node = p_node->node();
        const std::vector<TypePtr>& candidates = node->tys(attr::types);
        for (const auto& candidate_type : candidates) {
          if (input_type->isSubtypeOf(*candidate_type)) {
            p_node->Output(0) = true;
            return;
          }
        }

        p_node->Output(0) = false;
      };
    });

REGISTER_NATIVE_OPERATOR_FUNCTOR(
    prim::TypeCheck,
    prim_TypeCheck,
    [](Node* n) -> SROperator {
      return [](ProcessedNode* p_node) {
        auto* node = p_node->node();
        const size_t num_inputs = node->inputs().size();
        TORCH_INTERNAL_ASSERT(
            num_inputs && num_inputs + 1 == node->outputs().size());

        const auto& expected_types = node->tys(attr::types);

        for (size_t i = 0; i < num_inputs; i++) {
          p_node->Output(i) = p_node->Input(i);
        }

        for (size_t i = 0; i < num_inputs; i++) {
          auto& input_tensor = p_node->Input(i).toTensor();
          auto* expected_type = expected_types[i]->castRaw<TensorType>();
          if (input_tensor.defined() &&
              !expected_type->matchTensor(input_tensor)) {
            p_node->Output(num_inputs) = false;
            return;
          }
        }

        p_node->Output(num_inputs) = true;
      };
    });

REGISTER_NATIVE_OPERATOR_FUNCTOR(
    static_runtime::VarTupleUnpack,
    static_runtime_VarTupleUnpack,
    [](Node*) -> SROperator {
      return [](ProcessedNode* pnode) {
        size_t output_idx = 0;
<<<<<<< HEAD
        for (const auto idx : c10::irange(pnode->num_inputs())) {
          const auto& tuple = pnode->Input(idx);
          for (auto& elem : tuple.toTupleRef().elements()) {
            pnode->Output(output_idx) = createBorrowedIValue(elem);
=======
        for (const auto& tuple : pnode->inputs()) {
          for (auto& elem : tuple->toTupleRef().elements()) {
            pnode->Output(output_idx) = elem;
>>>>>>> ed92d916
            ++output_idx;
          }
        }
      };
    });

REGISTER_NATIVE_OPERATOR_FUNCTOR(
    aten::view,
    aten_view,
    [](Node* n) -> SROperator {
      if (!n->matches(torch::schema(
              "aten::view(Tensor(a) self, int[] size) -> (Tensor(a))"))) {
        LogAndDumpSchema(n);
        return nullptr;
      }
      return [](ProcessedNode* p_node) {
        const auto& input = p_node->Input(0).toTensor();
        const auto size = p_node->Input(1).toIntList();
        p_node->Output(0) = at::native::view(input, size.vec());
      };
    });

REGISTER_NATIVE_OPERATOR_FUNCTOR(
    aten::size,
    aten_size,
    [](Node* n) -> SROperator {
      if (!n->matches(
              torch::schema("aten::size(Tensor self, int dim) -> int"))) {
        LogAndDumpSchema(n);
        return nullptr;
      }
      return [](ProcessedNode* p_node) {
        const auto& input = p_node->Input(0).toTensor();
        auto dim = p_node->Input(1).toInt();
        const auto ndim = input.dim();

        if (dim < 0 || dim >= ndim) {
          dim = c10::maybe_wrap_dim(dim, ndim);
        }
        p_node->Output(0) = input.sizes()[dim];
      };
    });

REGISTER_NATIVE_OPERATOR_FUNCTOR(
    aten::squeeze,
    aten_squeeze,
    [](Node* n) -> SROperator {
      if (!n->matches(torch::schema(
              "aten::squeeze.dim(Tensor(a) self, int dim) -> Tensor(a)"))) {
        LogAndDumpSchema(n);
        return nullptr;
      }

      return [](ProcessedNode* p_node) {
        const auto& self = p_node->Input(0).toTensor();
        const auto dim = p_node->Input(1).toInt();
        p_node->Output(0) = at::native::squeeze(self, dim);
      };
    });

REGISTER_NATIVE_OPERATOR_FUNCTOR(aten::split, aten_split, [](Node* n) -> SROperator {
  if (!n->matches(torch::schema(
          "aten::split(Tensor(a -> *) self, int split_size, int dim=0) -> Tensor(a)[]"))) {
    LogAndDumpSchema(n);
    return nullptr;
  }

  return [](ProcessedNode* p_node) {
    const auto& self = p_node->Input(0).toTensor();
    const auto split_size = p_node->Input(1).toInt();
    const auto dim = p_node->Input(2).toInt();
    p_node->Output(0) = at::native::split(self, split_size, dim);
  };
});

} // namespace jit
} // namespace torch<|MERGE_RESOLUTION|>--- conflicted
+++ resolved
@@ -482,16 +482,9 @@
     [](Node*) -> SROperator {
       return [](ProcessedNode* pnode) {
         size_t output_idx = 0;
-<<<<<<< HEAD
-        for (const auto idx : c10::irange(pnode->num_inputs())) {
-          const auto& tuple = pnode->Input(idx);
-          for (auto& elem : tuple.toTupleRef().elements()) {
-            pnode->Output(output_idx) = createBorrowedIValue(elem);
-=======
         for (const auto& tuple : pnode->inputs()) {
           for (auto& elem : tuple->toTupleRef().elements()) {
-            pnode->Output(output_idx) = elem;
->>>>>>> ed92d916
+            pnode->Output(output_idx) = createBorrowedIValue(elem);
             ++output_idx;
           }
         }
