--- conflicted
+++ resolved
@@ -13,8 +13,6 @@
 #include <torch/csrc/jit/runtime/vararg_functions.h>
 
 namespace {
-constexpr auto createBorrowedTensor =
-    c10::MaybeOwnedTraits<at::TensorBase>::createBorrow;
 constexpr auto createBorrowedIValue =
     c10::MaybeOwnedTraits<c10::IValue>::createBorrow;
 } // namespace
@@ -562,28 +560,5 @@
   };
 });
 
-<<<<<<< HEAD
-REGISTER_NATIVE_OPERATOR_FUNCTOR(
-    static_runtime::select_tensor,
-    aten_select_tensor,
-    [](Node* n) -> SROperator {
-      TORCH_CHECK(n->inputs().size() == 3);
-      return [](ProcessedNode* p_node) {
-        const auto did_copy = p_node->Input(2).toBool();
-        DCHECK(p_node->Input(0).isTensor());
-        DCHECK(!did_copy || p_node->Input(1).isTensor());
-        const IValue& assignFrom =
-            did_copy ? p_node->Input(1) : p_node->Input(0);
-        // Create an IValue that borrows the input Tensor in order to
-        // save a refcount increment here and decrement in
-        // MemoryPlanner::deallocate. MemoryPlanner knows about this
-        // and will safely clean it up by using the corresponding
-        // destroyBorrow method.
-        p_node->Output(0) = IValue(createBorrowedTensor(assignFrom.toTensor()));
-      };
-    });
-
-=======
->>>>>>> 5a5b1139
 } // namespace jit
 } // namespace torch