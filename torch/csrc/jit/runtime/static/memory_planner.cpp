#include <torch/csrc/jit/runtime/static/memory_planner.h>

#include <torch/csrc/jit/jit_log.h>
#include <torch/csrc/jit/runtime/static/impl.h>

namespace torch {
namespace jit {

static void assign_storage_to_managed_tensors(
    StaticRuntime* runtime,
    const FastSet<const Value*>& managed_tensor_values,
    const FastMap<const Value*, std::vector<const Value*>>&
        value_to_same_storage_values,
    std::vector<std::pair<size_t, std::vector<at::Tensor*>>>& managed_tensors) {
  // map Value to index to managed_storage, where multiple values can
  // map to the same index (i.e., sharing the same storage)
  FastMap<const Value*, size_t> value_to_storage_idx;

  // Snapshot of the current memory state
  for (auto& pnode : runtime->nodes()) {
    for (const auto i : c10::irange(pnode.outputs().size())) {
      auto& ival = pnode.Output(i);
      const auto* val = pnode.node()->outputs()[i];
      if (managed_tensor_values.count(val)) {
        TORCH_CHECK(ival.isTensor());
        at::Tensor* tensor = &ival.toTensor();
        auto f = value_to_storage_idx.find(val);
        if (f != value_to_storage_idx.end()) {
          auto storage_idx = f->second;
          managed_tensors[storage_idx].second.emplace_back(tensor);
        } else {
          auto p =
              std::make_pair<size_t, std::vector<at::Tensor*>>(0, {tensor});
          managed_tensors.emplace_back(std::move(p));
          // first of a group, update the value_to_storage_idx map with the
          // index
          auto f = value_to_same_storage_values.find(val);
          if (f != value_to_same_storage_values.end()) {
            auto storage_idx = managed_tensors.size() - 1;
            const auto& same_storage_values = f->second;
            for (const auto* v : same_storage_values) {
              value_to_storage_idx[v] = storage_idx;
            }
          }
        }
      }
    }
  }
}

static bool setIncludes(const FastSet<const Value*>& set, const Value* v) {
  return set.find(v) != set.end();
}

static void assignStorageToOutputTensors(
    StaticRuntime* runtime,
    const FastSet<const Value*>& managed_output_tensor_values,
    std::vector<std::pair<size_t, at::Tensor*>>* managed_output_tensors) {
  for (auto& pnode : runtime->nodes()) {
    for (const auto i : c10::irange(pnode.outputs().size())) {
      auto& ival = pnode.Output(i);
      const auto* val = pnode.node()->outputs()[i];
      if (!setIncludes(managed_output_tensor_values, val)) {
        continue;
      }
      TORCH_CHECK(ival.isTensor());
      at::Tensor* tensor = &ival.toTensor();
      managed_output_tensors->emplace_back(0, tensor);
    }
  }
}

MemoryPlanner::MemoryPlanner(
    StaticRuntime* runtime,
    const FastMap<const Value*, std::vector<const Value*>>&
        value_to_same_storage_values,
    const ValueGroup& value_group,
    bool enable_out_variant,
    bool manage_output_tensors) {
  // collect register indices of outputs of ops with out variant
  FastSet<const Value*> managed_tensor_values;
  FastSet<const Value*> leaked_values;
  // Never manage graph outputs so that we can do std::move(output_ivalue).
  // This does not affect performance if the graph returns a collection object.
  FastSet<const Value*> graph_output_values(
      runtime->graph().outputs().begin(), runtime->graph().outputs().end());
  if (enable_out_variant) {
    for (ProcessedNode& pnode : runtime->nodes()) {
      if (!pnode.has_out_variant()) {
        continue;
      }
      for (const auto i : c10::irange(pnode.outputs().size())) {
        const Value* out_v = pnode.node()->outputs()[i];
        // Types are stored in the underlying TorchScript IR
        bool is_tensor_type = out_v->type()->castRaw<TensorType>();
        if (manage_output_tensors && is_tensor_type &&
            !setIncludes(graph_output_values, out_v) &&
            value_group.isOutputAlias(out_v)) {
          managed_output_tensor_values_.insert(out_v);
          continue;
        }
        if (value_group.isAlwaysAlive(out_v)) {
          continue;
        }
        if (is_tensor_type) {
          // Heuristic and special case:
          // If to_maybe_copy_out did not actually do anything in the
          // first iteration, assume it will continue to not do anything
          // and avoid managing its output.
          static const auto to_maybe_copy_out_symbol =
              c10::Symbol::fromQualString("static_runtime::to_maybe_copy_out");
          if (pnode.node()->kind() == to_maybe_copy_out_symbol &&
              pnode.Output(i).isNone()) {
            continue;
          }
          managed_tensor_values.insert(out_v);
        } else if (runtime->is_optimizable_container_type(pnode.node())) {
          // We "leak" certain container types because their allocations
          // take a long time
          leaked_values.insert(out_v);
        }
      }
    }
  }

  // collect unmanaged output ivalues
  FastSet<IValue*> unmanaged_ivalues;
  FastSet<IValue*> unmanaged_borrowed_ivalues;
  for (ProcessedNode& pnode : runtime->nodes()) {
    for (const auto i : c10::irange(pnode.outputs().size())) {
      // Types are stored in the underlying TorchScript IR
      const Value* out_v = pnode.node()->outputs()[i];
      if (setIncludes(managed_tensor_values, out_v) ||
          setIncludes(managed_output_tensor_values_, out_v) ||
          setIncludes(leaked_values, out_v)) {
        continue;
      }
<<<<<<< HEAD
      static const std::array<c10::Symbol, 2> symbols_with_borrowed_outputs = {
        c10::Symbol::fromQualString("static_runtime::select_tensor"),
        c10::Symbol::fromQualString("static_runtime::dict_unpack"),
      };
=======
      static const auto select_tensor_symbol =
          c10::Symbol::fromQualString("static_runtime::select_tensor");
>>>>>>> 17ef4b40
      if (doesNotHeapAllocateWhenStoredInIValue(*out_v->type())) {
        // Scalars do not need to be freed after each iteration.
        num_unmanaged_scalar_ivalues_++;
      } else if (std::find(symbols_with_borrowed_outputs.begin(), symbols_with_borrowed_outputs.end(), pnode.node()->kind()) != symbols_with_borrowed_outputs.end()) {
        IValue& out = pnode.Output(i);
        unmanaged_borrowed_ivalues.insert(&out);
      } else {
        IValue& out = pnode.Output(i);
        unmanaged_ivalues.insert(&out);
      }
    }
  }
  // since runtime->outputs() escape from run(), remove them from
  // managed_tensor_values and from unmanaged_ivalues
  for (const Value* output : runtime->graph().outputs()) {
    managed_tensor_values.erase(output);
  }
  FastSet<IValue*> borrowed_ivalues_needing_incref;
  for (IValue* output : runtime->outputs()) {
    auto it = unmanaged_borrowed_ivalues.find(output);
    if (it != unmanaged_borrowed_ivalues.end()) {
      borrowed_ivalues_needing_incref_.push_back(output);
      unmanaged_borrowed_ivalues.erase(it);
    } else {
      unmanaged_ivalues.erase(output);
    }
  }

  GRAPH_DEBUG("managed_tensor_values: ", dumpValueSet(managed_tensor_values));
  GRAPH_DEBUG(
      "managed_output_tensor_values_: ",
      dumpValueSet(managed_output_tensor_values_));

  // copy to unmanaged_ivalues_
  unmanaged_ivalues_.reserve(unmanaged_ivalues.size());
  unmanaged_ivalues_.insert(
      unmanaged_ivalues_.begin(),
      unmanaged_ivalues.begin(),
      unmanaged_ivalues.end());
<<<<<<< HEAD
  unmanaged_borrowed_ivalues_.reserve(unmanaged_borrowed_ivalues.size());
  unmanaged_borrowed_ivalues_.insert(
      unmanaged_borrowed_ivalues_.begin(),
      unmanaged_borrowed_ivalues.begin(),
      unmanaged_borrowed_ivalues.end());
=======
  unmanaged_borrowed_tensor_ivalues_.reserve(
      unmanaged_borrowed_tensor_ivalues.size());
  unmanaged_borrowed_tensor_ivalues_.insert(
      unmanaged_borrowed_tensor_ivalues_.begin(),
      unmanaged_borrowed_tensor_ivalues.begin(),
      unmanaged_borrowed_tensor_ivalues.end());
>>>>>>> 17ef4b40

  if (enable_out_variant) {
    ::torch::jit::assign_storage_to_managed_tensors(
        runtime,
        managed_tensor_values,
        value_to_same_storage_values,
        managed_tensors_);
  }

  if (enable_out_variant && manage_output_tensors) {
    ::torch::jit::assignStorageToOutputTensors(
        runtime, managed_output_tensor_values_, &managed_output_tensors_);
  }

  num_managed_tensors_ = 0;
  for (const auto& ms : managed_tensors_) {
    num_managed_tensors_ += ms.second.size();
  }
}

// Don't change the size if it is already aligned, otherwise increase the size
// to make it aligned.
size_t MemoryPlanner::compute_aligned_tensor_size(size_t nbytes) {
  // Note: everything below is size_t
  return (nbytes + c10::gAlignment - 1) & (~(c10::gAlignment - 1));
}

at::DataPtr MemoryPlanner::allocate_buffer(size_t size) {
  at::Allocator* allocator = c10::GetCPUCachingAllocator();
  return allocator->allocate(size);
}

void MemoryPlanner::allocateManagedTensors() {
  if (managed_bytes_ == 0) {
    return;
  }
  DCHECK(!managed_tensor_storage_impls_.empty());
  buffer_ = allocate_buffer(managed_bytes_);

  size_t offset = 0;
  uint8_t* start = static_cast<uint8_t*>(buffer_.get());
  buffer_start_ = start;
  buffer_end_ = start + managed_bytes_;

  reused_tensors_ = 0;
  auto group_idx = 0;
  for (auto& ms : managed_tensor_storage_impls_) {
    auto tensor_size = ms.first;
    if (tensor_size == 0) {
      group_idx++;
      continue;
    }
    at::StorageImpl* storageImpl = &ms.second;
    DCHECK_LE(offset + tensor_size, managed_bytes_);
    void* src = static_cast<void*>(start + offset);

#ifndef NDEBUG
    DCHECK_EQ(tensor_size, managed_tensors_[group_idx].first);
    for (auto* tensor : managed_tensors_[group_idx].second) {
      DCHECK_EQ(storageImpl, tensor->storage().unsafeGetStorageImpl());
    }
#endif
    DCHECK_NE(managed_tensors_[group_idx].second.size(), 0);
    reused_tensors_ += managed_tensors_[group_idx].second.size() - 1;
    storageImpl->set_data_ptr_noswap(
        at::DataPtr(src, src, nullptr, c10::Device(c10::DeviceType::CPU)));
    storageImpl->set_nbytes(tensor_size);

    offset += tensor_size;
    group_idx++;
  }
  DCHECK_EQ(offset, managed_bytes_);
}

void MemoryPlanner::allocateOutputTensors() {
  if (output_buffer_bytes_ == 0) {
    return;
  }
  TORCH_CHECK(
      !output_buffer_,
      "Previously allocated output_buffer_ was not deallocated properly.");
  output_buffer_ = allocate_buffer(output_buffer_bytes_);

  size_t offset = 0;
  uint8_t* start = static_cast<uint8_t*>(output_buffer_.get());

  for (const auto& ms : managed_output_tensors_) {
    auto tensor_size = ms.first;
    auto* tensor = ms.second;
    if (tensor_size == 0) {
      continue;
    }
    DCHECK_LE(offset + tensor_size, output_buffer_bytes_);
    void* src = static_cast<void*>(start + offset);
    // NOTE: Populating `ctx` enables clients to take the ownership of a
    // tensor managed by Static Runtime. Some clients use "move" semantics to
    // pass a Tensor object to another holding object (e.g., a thrift message)
    // to avoid `memcpy`.
    // `torch::distributed::detail::WireDumpOp::dumpTensorData is a concrete
    // example of doing this (See `torch::distributed::detail::hasDeleter`).
    // Since this output Tensor object is permanently owned by Static Runtime,
    // this ownership passing does *not* have an intended effect of keeping the
    // Tensor alive till the "owner" releases it: A premature call to
    // `StaticRuntime::deallocateOutputTensors` can destruct such a Tensor
    // object that a holding object believes to retain, causing it to read
    // corrupted values from an already destructed Tensor object. Therefore, a
    // client of receiving Static Runtime-managed Tensors needs to be very
    // careful to call `StaticRuntime::deallocateOutputTensors` after these
    // holding objects are gone.
    tensor->storage().set_data_ptr_noswap(
        at::DataPtr(src, /*ctx=*/src, nullptr, tensor->device()));
    tensor->storage().set_nbytes(tensor_size);
    offset += tensor_size;
  }
  DCHECK_EQ(offset, output_buffer_bytes_);
}

void MemoryPlanner::allocate() {
  // TODO: Improve this once D31357486 is landed.
  allocateManagedTensors();
  allocateOutputTensors();
}

void MemoryPlanner::deallocate() {
  managed_bytes_ = 0;
  // free memory used by outputs of ops in out variants
  // but keep the TensorImpl and StorageImpl around.

  // We don't have any guarantee that the model doesn't change the
  // Storage for managed tensors out from under us during execution,
  // so we have to check the Storages each time we deallocate.
  auto group_idx = 0;
  const bool first_time = managed_tensor_storage_impls_.empty();
  if (C10_UNLIKELY(first_time)) {
    managed_tensor_storage_impls_.reserve(managed_tensors_.size());
  }
  for (auto& ms : managed_tensors_) {
    const auto& tensors = ms.second;
    size_t max = ms.first;
    auto tensor_idx = 0;
    for (auto& tensor : tensors) {
      const auto& storage = tensor->storage();
      size_t current_size = compute_aligned_tensor_size(storage.nbytes());
      at::StorageImpl* tensorStorageImpl = storage.unsafeGetStorageImpl();
      if (C10_UNLIKELY(first_time)) {
        tensorStorageImpl->reset();

        DCHECK(
            managed_tensor_storage_impls_.size() == group_idx ||
            managed_tensor_storage_impls_.size() == group_idx + 1);
        if (managed_tensor_storage_impls_.size() == group_idx) {
          managed_tensor_storage_impls_.emplace_back(
              0, // will be set at end of outer loop
              std::move(*tensorStorageImpl));
        }
        at::StorageImpl* newImpl = &managed_tensor_storage_impls_.back().second;

        // We want to manage StorageImpls' lifetimes ourselves, but TensorImpl
        // expects to refcount them. unsafe_adapt_non_heap_allocated is our
        // escape hatch: it sets the reference count for the StorageImpl to an
        // impractically high value so that it will never get deallocated by
        // intrusive_ptr, leaving us free to manage its lifetime as we see fit.
        // (Note that allowing it to be deallocated by intrusive_ptr would be
        // UB, because that would entail deleting an object that wasn't
        // allocated with operator new.)
        //
        // For more information, see the doc comment for
        // intrusive_ptr::unsafe_adapt_non_heap_allocated.
        tensor->unsafeGetTensorImpl()->set_storage_keep_dtype(at::Storage(
            c10::intrusive_ptr<at::StorageImpl>::
                unsafe_adapt_non_heap_allocated(newImpl, tensors.size())));
      } else if (C10_UNLIKELY(
                     tensorStorageImpl !=
                     &managed_tensor_storage_impls_[group_idx].second)) {
        tensorStorageImpl->reset();

        // If somehow the tensor got different storage, put it back to
        // the shared impl for this group.
        tensor->unsafeGetTensorImpl()->set_storage_keep_dtype(at::Storage(
            c10::intrusive_ptr<at::StorageImpl>::
                unsafe_adapt_non_heap_allocated(
                    &managed_tensor_storage_impls_[group_idx].second,
                    tensors.size())));
      }
      DCHECK_EQ(
          tensor->storage().unsafeGetStorageImpl(),
          &managed_tensor_storage_impls_[group_idx].second);
      max = std::max(max, current_size);
    }
    // Static runtime does not know the size of tensors statically, so we use
    // the tensor size from the previous run to allocate tensors for the next
    // run (following C2 tradition), exploiting the fact that tensor storage
    // size does not have to match that of real tensor size. The following logic
    // records the tensor storage size for the next run.
    managed_tensor_storage_impls_[group_idx++].first = ms.first = max;
    managed_bytes_ += max;
  }

  DCHECK_EQ(managed_tensor_storage_impls_.size(), managed_tensors_.size());
  VLOG(1) << "managed_bytes: " << managed_bytes_;

  for (auto& iv : borrowed_ivalues_needing_incref_) {
    auto old = std::move(*iv);
    *iv = IValue(old);
    c10::MaybeOwnedTraits<c10::IValue>::destroyBorrow(old);
  }
  // for unmanaged ivalues (either tensor or non-tensor), we reset the *iv so
  // that the objects pointed to by *iv may be reclaimed by reference counting
  for (auto& iv : unmanaged_ivalues_) {
    *iv = IValue();
  }
  for (auto& iv : unmanaged_borrowed_ivalues_) {
    c10::MaybeOwnedTraits<c10::IValue>::destroyBorrow(*iv);
  }
  buffer_ = {};
}

void MemoryPlanner::deallocateOutputTensors() {
  size_t output_buffer_bytes = 0;
  for (auto& ms : managed_output_tensors_) {
    auto* tensor = ms.second;
    size_t current_size =
        compute_aligned_tensor_size(tensor->storage().nbytes());
    tensor->storage().unsafeGetStorageImpl()->reset();
    if (current_size > ms.first) {
      ms.first = current_size;
    }
    output_buffer_bytes += ms.first;
  }
  output_buffer_bytes_ = output_buffer_bytes;
  output_buffer_ = {};
}

} // namespace jit
} // namespace torch<|MERGE_RESOLUTION|>--- conflicted
+++ resolved
@@ -135,19 +135,18 @@
           setIncludes(leaked_values, out_v)) {
         continue;
       }
-<<<<<<< HEAD
       static const std::array<c10::Symbol, 2> symbols_with_borrowed_outputs = {
-        c10::Symbol::fromQualString("static_runtime::select_tensor"),
-        c10::Symbol::fromQualString("static_runtime::dict_unpack"),
+          c10::Symbol::fromQualString("static_runtime::select_tensor"),
+          c10::Symbol::fromQualString("static_runtime::dict_unpack"),
       };
-=======
-      static const auto select_tensor_symbol =
-          c10::Symbol::fromQualString("static_runtime::select_tensor");
->>>>>>> 17ef4b40
       if (doesNotHeapAllocateWhenStoredInIValue(*out_v->type())) {
         // Scalars do not need to be freed after each iteration.
         num_unmanaged_scalar_ivalues_++;
-      } else if (std::find(symbols_with_borrowed_outputs.begin(), symbols_with_borrowed_outputs.end(), pnode.node()->kind()) != symbols_with_borrowed_outputs.end()) {
+      } else if (
+          std::find(
+              symbols_with_borrowed_outputs.begin(),
+              symbols_with_borrowed_outputs.end(),
+              pnode.node()->kind()) != symbols_with_borrowed_outputs.end()) {
         IValue& out = pnode.Output(i);
         unmanaged_borrowed_ivalues.insert(&out);
       } else {
@@ -183,20 +182,11 @@
       unmanaged_ivalues_.begin(),
       unmanaged_ivalues.begin(),
       unmanaged_ivalues.end());
-<<<<<<< HEAD
   unmanaged_borrowed_ivalues_.reserve(unmanaged_borrowed_ivalues.size());
   unmanaged_borrowed_ivalues_.insert(
       unmanaged_borrowed_ivalues_.begin(),
       unmanaged_borrowed_ivalues.begin(),
       unmanaged_borrowed_ivalues.end());
-=======
-  unmanaged_borrowed_tensor_ivalues_.reserve(
-      unmanaged_borrowed_tensor_ivalues.size());
-  unmanaged_borrowed_tensor_ivalues_.insert(
-      unmanaged_borrowed_tensor_ivalues_.begin(),
-      unmanaged_borrowed_tensor_ivalues.begin(),
-      unmanaged_borrowed_tensor_ivalues.end());
->>>>>>> 17ef4b40
 
   if (enable_out_variant) {
     ::torch::jit::assign_storage_to_managed_tensors(
