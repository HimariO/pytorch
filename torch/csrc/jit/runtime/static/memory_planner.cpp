#include <torch/csrc/jit/runtime/static/memory_planner.h>

#include <torch/csrc/jit/jit_log.h>
#include <torch/csrc/jit/runtime/static/impl.h>

namespace torch {
namespace jit {

static void assign_storage_to_managed_tensors(
    StaticRuntime* runtime,
    const FastSet<const Value*>& managed_tensor_values,
    const FastMap<const Value*, std::vector<const Value*>>&
        value_to_same_storage_values,
    std::vector<std::pair<size_t, std::vector<at::Tensor*>>>& managed_tensors) {
  // map Value to index to managed_storage, where multiple values can
  // map to the same index (i.e., sharing the same storage)
  FastMap<const Value*, size_t> value_to_storage_idx;

  // Snapshot of the current memory state
  for (auto& pnode : runtime->nodes()) {
    for (const auto i : c10::irange(pnode.outputs().size())) {
      auto& ival = pnode.Output(i);
      const auto* val = pnode.node()->outputs()[i];
      if (managed_tensor_values.count(val)) {
        TORCH_CHECK(ival.isTensor());
        at::Tensor* tensor = &ival.toTensor();
        auto f = value_to_storage_idx.find(val);
        if (f != value_to_storage_idx.end()) {
          auto storage_idx = f->second;
          managed_tensors[storage_idx].second.emplace_back(tensor);
        } else {
          auto p =
              std::make_pair<size_t, std::vector<at::Tensor*>>(0, {tensor});
          managed_tensors.emplace_back(std::move(p));
          // first of a group, update the value_to_storage_idx map with the
          // index
          auto f = value_to_same_storage_values.find(val);
          if (f != value_to_same_storage_values.end()) {
            auto storage_idx = managed_tensors.size() - 1;
            const auto& same_storage_values = f->second;
            for (const auto* v : same_storage_values) {
              value_to_storage_idx[v] = storage_idx;
            }
          }
        }
      }
    }
  }
}

static bool setIncludes(const FastSet<const Value*>& set, const Value* v) {
  return set.find(v) != set.end();
}

static void assignStorageToOutputTensors(
    StaticRuntime* runtime,
    const FastSet<const Value*>& managed_output_tensor_values,
    std::vector<std::pair<size_t, at::Tensor*>>* managed_output_tensors) {
  for (auto& pnode : runtime->nodes()) {
    for (const auto i : c10::irange(pnode.outputs().size())) {
      auto& ival = pnode.Output(i);
      const auto* val = pnode.node()->outputs()[i];
      if (!setIncludes(managed_output_tensor_values, val)) {
        continue;
      }
      TORCH_CHECK(ival.isTensor());
      at::Tensor* tensor = &ival.toTensor();
      managed_output_tensors->emplace_back(0, tensor);
    }
  }
}

MemoryPlanner::MemoryPlanner(
    StaticRuntime* runtime,
    const FastMap<const Value*, std::vector<const Value*>>&
        value_to_same_storage_values,
    const ValueGroup& value_group,
    bool enable_out_variant,
    bool manage_output_tensors) {
  // collect register indices of outputs of ops with out variant
  FastSet<const Value*> managed_tensor_values;
  FastSet<const Value*> leaked_values;
  // Never manage graph outputs so that we can do std::move(output_ivalue).
  // This does not affect performance if the graph returns a collection object.
  FastSet<const Value*> graph_output_values(
      runtime->graph().outputs().begin(), runtime->graph().outputs().end());
  if (enable_out_variant) {
    for (ProcessedNode& pnode : runtime->nodes()) {
      if (!pnode.has_out_variant()) {
        continue;
      }
      for (const auto i : c10::irange(pnode.outputs().size())) {
        const Value* out_v = pnode.node()->outputs()[i];
        // Types are stored in the underlying TorchScript IR
        bool is_tensor_type = out_v->type()->castRaw<TensorType>();
        if (manage_output_tensors && is_tensor_type &&
            !setIncludes(graph_output_values, out_v) &&
            value_group.isOutputAlias(out_v)) {
          managed_output_tensor_values_.insert(out_v);
          continue;
        }
        if (value_group.isAlwaysAlive(out_v)) {
          continue;
        }
        if (is_tensor_type) {
          // Heuristic and special case:
          // If to_maybe_copy_out did not actually do anything in the
          // first iteration, assume it will continue to not do anything
          // and avoid managing its output.
          static const auto to_maybe_copy_out_symbol =
              c10::Symbol::fromQualString("static_runtime::to_maybe_copy_out");
          if (pnode.node()->kind() == to_maybe_copy_out_symbol &&
              pnode.Output(i).isNone()) {
            continue;
          }
          managed_tensor_values.insert(out_v);
        } else if (runtime->is_optimizable_container_type(pnode.node())) {
          // We "leak" certain container types because their allocations
          // take a long time
          leaked_values.insert(out_v);
        }
      }
    }
  }

  // collect unmanaged output ivalues
  FastSet<IValue*> unmanaged_ivalues;
  FastSet<IValue*> unmanaged_borrowed_ivalues;
  for (ProcessedNode& pnode : runtime->nodes()) {
    for (const auto i : c10::irange(pnode.outputs().size())) {
      // Types are stored in the underlying TorchScript IR
      const Value* out_v = pnode.node()->outputs()[i];
      if (setIncludes(managed_tensor_values, out_v) ||
          setIncludes(managed_output_tensor_values_, out_v) ||
          setIncludes(leaked_values, out_v)) {
        continue;
      }
<<<<<<< HEAD
      static const std::array<c10::Symbol, 3> symbols_with_borrowed_outputs = {
        c10::Symbol::fromQualString("static_runtime::select_tensor"),
        c10::Symbol::fromQualString("static_runtime::dict_unpack"),
        c10::Symbol::fromQualString("static_runtime::VarTupleUnpack"),
=======
      static const std::array<c10::Symbol, 2> symbols_with_borrowed_outputs = {
          c10::Symbol::fromQualString("static_runtime::select_tensor"),
          c10::Symbol::fromQualString("static_runtime::dict_unpack"),
>>>>>>> 07038c9a
      };
      if (doesNotHeapAllocateWhenStoredInIValue(*out_v->type())) {
        // Scalars do not need to be freed after each iteration.
        num_unmanaged_scalar_ivalues_++;
      } else if (
          std::find(
              symbols_with_borrowed_outputs.begin(),
              symbols_with_borrowed_outputs.end(),
              pnode.node()->kind()) != symbols_with_borrowed_outputs.end()) {
        IValue& out = pnode.Output(i);
        unmanaged_borrowed_ivalues.insert(&out);
      } else {
        IValue& out = pnode.Output(i);
        unmanaged_ivalues.insert(&out);
      }
    }
  }
  // since runtime->outputs() escape from run(), remove them from
  // managed_tensor_values and from unmanaged_ivalues
  for (const Value* output : runtime->graph().outputs()) {
    managed_tensor_values.erase(output);
  }
  FastSet<IValue*> borrowed_ivalues_needing_incref;
  for (IValue* output : runtime->outputs()) {
    auto it = unmanaged_borrowed_ivalues.find(output);
    if (it != unmanaged_borrowed_ivalues.end()) {
      borrowed_ivalues_needing_incref_.push_back(output);
      unmanaged_borrowed_ivalues.erase(it);
    } else {
      unmanaged_ivalues.erase(output);
    }
  }

  GRAPH_DEBUG("managed_tensor_values: ", dumpValueSet(managed_tensor_values));
  GRAPH_DEBUG(
      "managed_output_tensor_values_: ",
      dumpValueSet(managed_output_tensor_values_));

  // copy to unmanaged_ivalues_
  unmanaged_ivalues_.reserve(unmanaged_ivalues.size());
  unmanaged_ivalues_.insert(
      unmanaged_ivalues_.begin(),
      unmanaged_ivalues.begin(),
      unmanaged_ivalues.end());
  unmanaged_borrowed_ivalues_.reserve(unmanaged_borrowed_ivalues.size());
  unmanaged_borrowed_ivalues_.insert(
      unmanaged_borrowed_ivalues_.begin(),
      unmanaged_borrowed_ivalues.begin(),
      unmanaged_borrowed_ivalues.end());

  if (enable_out_variant) {
    ::torch::jit::assign_storage_to_managed_tensors(
        runtime,
        managed_tensor_values,
        value_to_same_storage_values,
        managed_tensors_);
  }

  if (enable_out_variant && manage_output_tensors) {
    ::torch::jit::assignStorageToOutputTensors(
        runtime, managed_output_tensor_values_, &managed_output_tensors_);
  }

  num_managed_tensors_ = 0;
  for (const auto& ms : managed_tensors_) {
    num_managed_tensors_ += ms.second.size();
  }
}

// Don't change the size if it is already aligned, otherwise increase the size
// to make it aligned.
size_t MemoryPlanner::compute_aligned_tensor_size(size_t nbytes) {
  // Note: everything below is size_t
  return (nbytes + c10::gAlignment - 1) & (~(c10::gAlignment - 1));
}

at::DataPtr MemoryPlanner::allocate_buffer(size_t size) {
  at::Allocator* allocator = c10::GetCPUCachingAllocator();
  return allocator->allocate(size);
}

void MemoryPlanner::allocateManagedTensors() {
  if (managed_bytes_ == 0) {
    return;
  }
  DCHECK(!managed_tensor_storage_impls_.empty());
  buffer_ = allocate_buffer(managed_bytes_);

  size_t offset = 0;
  uint8_t* start = static_cast<uint8_t*>(buffer_.get());
  buffer_start_ = start;
  buffer_end_ = start + managed_bytes_;

  reused_tensors_ = 0;
  auto group_idx = 0;
  for (auto& ms : managed_tensor_storage_impls_) {
    auto tensor_size = ms.first;
    if (tensor_size == 0) {
      group_idx++;
      continue;
    }
    at::StorageImpl* storageImpl = &ms.second;
    DCHECK_LE(offset + tensor_size, managed_bytes_);
    void* src = static_cast<void*>(start + offset);

#ifndef NDEBUG
    DCHECK_EQ(tensor_size, managed_tensors_[group_idx].first);
    for (auto* tensor : managed_tensors_[group_idx].second) {
      DCHECK_EQ(storageImpl, tensor->storage().unsafeGetStorageImpl());
    }
#endif
    DCHECK_NE(managed_tensors_[group_idx].second.size(), 0);
    reused_tensors_ += managed_tensors_[group_idx].second.size() - 1;
    storageImpl->set_data_ptr_noswap(
        at::DataPtr(src, src, nullptr, c10::Device(c10::DeviceType::CPU)));
    storageImpl->set_nbytes(tensor_size);

    offset += tensor_size;
    group_idx++;
  }
  DCHECK_EQ(offset, managed_bytes_);
}

void MemoryPlanner::allocateOutputTensors() {
  if (output_buffer_bytes_ == 0) {
    return;
  }
  TORCH_CHECK(
      !output_buffer_,
      "Previously allocated output_buffer_ was not deallocated properly.");
  output_buffer_ = allocate_buffer(output_buffer_bytes_);

  size_t offset = 0;
  uint8_t* start = static_cast<uint8_t*>(output_buffer_.get());

  for (const auto& ms : managed_output_tensors_) {
    auto tensor_size = ms.first;
    auto* tensor = ms.second;
    if (tensor_size == 0) {
      continue;
    }
    DCHECK_LE(offset + tensor_size, output_buffer_bytes_);
    void* src = static_cast<void*>(start + offset);
    // NOTE: Populating `ctx` enables clients to take the ownership of a
    // tensor managed by Static Runtime. Some clients use "move" semantics to
    // pass a Tensor object to another holding object (e.g., a thrift message)
    // to avoid `memcpy`.
    // `torch::distributed::detail::WireDumpOp::dumpTensorData is a concrete
    // example of doing this (See `torch::distributed::detail::hasDeleter`).
    // Since this output Tensor object is permanently owned by Static Runtime,
    // this ownership passing does *not* have an intended effect of keeping the
    // Tensor alive till the "owner" releases it: A premature call to
    // `StaticRuntime::deallocateOutputTensors` can destruct such a Tensor
    // object that a holding object believes to retain, causing it to read
    // corrupted values from an already destructed Tensor object. Therefore, a
    // client of receiving Static Runtime-managed Tensors needs to be very
    // careful to call `StaticRuntime::deallocateOutputTensors` after these
    // holding objects are gone.
    tensor->storage().set_data_ptr_noswap(
        at::DataPtr(src, /*ctx=*/src, nullptr, tensor->device()));
    tensor->storage().set_nbytes(tensor_size);
    offset += tensor_size;
  }
  DCHECK_EQ(offset, output_buffer_bytes_);
}

void MemoryPlanner::allocate() {
  // TODO: Improve this once D31357486 is landed.
  allocateManagedTensors();
  allocateOutputTensors();
}

void MemoryPlanner::deallocate() {
  managed_bytes_ = 0;
  // free memory used by outputs of ops in out variants
  // but keep the TensorImpl and StorageImpl around.

  // We don't have any guarantee that the model doesn't change the
  // Storage for managed tensors out from under us during execution,
  // so we have to check the Storages each time we deallocate.
  auto group_idx = 0;
  const bool first_time = managed_tensor_storage_impls_.empty();
  if (C10_UNLIKELY(first_time)) {
    managed_tensor_storage_impls_.reserve(managed_tensors_.size());
  }
  for (auto& ms : managed_tensors_) {
    const auto& tensors = ms.second;
    size_t max = ms.first;
    auto tensor_idx = 0;
    for (auto& tensor : tensors) {
      const auto& storage = tensor->storage();
      size_t current_size = compute_aligned_tensor_size(storage.nbytes());
      at::StorageImpl* tensorStorageImpl = storage.unsafeGetStorageImpl();
      if (C10_UNLIKELY(first_time)) {
        tensorStorageImpl->reset();

        DCHECK(
            managed_tensor_storage_impls_.size() == group_idx ||
            managed_tensor_storage_impls_.size() == group_idx + 1);
        if (managed_tensor_storage_impls_.size() == group_idx) {
          managed_tensor_storage_impls_.emplace_back(
              0, // will be set at end of outer loop
              std::move(*tensorStorageImpl));
        }
        at::StorageImpl* newImpl = &managed_tensor_storage_impls_.back().second;

        // We want to manage StorageImpls' lifetimes ourselves, but TensorImpl
        // expects to refcount them. unsafe_adapt_non_heap_allocated is our
        // escape hatch: it sets the reference count for the StorageImpl to an
        // impractically high value so that it will never get deallocated by
        // intrusive_ptr, leaving us free to manage its lifetime as we see fit.
        // (Note that allowing it to be deallocated by intrusive_ptr would be
        // UB, because that would entail deleting an object that wasn't
        // allocated with operator new.)
        //
        // For more information, see the doc comment for
        // intrusive_ptr::unsafe_adapt_non_heap_allocated.
        tensor->unsafeGetTensorImpl()->set_storage_keep_dtype(at::Storage(
            c10::intrusive_ptr<at::StorageImpl>::
                unsafe_adapt_non_heap_allocated(newImpl, tensors.size())));
      } else if (C10_UNLIKELY(
                     tensorStorageImpl !=
                     &managed_tensor_storage_impls_[group_idx].second)) {
        tensorStorageImpl->reset();

        // If somehow the tensor got different storage, put it back to
        // the shared impl for this group.
        tensor->unsafeGetTensorImpl()->set_storage_keep_dtype(at::Storage(
            c10::intrusive_ptr<at::StorageImpl>::
                unsafe_adapt_non_heap_allocated(
                    &managed_tensor_storage_impls_[group_idx].second,
                    tensors.size())));
      }
      DCHECK_EQ(
          tensor->storage().unsafeGetStorageImpl(),
          &managed_tensor_storage_impls_[group_idx].second);
      max = std::max(max, current_size);
    }
    // Static runtime does not know the size of tensors statically, so we use
    // the tensor size from the previous run to allocate tensors for the next
    // run (following C2 tradition), exploiting the fact that tensor storage
    // size does not have to match that of real tensor size. The following logic
    // records the tensor storage size for the next run.
    managed_tensor_storage_impls_[group_idx++].first = ms.first = max;
    managed_bytes_ += max;
  }

  DCHECK_EQ(managed_tensor_storage_impls_.size(), managed_tensors_.size());
  VLOG(1) << "managed_bytes: " << managed_bytes_;

  for (auto& iv : borrowed_ivalues_needing_incref_) {
    auto old = std::move(*iv);
    *iv = IValue(old);
    c10::MaybeOwnedTraits<c10::IValue>::destroyBorrow(old);
  }
  // for unmanaged ivalues (either tensor or non-tensor), we reset the *iv so
  // that the objects pointed to by *iv may be reclaimed by reference counting
  for (auto& iv : unmanaged_ivalues_) {
    *iv = IValue();
  }
  for (auto& iv : unmanaged_borrowed_ivalues_) {
    c10::MaybeOwnedTraits<c10::IValue>::destroyBorrow(*iv);
  }
  buffer_ = {};
}

void MemoryPlanner::deallocateOutputTensors() {
  size_t output_buffer_bytes = 0;
  for (auto& ms : managed_output_tensors_) {
    auto* tensor = ms.second;
    size_t current_size =
        compute_aligned_tensor_size(tensor->storage().nbytes());
    tensor->storage().unsafeGetStorageImpl()->reset();
    if (current_size > ms.first) {
      ms.first = current_size;
    }
    output_buffer_bytes += ms.first;
  }
  output_buffer_bytes_ = output_buffer_bytes;
  output_buffer_ = {};
}

} // namespace jit
} // namespace torch<|MERGE_RESOLUTION|>--- conflicted
+++ resolved
@@ -135,16 +135,10 @@
           setIncludes(leaked_values, out_v)) {
         continue;
       }
-<<<<<<< HEAD
       static const std::array<c10::Symbol, 3> symbols_with_borrowed_outputs = {
-        c10::Symbol::fromQualString("static_runtime::select_tensor"),
-        c10::Symbol::fromQualString("static_runtime::dict_unpack"),
-        c10::Symbol::fromQualString("static_runtime::VarTupleUnpack"),
-=======
-      static const std::array<c10::Symbol, 2> symbols_with_borrowed_outputs = {
           c10::Symbol::fromQualString("static_runtime::select_tensor"),
           c10::Symbol::fromQualString("static_runtime::dict_unpack"),
->>>>>>> 07038c9a
+          c10::Symbol::fromQualString("static_runtime::VarTupleUnpack"),
       };
       if (doesNotHeapAllocateWhenStoredInIValue(*out_v->type())) {
         // Scalars do not need to be freed after each iteration.
