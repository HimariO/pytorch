#include <torch/csrc/jit/runtime/static/ops.h>

#include <ATen/CPUFunctions.h>
#include <ATen/InferSize.h>
#include <ATen/NativeFunctions.h>
#include <ATen/ScalarOps.h>
#include <ATen/TensorUtils.h>
#include <ATen/native/EmbeddingBag.h>
#include <ATen/native/Fill.h>
#include <ATen/native/IndexingUtils.h>
#include <ATen/native/Resize.h>
#include <ATen/native/SharedReduceOps.h>
#include <ATen/native/TensorAdvancedIndexing.h>
#include <ATen/native/layer_norm.h>
#include <ATen/native/quantized/cpu/fbgemm_utils.h>
#include <ATen/native/quantized/cpu/qembeddingbag.h>
#include <ATen/native/quantized/cpu/qembeddingbag_prepack.h>
#include <c10/core/ScalarType.h>
#include <c10/util/irange.h>
#include <torch/csrc/jit/ir/ir.h>
#include <torch/csrc/jit/runtime/static/impl.h>
#include <torch/csrc/jit/runtime/static/te_wrapper.h>
#include <torch/csrc/jit/runtime/vararg_functions.h>
#include <torch/csrc/jit/tensorexpr/ir.h>
#include <torch/csrc/jit/tensorexpr/ir_simplifier.h>
#include <torch/csrc/jit/tensorexpr/llvm_codegen.h>
#include <torch/csrc/jit/tensorexpr/loopnest.h>
#include <mutex>
#include <unordered_map>

C10_DEFINE_bool(
    static_runtime_enable_fast_math,
    true,
    "If on, static runtime may use use optimizations that cause accurary loss "
    "vs the jit interpreter");

namespace at {
namespace native {

void repeat_out(at::Tensor& result, const Tensor& self, IntArrayRef repeats) {
  TORCH_CHECK(
      repeats.size() >= static_cast<size_t>(self.dim()),
      "Number of dimensions of repeat dims can not be smaller than number of dimensions of tensor");

  // Add new leading dimensions to the tensor if the
  // number of target dimensions is larger than the
  // number of source dimensions.
  int64_t num_new_dimensions = repeats.size() - self.dim();
  DimVector padded_size(num_new_dimensions, 1);
  padded_size.insert(
      padded_size.end(), self.sizes().begin(), self.sizes().end());
  DimVector target_size(repeats.size());
  bool zero_tensor = false;
  for (const auto idx : c10::irange(repeats.size())) {
    if (repeats[idx] == 0) {
      zero_tensor = true;
    }
    target_size[idx] = padded_size[idx] * repeats[idx];
  }

  // return an empty tensor if one of the repeat dimensions is zero
  at::native::resize_(result, target_size, c10::nullopt);
  if (zero_tensor) {
    return;
  }

  Tensor xtensor = at::native::expand(self, padded_size);
  Tensor urtensor = at::native::alias(result);
  for (const auto i : c10::irange(xtensor.dim())) {
    // can't unfold with step 0, so make sure step is at least 1
    // (it doesn't matter what it is in that case, because the size is 0).
    urtensor = urtensor.unfold(
        i, xtensor.size(i), std::max<int64_t>(xtensor.size(i), 1));
  }

  at::native::copy_(urtensor, xtensor.expand_as(urtensor));
}

// copy version of view ops
at::Tensor& reshape_copy_out(
    at::Tensor& out,
    const at::Tensor& self,
    const std::vector<int64_t>& proposed_shape,
    bool infer_size) {
  auto shape = infer_size ? at::infer_size(proposed_shape, self.numel())
                          : proposed_shape;
  at::native::resize_(out, shape, c10::nullopt);

  auto self_contig = self.expect_contiguous();

  size_t nbytes = self.nbytes();
  if (nbytes == 0) {
    return out;
  }

  const void* self_data = self_contig->data_ptr();
  void* out_data = out.data_ptr();
  memcpy(out_data, self_data, nbytes);

  return out;
}

at::Tensor& flatten_copy_out(
    at::Tensor& out,
    const at::Tensor& self,
    int64_t start_dim,
    int64_t end_dim) {
  start_dim =
      start_dim < 0 ? c10::maybe_wrap_dim(start_dim, self.dim()) : start_dim;
  end_dim = end_dim < 0 ? c10::maybe_wrap_dim(end_dim, self.dim()) : end_dim;
  TORCH_CHECK(
      start_dim <= end_dim,
      "flatten() has invalid args: start_dim cannot come after end_dim");

  if (self.dim() == 0) {
    return reshape_copy_out(out, self, {1}, false);
  }

  if (start_dim == end_dim) {
    auto shape = self.sizes().vec();
    return reshape_copy_out(out, self, shape, false);
  }

  // We don't want to infer_size on the entire shape, because that can give us
  // an extra degree of freedom we don't want; for example, consider shape [0,
  // 1, 3, 0], with start_dim=1, end_dim=2. It's clear we want result shape [0,
  // 3, 0] but passing [0, -1, 0] to infer_size means the -1 can take on any
  // value and satisfy the constraints.
  auto iter = self.sizes().data();
  auto slice_numel = std::accumulate(
      iter + start_dim,
      iter + end_dim + 1,
      static_cast<int64_t>(1),
      // NOLINTNEXTLINE(modernize-use-transparent-functors)
      std::multiplies<int64_t>());

  std::vector<int64_t> shape;
  shape.reserve(self.dim() - end_dim + start_dim);
  for (const auto i : c10::irange(start_dim)) {
    shape.push_back(self.sizes()[i]);
  }
  shape.push_back(slice_numel);
  for (int64_t i = end_dim + 1; i < self.dim(); i++) {
    shape.push_back(self.sizes()[i]);
  }
  return reshape_copy_out(out, self, shape, false);
}

namespace {

// This is annoying and sily, but it's solving a real problem: the
// _MSC_VER version causes an ICE on our old clang5 builds. The
// non-_MSC_VER version is a syntax error according to MSVC. Use the
// appropriate version depending on if we're MSVC or not.

#define TO_COPY_OUT_FAST_PATH_LOGIC(out, self, self_t)                         \
  do {                                                                         \
    const auto N = self.numel();                                               \
    const auto self_data = self.data_ptr<self_t>();                            \
    AT_DISPATCH_ALL_TYPES_AND2(                                                \
        kHalf, kBFloat16, out.scalar_type(), "to_copy_out_inner_loop", [&]() { \
          const auto out_data = out.data_ptr<scalar_t>();                      \
          for (const auto idx : c10::irange(N)) {                              \
            /* NOLINTNEXTLINE(bugprone-signed-char-misuse) */                  \
            out_data[idx] = static_cast<scalar_t>(self_data[idx]);             \
          }                                                                    \
        });                                                                    \
  } while (0)

#ifdef _MSC_VER
template <typename T>
void to_copy_out_fast_path(Tensor& out, const Tensor& self) {
  TO_COPY_OUT_FAST_PATH_LOGIC(out, self, T);
}

#define TO_COPY_OUT_FAST_PATH_BODY(out, self) \
  to_copy_out_fast_path<scalar_t>(out, self)
#else
#define TO_COPY_OUT_FAST_PATH_BODY(out, self) \
  using self_t = scalar_t;                    \
  TO_COPY_OUT_FAST_PATH_LOGIC(out, self, self_t)
#endif
} // namespace

at::Tensor& to_copy_out(
    Tensor& out,
    const Tensor& self,
    bool non_blocking,
    bool copy_strides,
    c10::optional<MemoryFormat> memory_format) {
  if (copy_strides) {
    at::native::resize_impl_cpu_(
        out.unsafeGetTensorImpl(), self.sizes(), self.strides());
  } else {
    at::native::resize_(out, self.sizes(), c10::nullopt);
  }
  // Fast path: can we just copy the data ourselves? Avoids creating a
  // TensorIterator in at::native::copy_, which is relatively
  // expensive.
  if (self.is_contiguous() && !non_blocking &&
      // Did the user request us to make a copy that isn't contiguous?
      (memory_format == c10::nullopt ||
       memory_format == c10::MemoryFormat::Preserve ||
       memory_format == c10::MemoryFormat::Contiguous) &&
      // CopyKernel.cpp handles this case specially, so let's not mess
      // with it.
      !self.is_neg() &&
      !(
          // FBGEMM optimization might kick in, don't interfere with
          // that.
          (self.dtype() == kFloat && out.dtype() == kHalf) ||
          (self.dtype() == kHalf && out.dtype() == kFloat))) {
    AT_DISPATCH_ALL_TYPES_AND2(
        kHalf, kBFloat16, self.scalar_type(), "to_copy_out", [&]() {
          TO_COPY_OUT_FAST_PATH_BODY(out, self);
        });
    return out;
  }
  at::native::copy_(out, self, non_blocking);
  return out;
}

Tensor& linear_out(
    Tensor& output,
    const Tensor& input,
    const Tensor& weight,
    const c10::optional<Tensor>& bias_opt) {
  TORCH_CHECK(!input.is_mkldnn());

  auto bias = bias_opt.has_value()
      ? c10::MaybeOwned<Tensor>::borrowed(*bias_opt)
      : c10::MaybeOwned<Tensor>::owned(c10::in_place);

  if (input.dim() == 2 && bias->defined()) {
    // Fused op is marginally faster.
    return at::cpu::addmm_out(output, *bias, input, weight.t());
  }
  at::native::matmul_out(input, weight.t(), output);
  if (bias->defined()) {
    at::cpu::add_(output, *bias);
  }
  return output;
}

Tensor& c2_argmin_out(
    Tensor& output,
    const Tensor& input,
    const int64_t dim,
    const bool keepdim) {
  const auto ndim = input.dim();
  int64_t dim_ = maybe_wrap_dim(dim, ndim);
  TORCH_CHECK(dim_ >= 0 && dim_ < ndim);

  const auto in_dims = input.sizes();

  c10::SmallVector<int64_t, 5> out_dims;
  out_dims.reserve(ndim);
  int prev_size = 1;
  int next_size = 1;
  for (int i = 0; i < dim_; ++i) {
    out_dims.push_back(in_dims[i]);
    prev_size *= in_dims[i];
  }
  if (keepdim) {
    out_dims.push_back(1);
  }
  for (auto i = dim_ + 1; i < ndim; ++i) {
    out_dims.push_back(in_dims[i]);
    next_size *= in_dims[i];
  }
  at::native::resize_(output, out_dims, c10::nullopt);

  const auto n = in_dims[dim_];

  if (next_size == 1) {
    AT_DISPATCH_ALL_TYPES_AND2(
        kHalf, kBFloat16, input.scalar_type(), "argmin_input", [&]() {
          const auto in_ptr = input.data_ptr<scalar_t>();
          const auto out_ptr = output.data_ptr<int64_t>();
          // input is a [prev_size, n] tensor.
          // output is a [prev_size,] tensor.
          // Thus, access is contiguous/coalesced.
          for (int i = 0; i < prev_size; ++i) {
            auto v = std::min_element(
                in_ptr + i * n,
                in_ptr + (i + 1) * n,
                [](scalar_t a, scalar_t b) {
                  // if a is nan, then a is *less* than b with LessOrNan
                  // semantics
                  if (at::_isnan(a)) {
                    return true;
                  }
                  // if a is not nan and b is nan, then a is not less than b
                  // with LessOrNan semantics otherwise, act normally. If `b` is
                  // NaN then a < b will always return false, so this is
                  // equivalent to the first snippet.
                  return a < b;
                });
            out_ptr[i] = std::distance(in_ptr + i * n, v);
          }
        });
  } else {
    AT_DISPATCH_ALL_TYPES_AND2(
        kHalf, kBFloat16, input.scalar_type(), "argmin_input", [&]() {
          const auto less_or_nan = native::detail::LessOrNan<scalar_t>{};

          const auto in_ptr = input.data_ptr<scalar_t>();
          const auto out_ptr = output.data_ptr<int64_t>();

          std::memset(out_ptr, 0, prev_size * next_size * sizeof(int64_t));

          for (int i = 0; i < prev_size; ++i) {
            const scalar_t* cur_in_ptr = in_ptr + i * n * next_size + next_size;
            for (int k = 1; k < n; ++k) {
              for (int j = 0; j < next_size; ++j) {
                int64_t* cur_out_ptr = out_ptr + i * next_size + j;
                if (less_or_nan(
                        *cur_in_ptr,
                        in_ptr
                            [i * n * next_size + *cur_out_ptr * next_size + j],
                        *cur_out_ptr,
                        k)) {
                  *cur_out_ptr = k;
                }
                ++cur_in_ptr;
              }
            }
          }
        });
  }
  return output;
}

void where_out(
    const at::Tensor& cond,
    const at::Tensor& x,
    const at::Tensor& y,
    at::Tensor& out) {
  TORCH_CHECK(x.scalar_type() == y.scalar_type());
  TORCH_CHECK(out.scalar_type() == x.scalar_type());
  TORCH_CHECK(cond.scalar_type() == at::ScalarType::Bool);
  TORCH_CHECK(x.sizes() == y.sizes());

  at::native::resize_(out, x.sizes(), c10::nullopt);
  TORCH_CHECK(out.is_contiguous());

  const auto num_elems = x.numel();
  AT_DISPATCH_ALL_TYPES(x.scalar_type(), "where_out_x", [&] {
    const auto cond_contig = cond.expect_contiguous();
    const auto x_contig = x.expect_contiguous();
    const auto y_contig = y.expect_contiguous();

    const auto* data_cond = cond_contig->data_ptr<bool>();
    const auto* data_x = x_contig->data_ptr<scalar_t>();
    const auto* data_y = y_contig->data_ptr<scalar_t>();
    auto* data_out = out.data_ptr<scalar_t>();
    for (const auto i : c10::irange(num_elems)) {
      if (data_cond[i]) {
        data_out[i] = data_x[i];
      } else {
        data_out[i] = data_y[i];
      }
    }
  });
}

} // namespace native
} // namespace at

namespace torch {
namespace jit {

C10_DEFINE_REGISTRY(SROperatorRegistry, SROperatorFunctor);

bool opIsRegistered(const c10::Symbol& op_name) {
  const std::string name(op_name.toQualString());
  return SROperatorRegistry()->Has(name);
}

bool disableUnsafeMathOp(const char* op_name) {
  if (FLAGS_static_runtime_enable_fast_math) {
    return false;
  }
  // This list contains ops that use caffe2 math library or use NNC that does
  // not guarantee bit exactness vs the jit interpreter. Note aten::relu is not
  // included even though it uses NNC because the results of relu should always
  // match.
  static const FastSet<std::string> fast_ops{
      "aten::add", "aten::tanh", "aten::sigmoid", "aten::logit"};
  return fast_ops.count(op_name) > 0;
}

std::function<void(ProcessedNode*)> getOutOfPlaceOperation(Node* n) {
  auto op_name = n->kind().toQualString();
  if (SROperatorRegistry()->Has(op_name) && !disableUnsafeMathOp(op_name)) {
    return SROperatorRegistry()->Create(op_name)->Generate(n);
  }

  return nullptr;
}

// Returns true if the node represents an op with variadic arguments.
bool hasVarArgs(Node* n) {
  if (n->kind() == prim::VarConcat || n->kind() == prim::VarStack) {
    return true;
  }
  return false;
}

bool canReuseInputsOutputs(
    Node* n,
    const FastMap<Node*, bool>& node_has_out_variant) {
  auto it = node_has_out_variant.find(n);
  if (it != node_has_out_variant.end()) {
    return it->second;
  }
  return getOutOfPlaceOperation(n) != nullptr;
}

// returns true if the producers of the inputs
// to this operations are out of place.
// This means the IValues will not change run to run
bool inputsCanRunOutOfPlace(
    Node* n,
    const FastMap<Node*, bool>& node_has_out_variant) {
  for (auto* input : n->inputs()) {
    if (!canReuseInputsOutputs(input->node(), node_has_out_variant)) {
      return false;
    }
  }
  return true;
}

bool isOptimizableContainerType(
    Node* n,
    const FastMap<Node*, bool>& node_has_out_variant) {
  const auto& type = n->output()->type();
  bool is_supported_type = false;
  if (type->kind() == TypeKind::ListType) {
    const auto& list_type = type->expectRef<ListType>();
    is_supported_type =
        list_type.getElementType()->kind() == TypeKind::TensorType;
  } else if (type->kind() == TypeKind::TupleType) {
    const auto& tuple_type = type->expectRef<TupleType>();
    auto types = tuple_type.containedTypes();
    const auto& iter =
        std::find_if(types.begin(), types.end(), [](const TypePtr& elem) {
          return elem->kind() == TypeKind::TensorType;
        });
    is_supported_type = iter != types.end();
  }
  return is_supported_type && inputsCanRunOutOfPlace(n, node_has_out_variant);
}

REGISTER_OPERATOR_FUNCTOR(
    prim::ListConstruct,
    prim_ListConstruct,
    [](Node* n) -> SROperator {
      const auto& type = n->output()->type()->expectRef<ListType>();
      bool can_optimize = isOptimizableContainerType(n, FastMap<Node*, bool>());
      return [can_optimize, &type](ProcessedNode* p_node) {
        const auto& out_l = p_node->Output(0);
        if (!out_l.isNone() && can_optimize) {
          return;
        }
        const size_t size = p_node->num_inputs();
        c10::List<IValue> vals(type.getElementType());
        vals.reserve(size);
        for (const auto i : c10::irange(size)) {
          vals.push_back(p_node->Input(i));
        }
        p_node->Output(0) = std::move(vals);
      };
    });

REGISTER_OPERATOR_FUNCTOR(
    prim::TupleConstruct,
    prim_TupleConstruct,
    [](Node* n) -> SROperator {
      bool can_optimize = isOptimizableContainerType(n, FastMap<Node*, bool>());
      return [can_optimize](ProcessedNode* p_node) {
        const auto& out_l = p_node->Output(0);
        if (!out_l.isNone() && can_optimize) {
          return;
        }
        // prepare inputs
        const size_t size = p_node->num_inputs();
        switch (size) {
          case 1:
            p_node->Output(0) = c10::ivalue::Tuple::create(p_node->Input(0));
            break;
          case 2:
            p_node->Output(0) =
                c10::ivalue::Tuple::create(p_node->Input(0), p_node->Input(1));
            break;
          case 3:
            p_node->Output(0) = c10::ivalue::Tuple::create(
                p_node->Input(0), p_node->Input(1), p_node->Input(2));
            break;
          default: {
            std::vector<IValue> vals;
            vals.reserve(size);
            for (const auto i : c10::irange(size)) {
              vals.push_back(p_node->Input(i));
            }
            p_node->Output(0) = c10::ivalue::Tuple::create(std::move(vals));
            break;
          }
        }
      };
    });

REGISTER_OPERATOR_FUNCTOR(aten::abs, aten_abs, [](Node* n) -> SROperator {
  if (!n->matches(torch::schema("aten::abs(Tensor self) -> Tensor"))) {
    LogAndDumpSchema(n);
    return nullptr;
  }
  return [](ProcessedNode* p_node) {
    const auto& in0_t = p_node->Input(0).toTensor();
    if (p_node->Output(0).isNone()) {
      p_node->Output(0) = at::native::abs(in0_t);
    } else {
      auto& out_t = p_node->Output(0).toTensor();
      fastResizeToZero(out_t);
      at::native::abs_out(in0_t, out_t);
    }
  };
});

REGISTER_OPERATOR_FUNCTOR(aten::mul, aten_mul, [](Node* n) -> SROperator {
  if (!n->matches(torch::schema(
          "aten::mul.Tensor(Tensor self, Tensor other) -> Tensor"))) {
    LogAndDumpSchema(n);
    return nullptr;
  }

  return [](ProcessedNode* p_node) {
    const auto& in0_t = p_node->Input(0).toTensor();
    const auto& in1_t = p_node->Input(1).toTensor();
    if (p_node->Output(0).isNone()) {
      p_node->Output(0) = at::cpu::mul(in0_t, in1_t);
    } else {
      auto& out_t = p_node->Output(0).toTensor();
      fastResizeToZero(out_t);
      at::cpu::mul_out(out_t, in0_t, in1_t);
    }
  };
});

REGISTER_OPERATOR_FUNCTOR(aten::addmm, aten_addmm, [](Node* n) -> SROperator {
  if (!n->matches(torch::schema(
          "aten::addmm(Tensor self, Tensor mat1, Tensor mat2, *, Scalar beta=1, Scalar alpha=1) -> Tensor"))) {
    LogAndDumpSchema(n);
    return nullptr;
  }
  return [](ProcessedNode* p_node) {
    const auto& in0_t = p_node->Input(0).toTensor();
    const auto& in1_t = p_node->Input(1).toTensor();
    const auto& in2_t = p_node->Input(2).toTensor();
    const auto in3_s = p_node->Input(3).toScalar();
    const auto in4_s = p_node->Input(4).toScalar();
    if (p_node->Output(0).isNone()) {
      p_node->Output(0) = at::cpu::addmm(in0_t, in1_t, in2_t, in3_s, in4_s);
    } else {
      auto& out_t = p_node->Output(0).toTensor();
      fastResizeToZero(out_t);
      at::cpu::addmm_out(out_t, in0_t, in1_t, in2_t, in3_s, in4_s);
    }
  };
});

REGISTER_OPERATOR_FUNCTOR(aten::clamp, aten_clamp, [](Node* n) -> SROperator {
  if (n->matches(torch::schema(
          "aten::clamp(Tensor self, Scalar? min=None, Scalar? max=None) -> Tensor"))) {
    return [](ProcessedNode* p_node) {
      const auto& in0_t = p_node->Input(0).toTensor();
      if (p_node->Output(0).isNone()) {
        p_node->Output(0) = create_empty_from(in0_t);
      }
      auto& out_t = p_node->Output(0).toTensor();
      fastResizeToZero(out_t);
      auto in1_s = p_node->Input(1).toOptional<at::Scalar>();
      auto in2_s = p_node->Input(2).toOptional<at::Scalar>();
      at::cpu::clamp_out(out_t, in0_t, in1_s, in2_s);
    };
  }
  if (n->matches(
          "aten::clamp.Tensor(Tensor self, Tensor? min=None, Tensor? max=None) -> Tensor")) {
    return [](ProcessedNode* p_node) {
      const auto& in0_t = p_node->Input(0).toTensor();
      if (p_node->Output(0).isNone()) {
        p_node->Output(0) = create_empty_from(in0_t);
      }
      auto& out_t = p_node->Output(0).toTensor();
      fastResizeToZero(out_t);
      auto in1_t = p_node->Input(1).toOptional<at::Tensor>();
      auto in2_t = p_node->Input(2).toOptional<at::Tensor>();
      at::native::clamp_out(in0_t, in1_t, in2_t, out_t);
    };
  }
  LogAndDumpSchema(n);
  return nullptr;
});

REGISTER_OPERATOR_FUNCTOR(aten::bmm, aten_bmm, [](Node* n) -> SROperator {
  if (!n->matches(
          torch::schema("aten::bmm(Tensor self, Tensor mat2) -> Tensor"))) {
    LogAndDumpSchema(n);
    return nullptr;
  }
  return [](ProcessedNode* p_node) {
    const auto& in0_t = p_node->Input(0).toTensor();
    const auto& in1_t = p_node->Input(1).toTensor();
    if (p_node->Output(0).isNone()) {
      p_node->Output(0) = create_empty_from(in0_t);
    }
    auto& out_t = p_node->Output(0).toTensor();

    fastResizeToZero(out_t);
    at::cpu::bmm_out(out_t, in0_t, in1_t);
  };
});

REGISTER_OPERATOR_FUNCTOR(aten::nan_to_num, aten_nan_to_num, [](Node* n) -> SROperator {
  if (!n->matches(torch::schema(
          "aten::nan_to_num(Tensor self, float? nan=None, float? posinf=None, float? neginf=None) -> Tensor"))) {
    LogAndDumpSchema(n);
    return nullptr;
  }
  return [](ProcessedNode* p_node) {
    const auto& in0_t = p_node->Input(0).toTensor();
    const auto in1_d = p_node->Input(1).toOptional<double>();
    const auto in2_d = p_node->Input(2).toOptional<double>();
    const auto in3_d = p_node->Input(3).toOptional<double>();
    if (p_node->Output(0).isNone()) {
      p_node->Output(0) = at::native::nan_to_num(in0_t, in1_d, in2_d, in3_d);
    } else {
      auto& out_t = p_node->Output(0).toTensor();
      fastResizeToZero(out_t);
      at::native::nan_to_num_out(in0_t, in1_d, in2_d, in3_d, out_t);
    }
  };
});

// Split out into a function to appease MSVC's pre-processor
SROperator aten_stack(Node* n) {
  if (!n->matches(torch::schema(
          "aten::stack(Tensor[] tensors, int dim=0) -> Tensor"))) {
    LogAndDumpSchema(n);
    return nullptr;
  }
  return [](ProcessedNode* p_node) {
    const auto inputs = p_node->Input(0).toTensorVector();
    const auto dim = p_node->Input(1).toInt();
    if (p_node->Output(0).isNone()) {
      p_node->Output(0) = at::native::_stack_cpu(inputs, dim);
    } else {
      auto& out_t = p_node->Output(0).toTensor();
      fastResizeToZero(out_t);
      at::native::_stack_out_cpu(inputs, dim, out_t);
    }
  };
}

REGISTER_OPERATOR_FUNCTOR(aten::stack, aten_stack, aten_stack);

REGISTER_OPERATOR_FUNCTOR(
    prim::VarStack,
    prim_VarStack,
    [](Node* n) -> SROperator {
      return [](ProcessedNode* p_node) {
        const size_t num_inputs = p_node->num_inputs();

        std::vector<at::Tensor> inputs(num_inputs - 1);
        for (size_t i = 0; i < num_inputs - 1; ++i) {
          inputs[i] = p_node->Input(i).toTensor();
        }

        const auto dim = p_node->Input(num_inputs - 1).toInt();
        if (p_node->Output(0).isNone()) {
          p_node->Output(0) = at::native::_stack_cpu(inputs, dim);
        } else {
          auto& out_t = p_node->Output(0).toTensor();
          fastResizeToZero(out_t);
          at::native::_stack_out_cpu(inputs, dim, out_t);
        }
      };
    });

REGISTER_OPERATOR_FUNCTOR(aten::leaky_relu, aten_leaky_relu, [](Node* n) -> SROperator {
  if (!n->matches(torch::schema(
          "aten::leaky_relu(Tensor self, Scalar negative_slope=0.01) -> Tensor"))) {
    LogAndDumpSchema(n);
    return nullptr;
  }
  return [](ProcessedNode* p_node) {
    const auto& in0_t = p_node->Input(0).toTensor();
    const auto in1_s = p_node->Input(1).toScalar();
    if (p_node->Output(0).isNone()) {
      p_node->Output(0) = at::cpu::leaky_relu(in0_t, in1_s);
    } else {
      auto& out_t = p_node->Output(0).toTensor();
      at::cpu::leaky_relu_out(out_t, in0_t, in1_s);
    }
  };
});

REGISTER_OPERATOR_FUNCTOR(aten::relu, aten_relu, [](Node* n) -> SROperator {
  if (!n->matches(torch::schema("aten::relu(Tensor self) -> Tensor"))) {
    LogAndDumpSchema(n);
    return nullptr;
  }
  auto te = createRelu();
  return [te](ProcessedNode* p_node) {
    const auto& in0_t = p_node->Input(0).toTensor();
    if (p_node->Output(0).isNone()) {
      p_node->Output(0) = create_empty_from(in0_t);
    }
    auto& out_t = p_node->Output(0).toTensor();
    if (!te->checkInput<float>(in0_t)) {
      fastResizeToZero(out_t);
      at::cpu::threshold_out(out_t, in0_t, 0, 0);
    } else {
      at::native::resize_(out_t, in0_t.sizes(), c10::nullopt);
      int64_t nn = in0_t.numel();
      te->call({out_t.data_ptr(), in0_t.data_ptr(), &nn});
    }
  };
});

REGISTER_OPERATOR_FUNCTOR(aten::tanh, aten_tanh, [](Node* n) -> SROperator {
  if (!n->matches(torch::schema("aten::tanh(Tensor self) -> Tensor"))) {
    LogAndDumpSchema(n);
    return nullptr;
  }
  auto te = createTanh();
  return [te](ProcessedNode* p_node) {
    const auto& in0_t = p_node->Input(0).toTensor();
    if (p_node->Output(0).isNone()) {
      p_node->Output(0) = create_empty_from(in0_t);
    }
    auto& out_t = p_node->Output(0).toTensor();
    if (!te->checkInput<float>(in0_t)) {
      fastResizeToZero(out_t);
      at::cpu::tanh_out(out_t, in0_t);
    } else {
      at::native::resize_(out_t, in0_t.sizes(), c10::nullopt);
      int64_t nn = in0_t.numel();
      te->call({out_t.data_ptr(), in0_t.data_ptr(), &nn});
    }
  };
});

REGISTER_OPERATOR_FUNCTOR(
    aten::sigmoid,
    aten_sigmoid,
    [](Node* n) -> SROperator {
      if (!n->matches(torch::schema("aten::sigmoid(Tensor self) -> Tensor"))) {
        LogAndDumpSchema(n);
        return nullptr;
      }
      auto te = createSigmoid();
      return [te](ProcessedNode* p_node) {
        const auto& in0_t = p_node->Input(0).toTensor();
        if (p_node->Output(0).isNone()) {
          p_node->Output(0) = create_empty_from(in0_t);
        }
        auto& out_t = p_node->Output(0).toTensor();
        if (!te->checkInput<float>(in0_t)) {
          fastResizeToZero(out_t);
          at::cpu::sigmoid_out(out_t, in0_t);
        } else {
          at::native::resize_(out_t, in0_t.sizes(), c10::nullopt);
          int64_t nn = in0_t.numel();
          te->call({out_t.data_ptr(), in0_t.data_ptr(), &nn});
        }
      };
    });

REGISTER_OPERATOR_FUNCTOR(aten::logit, aten_logit, [](Node* n) -> SROperator {
  if (!n->matches(torch::schema(
          "aten::logit(Tensor self, float? eps=None) -> Tensor"))) {
    LogAndDumpSchema(n);
    return nullptr;
  }
  c10::optional<float> clamp = c10::nullopt;
  if (n->inputs()[1]->node()->kind() == prim::Constant) {
    auto clamp_d = toIValue(n->inputs()[1])->toOptional<double>();
    clamp = clamp_d
        ? c10::make_optional<float>(static_cast<float>(clamp_d.value()))
        : c10::nullopt;
  }
  auto te = clamp ? createLogit() : nullptr;
  float clamp_value = clamp ? *clamp : 0.0f;
  return [te, clamp_value](ProcessedNode* p_node) {
    const auto& in0_t = p_node->Input(0).toTensor();
    if (p_node->Output(0).isNone()) {
      p_node->Output(0) = create_empty_from(in0_t);
    }
    auto& out_t = p_node->Output(0).toTensor();
    if (!te || !te->checkInput<float>(in0_t)) {
      const auto& in0_t = p_node->Input(0).toTensor();
      const auto in1_d = p_node->Input(1).toOptional<double>();
      fastResizeToZero(out_t);
      at::native::logit_out(in0_t, in1_d, out_t);
    } else {
      at::native::resize_(out_t, in0_t.sizes(), c10::nullopt);
      int64_t nn = in0_t.numel();
      float c = clamp_value;
      te->call({out_t.data_ptr(), in0_t.data_ptr(), &nn, &c});
    }
  };
});

// TODO(T98923825): Uncomment this once the bug in this gets fixed.
/*
REGISTER_OPERATOR_FUNCTOR(aten::clone, aten_clone, [](Node* n) -> SROperator {
  if (!n->matches(torch::schema(
          "aten::clone(Tensor self, *, MemoryFormat? memory_format=None) ->
Tensor"))) { LogAndDumpSchema(n); return nullptr;
  }
  return [](ProcessedNode* p_node) {
    const auto& src = p_node->Input(0).toTensor();
    const auto& optional_memory_format =
        p_node->Input(1).toOptional<c10::MemoryFormat>();
    auto memory_format =
        optional_memory_format.value_or(c10::MemoryFormat::Preserve);

    if (p_node->Output(0).isNone()) {
      if (memory_format == c10::MemoryFormat::Preserve &&
          src.is_non_overlapping_and_dense()) {
        // Copy all strides
        p_node->Output(0) =
            at::empty_strided(src.sizes(), src.strides(), src.options());
      } else {
        memory_format = src.suggest_memory_format();
        p_node->Output(0) = create_empty_from(src, memory_format);
      }
    }
    auto& out_t = p_node->Output(0).toTensor();
    at::native::resize_impl_cpu_(
        out_t.unsafeGetTensorImpl(), src.sizes(), src.strides());
    at::native::copy_(out_t, src, false);
  };
});
*/

REGISTER_OPERATOR_FUNCTOR(
    quantized::embedding_bag_byte_rowwise_offsets,
    quantized_embedding_bag_byte_rowwise_offsets,
    [](Node* n) -> SROperator {
      if (!n->matches(torch::schema(
              "quantized::embedding_bag_byte_rowwise_offsets(Tensor weight, Tensor indices, Tensor? offsets=None, bool scale_grad_by_freq=False, int mode=0, bool pruned_weights=False, Tensor? per_sample_weights=None, Tensor? compressed_indices_mapping=None, bool include_last_offset=False) -> Tensor"))) {
        LogAndDumpSchema(n);
        return nullptr;
      }
      return [](ProcessedNode* p_node) {
        const auto& weight = p_node->Input(0).toTensor();
        const auto& indices = p_node->Input(1).toTensor();
        const auto offsets = p_node->Input(2).toOptional<at::Tensor>();
        const auto pruned_weights = p_node->Input(5).toBool();
        const auto per_sample_weights =
            p_node->Input(6).toOptional<at::Tensor>();
        const auto compressed_indices_mapping =
            p_node->Input(7).toOptional<at::Tensor>();
        const auto include_last_offset = p_node->Input(8).toBool();
        if (p_node->Output(0).isNone()) {
          p_node->Output(0) = create_empty_from(weight, at::kFloat);
        }
        auto& out_t = p_node->Output(0).toTensor();
        fastResizeToZero(out_t);
        return at::native::embedding_bag_byte_rowwise_offsets_out(
            out_t,
            weight,
            indices,
            offsets,
            false, // unused scale_grad_by_freq
            0, // unused mode
            pruned_weights,
            per_sample_weights,
            compressed_indices_mapping,
            include_last_offset);
      };
    });

REGISTER_OPERATOR_FUNCTOR(
    quantized::embedding_bag_4bit_rowwise_offsets,
    embedding_bag_4bit_rowwise_offsets,
    [](Node* n) -> SROperator {
      if (!n->matches(torch::schema(
              "quantized::embedding_bag_4bit_rowwise_offsets(Tensor weight, Tensor indices, Tensor? offsets=None, bool scale_grad_by_freq=False, int mode=0, bool pruned_weights=False, Tensor? per_sample_weights=None, Tensor? compressed_indices_mapping=None, bool include_last_offset=False) -> Tensor"))) {
        LogAndDumpSchema(n);
        return nullptr;
      }
      return [](ProcessedNode* p_node) {
        const auto& weight = p_node->Input(0).toTensor();
        const auto& indices = p_node->Input(1).toTensor();
        const auto offsets = p_node->Input(2).toOptional<at::Tensor>();
        const auto pruned_weights = p_node->Input(5).toBool();
        const auto per_sample_weights =
            p_node->Input(6).toOptional<at::Tensor>();
        const auto compressed_indices_mapping =
            p_node->Input(7).toOptional<at::Tensor>();
        const auto include_last_offset = p_node->Input(8).toBool();
        if (p_node->Output(0).isNone()) {
          p_node->Output(0) = create_empty_from(weight, at::kFloat);
        }
        auto& out_t = p_node->Output(0).toTensor();
        fastResizeToZero(out_t);
        return at::native::embedding_bag_4bit_rowwise_offsets_out(
            out_t,
            weight,
            indices,
            offsets,
            false, // unused scale_grad_by_freq
            0, // unused mode
            pruned_weights,
            per_sample_weights,
            compressed_indices_mapping,
            include_last_offset);
      };
    });

REGISTER_OPERATOR_FUNCTOR(
    quantized::embedding_bag_byte_prepack,
    embedding_bag_byte_prepack,
    [](Node* n) -> SROperator {
      if (!n->matches(torch::schema(
              "quantized::embedding_bag_byte_prepack(Tensor weight) -> Tensor"))) {
        LogAndDumpSchema(n);
        return nullptr;
      }
      return [](ProcessedNode* p_node) {
        const auto& weight = p_node->Input(0).toTensor();
        if (p_node->Output(0).isNone()) {
          p_node->Output(0) = at::native::qembeddingbag_byte_prepack(weight);
          return;
        }
        auto& out_t = p_node->Output(0).toTensor();
        fastResizeToZero(out_t);
        at::native::qembeddingbag_byte_prepack_out(out_t, weight);
      };
    });

// The out variant takes precedence over native
REGISTER_OPERATOR_FUNCTOR(aten::narrow_copy, aten_narrow_copy, [](Node* n) -> SROperator {
  if (!n->matches(torch::schema(
          "aten::narrow_copy(Tensor self, int dim, int start, int length) -> Tensor"))) {
    LogAndDumpSchema(n);
    return nullptr;
  }
  return [](ProcessedNode* p_node) {
    const auto& self = p_node->Input(0).toTensor(); // self
    const auto dim = p_node->Input(1).toInt(); // dim
    int64_t start = 0;
    if (p_node->Input(2).isScalar()) {
      start = p_node->Input(2).toInt();
    } else {
      auto& t = p_node->Input(2).toTensor();
      start = t.item<int64_t>();
    }
    auto length = p_node->Input(3).toInt(); // length

    if (p_node->Output(0).isNone()) {
      p_node->Output(0) =
          at::native::narrow_copy_dense_cpu(self, dim, start, length);
    } else {
      auto& output = p_node->Output(0).toTensor();
      fastResizeToZero(output);
      at::native::narrow_copy_dense_cpu_out(self, dim, start, length, output);
    }
  };
});
REGISTER_OPERATOR_FUNCTOR(aten::index, aten_index, [](Node* n) -> SROperator {
  if (!n->matches(torch::schema(
          "aten::index.Tensor(Tensor self, Tensor?[] indices) -> Tensor"))) {
    LogAndDumpSchema(n);
    return nullptr;
  }
  return [](ProcessedNode* p_node) {
    const auto& in0_t = p_node->Input(0).toTensor();
    const auto in1_l =
        at::native::toListOfOptionalTensors(p_node->Input(1).toListRef());
    if (p_node->Output(0).isNone()) {
      p_node->Output(0) = at::native::index(in0_t, in1_l);
    } else {
      auto& out_t = p_node->Output(0).toTensor();
      fastResizeToZero(out_t);
      at::native::index_out(out_t, in0_t, in1_l);
    }
  };
});
REGISTER_OPERATOR_FUNCTOR(aten::pow, aten_pow, [](Node* n) -> SROperator {
  if (n->matches(torch::schema(
          "aten::pow.Tensor_Tensor(Tensor self, Tensor exponent) -> Tensor"))) {
    return [](ProcessedNode* p_node) {
      if (p_node->Output(0).isNone()) {
        const auto& in0_t = p_node->Input(0).toTensor();
        auto dtype =
            at::native::result_type(in0_t, p_node->Input(1).toTensor());
        p_node->Output(0) = create_empty_from(in0_t, dtype);
      }
      auto& out_t = p_node->Output(0).toTensor();
      fastResizeToZero(out_t);
      at::cpu::pow_out(
          out_t, p_node->Input(0).toTensor(), p_node->Input(1).toTensor());
    };
  }
  if (n->matches(torch::schema(
          "aten::pow.Scalar(Scalar self, Tensor exponent) -> Tensor"))) {
    return [](ProcessedNode* p_node) {
      if (p_node->Output(0).isNone()) {
        const auto& in1_t = p_node->Input(1).toTensor();
        auto dtype =
            at::native::result_type(p_node->Input(0).toScalar(), in1_t);
        p_node->Output(0) = at::native::empty_like(
            in1_t,
            dtype,
            in1_t.options().layout_opt(),
            in1_t.options().device_opt(),
            in1_t.options().pinned_memory_opt(),
            at::MemoryFormat::Preserve);
      }
      auto& out_t = p_node->Output(0).toTensor();
      fastResizeToZero(out_t);
      at::cpu::pow_out(
          out_t, p_node->Input(0).toScalar(), p_node->Input(1).toTensor());
    };
  }
  if (n->matches(torch::schema(
          "aten::pow.Tensor_Scalar(Tensor self, Scalar exponent) -> Tensor"))) {
    return [](ProcessedNode* p_node) {
      if (p_node->Output(0).isNone()) {
        const auto& in0_t = p_node->Input(0).toTensor();
        auto dtype =
            at::native::result_type(in0_t, p_node->Input(1).toScalar());
        p_node->Output(0) = at::native::empty_like(
            in0_t,
            dtype,
            in0_t.options().layout_opt(),
            in0_t.options().device_opt(),
            in0_t.options().pinned_memory_opt(),
            at::MemoryFormat::Preserve);
      }
      auto& out_t = p_node->Output(0).toTensor();
      fastResizeToZero(out_t);
      at::cpu::pow_out(
          out_t, p_node->Input(0).toTensor(), p_node->Input(1).toScalar());
    };
  }
  LogAndDumpSchema(n);
  return nullptr;
});

namespace {
template <bool has_constant_non_tensor_dtype_and_flags, bool has_memory_format>
void to_copy_functor(ProcessedNode* p_node) {
  const auto& self = p_node->Input(0).toTensor();
  // ignore input 3 (copy)
  auto non_blocking = p_node->Input(2).toBool(); // non_blocking
  // handle memory format
  bool copy_strides = false;
<<<<<<< HEAD
  c10::optional<c10::MemoryFormat> memory_format;
  if (has_memory_format) {
    memory_format = p_node->Input(4).toOptional<c10::MemoryFormat>().value_or(
        c10::MemoryFormat::Preserve);
  } else {
    memory_format = c10::MemoryFormat::Preserve;
  }

  if (!has_constant_non_tensor_dtype_and_flags || p_node->Output(0).isNone()) {
=======
  c10::optional<c10::MemoryFormat> memory_format = c10::nullopt;
  if (p_node->num_inputs() == 5) {
    memory_format = p_node->Input(4).toOptional<c10::MemoryFormat>();
  }
  memory_format = memory_format.value_or(c10::MemoryFormat::Preserve);

  if (p_node->Output(0).isNone()) {
>>>>>>> 21504bf7
    // handle dtype, layout, and device
    c10::optional<at::ScalarType> dtype;
    c10::Layout layout = self.layout();
    c10::Device device = self.device();
    if (p_node->Input(1).isTensor()) {
      const auto& other = p_node->Input(1).toTensor();
      dtype = other.scalar_type();
      layout = other.layout();
      device = other.device();
    } else {
      dtype = p_node->Input(1).toOptional<at::ScalarType>();
    }
<<<<<<< HEAD

    if (memory_format == c10::MemoryFormat::Preserve) {
      if (self.is_non_overlapping_and_dense()) {
        memory_format = c10::nullopt;
        copy_strides = true;
      } else {
        memory_format = self.suggest_memory_format();
      }
    }

    bool need_to_allocate_output = true;
    if (p_node->Output(0).isTensor()) {
      const auto& existing_output = p_node->Output(0).toTensor();
      if (existing_output.dtype() != dtype ||
          existing_output.layout() != layout ||
          existing_output.device() != self.device() ||
          !existing_output.is_contiguous(
              memory_format.value_or(c10::MemoryFormat::Contiguous))) {
        need_to_allocate_output = true;
      } else {
        need_to_allocate_output = false;
      }
    }

    // See Note [Explicit nullopt MemoryFormat argument]
    // Can't use size {0} if memory_format is ChannelLast
    if (need_to_allocate_output) {
      p_node->Output(0) = at::detail::empty_cpu(
          self.sizes(),
          dtype,
          layout,
          self.device(),
          c10::nullopt,
          memory_format);
    }
  }

  copy_strides = copy_strides ||
      (memory_format == c10::MemoryFormat::Preserve &&
       self.is_non_overlapping_and_dense());

=======

    if (memory_format == c10::MemoryFormat::Preserve) {
      if (self.is_non_overlapping_and_dense()) {
        memory_format = c10::nullopt;
        copy_strides = true;
      } else {
        memory_format = self.suggest_memory_format();
      }
    }

    // See Note [Explicit nullopt MemoryFormat argument]
    // Can't use size {0} if memory_format is ChannelLast
    p_node->Output(0) = at::detail::empty_cpu(
        self.sizes(),
        dtype,
        layout,
        self.device(),
        c10::nullopt,
        memory_format);
  }

  copy_strides = copy_strides ||
      (memory_format == c10::MemoryFormat::Preserve &&
       self.is_non_overlapping_and_dense());

>>>>>>> 21504bf7
  auto& out_t = p_node->Output(0).toTensor();
  fastResizeToZero(out_t);
  at::native::to_copy_out(
      out_t, self, non_blocking, copy_strides, memory_format);
}
} // namespace

// out variant takes precedence over native
// NB: This impl doesn't work for cpu->cuda copy/cast or vice versa.
REGISTER_OPERATOR_FUNCTOR(
    static_runtime::to_copy,
    aten_to_copy,
    [](Node* n) -> SROperator {
      // support 4- or 5-arg for adindexer/adfinder models
      // Keep TORCH_CHECK here because there is no alternative for fallback
      TORCH_CHECK(n->inputs().size() == 4 || n->inputs().size() == 5);
      const auto* input1 = n->inputs()[1];
      const bool has_constant_non_tensor_dtype_and_flags =
          input1->type()->kind() != TypeKind::TensorType &&
          input1->node()->kind() == prim::Constant &&
          n->inputs()[2]->node()->kind() == prim::Constant &&
          n->inputs()[3]->node()->kind() == prim::Constant;
      const bool has_memory_format = n->inputs().size() == 5;
      if (has_constant_non_tensor_dtype_and_flags) {
        if (has_memory_format) {
          return to_copy_functor<true, true>;
        } else {
          return to_copy_functor<true, false>;
        }
      } else {
        if (has_memory_format) {
          return to_copy_functor<false, true>;
        } else {
          return to_copy_functor<false, false>;
        }
      }
    });

// Out variants for view ops are registered to a separate registry because
// their outputs (views) can't participate in memory reuse.
REGISTER_OPERATOR_FUNCTOR(
    static_runtime::reshape_copy,
    aten_reshape,
    [](Node* n) -> SROperator {
      TORCH_CHECK(n->inputs().size() == 2);
      return [](ProcessedNode* p_node) {
        const auto& self = p_node->Input(0).toTensor(); // self
        const auto proposed_shape = p_node->Input(1).toIntVector(); // shape

        if (p_node->Output(0).isNone()) {
          p_node->Output(0) = create_empty_from(self);
        }
        auto& out = p_node->Output(0).toTensor();
        at::native::reshape_copy_out(out, self, proposed_shape, true);
      };
    });

REGISTER_OPERATOR_FUNCTOR(
    static_runtime::flatten_copy,
    aten_flatten,
    [](Node* n) -> SROperator {
      TORCH_CHECK(n->inputs().size() == 3);
      return [](ProcessedNode* p_node) {
        const auto& self = p_node->Input(0).toTensor();
        const auto start_dim = p_node->Input(1).toInt();
        const auto end_dim = p_node->Input(2).toInt();

        if (p_node->Output(0).isNone()) {
          p_node->Output(0) = create_empty_from(self);
        }
        auto& out = p_node->Output(0).toTensor();
        at::native::flatten_copy_out(out, self, start_dim, end_dim);
      };
    });

REGISTER_OPERATOR_FUNCTOR(aten::sum, aten_sum, [](Node* n) -> SROperator {
  if (n->inputs().size() != 2 && n->inputs().size() != 4) {
    return nullptr;
  }
  if (!n->matches(torch::schema(
          "aten::sum(Tensor self, *, ScalarType? dtype=None) -> Tensor")) &&
      !n->matches(torch::schema(
          "aten::sum.dim_IntList(Tensor self, int[1] dim, bool keepdim=False, *, ScalarType? dtype=None) -> Tensor"))) {
    LogAndDumpSchema(n);
    return nullptr;
  }

  if (n->matches(torch::schema(
          "aten::sum(Tensor self, *, ScalarType? dtype=None) -> Tensor"))) {
    return [](ProcessedNode* p_node) {
      const at::Tensor& self = p_node->Input(0).toTensor();
      auto dtype = p_node->Input(1).toOptional<at::ScalarType>();
      std::vector<int64_t> dim = {};
      bool keepdim = false;
      if (p_node->Output(0).isNone()) {
        p_node->Output(0) = at::cpu::sum(self, dim, keepdim, dtype);
      } else {
        auto& output = p_node->Output(0).toTensor();
        fastResizeToZero(output);
        at::cpu::sum_out(output, self, dim, keepdim, dtype);
      }
    };
  }
  if (n->matches(torch::schema(
          "aten::sum.dim_IntList(Tensor self, int[1] dim, bool keepdim=False, *, ScalarType? dtype=None) -> Tensor"))) {
    return [](ProcessedNode* p_node) {
      const at::Tensor& self = p_node->Input(0).toTensor();
      auto dim = p_node->Input(1).toIntList().vec();
      auto keepdim = p_node->Input(2).toBool();
      auto dtype = p_node->Input(3).toOptional<at::ScalarType>();
      if (p_node->Output(0).isNone()) {
        p_node->Output(0) = at::cpu::sum(self, dim, keepdim, dtype);
      } else {
        auto& output = p_node->Output(0).toTensor();
        fastResizeToZero(output);
        at::cpu::sum_out(output, self, dim, keepdim, dtype);
      }
    };
  }
  LogAndDumpSchema(n);
  return nullptr;
});

REGISTER_OPERATOR_FUNCTOR(aten::embedding_bag, aten_embedding_bag, [](Node* n) -> SROperator {
  // TODO: Support only 9 args once the old signature has been removed.
  if (!n->matches(torch::schema(
          "aten::embedding_bag(Tensor weight, Tensor indices, Tensor offsets, bool scale_grad_by_freq=False, int mode=0, bool sparse=False, Tensor? per_sample_weights=None, bool include_last_offset=False) -> (Tensor, Tensor, Tensor, Tensor)")) &&
      !n->matches(torch::schema(
          "aten::embedding_bag.padding_idx(Tensor weight, Tensor indices, Tensor offsets, bool scale_grad_by_freq, int mode, bool sparse, Tensor? per_sample_weights, bool include_last_offset, int? padding_idx) -> (Tensor, Tensor, Tensor, Tensor)"))) {
    LogAndDumpSchema(n);
    return nullptr;
  }
  return [](ProcessedNode* p_node) {
    const auto& weight = p_node->Input(0).toTensor();
    const auto& indices = p_node->Input(1).toTensor();
    const auto& offsets = p_node->Input(2).toTensor();
    auto scale_grad_by_freq = p_node->Input(3).toBool();
    auto mode = p_node->Input(4).to<int64_t>();
    auto sparse = p_node->Input(5).toBool();
    auto per_sample_weights = p_node->Input(6).toOptional<at::Tensor>();
    auto include_last_offset = p_node->Input(7).toBool();
    c10::optional<int64_t> padding_idx;
    if (p_node->num_inputs() == 9) {
      if (p_node->Input(8).isNone()) {
        padding_idx = c10::nullopt;
      } else {
        padding_idx = p_node->Input(8).toInt();
      }
    }

    at::native::check_arguments(
        weight,
        indices,
        offsets,
        mode,
        per_sample_weights,
        include_last_offset);

    std::ignore = scale_grad_by_freq;
    std::ignore = sparse;

    if (p_node->Output(0).isNone()) {
      p_node->Output(0) = at::empty(
          {include_last_offset ? offsets.sizes()[0] - 1 : offsets.sizes()[0],
           weight.sizes()[1]},
          weight.options());
    } else {
      at::native::resize_(
          p_node->Output(0).toTensor(),
          {include_last_offset ? offsets.sizes()[0] - 1 : offsets.sizes()[0],
           weight.sizes()[1]},
          c10::nullopt);
    }
    at::Tensor& output = p_node->Output(0).toTensor();

    if (p_node->Output(1).isNone()) {
      p_node->Output(1) = at::empty({0}, offsets.options());
    }
    at::Tensor& offset2bag = p_node->Output(1).toTensor();
    at::native::make_offset2bag_out(
        offset2bag,
        output,
        weight,
        indices,
        offsets,
        mode,
        per_sample_weights,
        padding_idx.value_or(-1));

    if (p_node->Output(2).isNone()) {
      p_node->Output(2) = at::empty(offsets.sizes(), offsets.options());
    }
    at::Tensor& bag_size = p_node->Output(2).toTensor();
    at::native::make_bag_size_out(
        bag_size, offsets, indices, mode, include_last_offset, false);

    if (p_node->Output(3).isNone()) {
      p_node->Output(3) = at::empty(bag_size.sizes(), offsets.options());
    }
    at::Tensor& max_indices = p_node->Output(3).toTensor();
    at::native::make_max_indices_out(
        max_indices,
        weight,
        indices,
        offsets,
        bag_size,
        mode,
        include_last_offset);

    at::native::_embedding_bag_cpu_impl_out(
        output,
        offset2bag,
        bag_size,
        max_indices,
        weight,
        indices,
        offsets,
        mode,
        per_sample_weights,
        include_last_offset,
        padding_idx.value_or(-1));
  };
});

REGISTER_OPERATOR_FUNCTOR(aten::repeat, aten_repeat, [](Node* n) -> SROperator {
  if (!n->matches(torch::schema(
          "aten::repeat(Tensor self, int[] repeats) -> Tensor"))) {
    LogAndDumpSchema(n);
    return nullptr;
  }
  return [](ProcessedNode* p_node) {
    const auto& self = p_node->Input(0).toTensor();
    const auto repeats = p_node->Input(1).toIntVector();

    if (p_node->Output(0).isNone()) {
      p_node->Output(0) = at::native::repeat(self, repeats);
    } else {
      at::Tensor& output = p_node->Output(0).toTensor();
      at::native::repeat_out(output, self, repeats);
    }
  };
});

REGISTER_OPERATOR_FUNCTOR(aten::sign, aten_sign, [](Node* n) -> SROperator {
  if (!n->matches(torch::schema("aten::sign.Tensor(Tensor input) -> Tensor"))) {
    LogAndDumpSchema(n);
    return nullptr;
  }
  return [](ProcessedNode* p_node) {
    const auto& in0_t = p_node->Input(0).toTensor();
    if (p_node->Output(0).isNone()) {
      p_node->Output(0) = at::cpu::sign(in0_t);
    } else {
      auto& out_t = p_node->Output(0).toTensor();
      fastResizeToZero(out_t);

      at::cpu::sign_out(out_t, in0_t);
    }
  };
});

REGISTER_OPERATOR_FUNCTOR(aten::div, aten_div, [](Node* n) -> SROperator {
  if (!n->matches(torch::schema(
          "aten::div.Tensor(Tensor self, Tensor other) -> Tensor")) &&
      !n->matches(torch::schema(
          "aten::div.Tensor_mode(Tensor self, Tensor other, *, str? rounding_mode) -> Tensor")) &&
      !n->matches(torch::schema(
          "aten::div.Scalar(Tensor self, Scalar other) -> Tensor")) &&
      !n->matches(torch::schema(
          "aten::div.Scalar_mode(Tensor self, Scalar other, *, str? rounding_mode) -> Tensor"))) {
    LogAndDumpSchema(n);
    return nullptr;
  }
  return [](ProcessedNode* p_node) {
    const auto& in0_t = p_node->Input(0).toTensor();
    c10::optional<c10::string_view> rounding_mode = c10::nullopt;
    if (p_node->num_inputs() > 2) {
      rounding_mode = p_node->Input(2).toOptional<c10::string_view>();
    }
    const auto& in1_t = p_node->Input(1).isTensor()
        ? p_node->Input(1).toTensor()
        : at::native::wrapped_scalar_tensor(p_node->Input(1).toScalar());

    if (p_node->Output(0).isNone()) {
      p_node->Output(0) = at::cpu::div(in0_t, in1_t, rounding_mode);
    } else {
      auto& out_t = p_node->Output(0).toTensor();
      fastResizeToZero(out_t);

      at::cpu::div_out(out_t, in0_t, in1_t, rounding_mode);
    }
  };
});

REGISTER_OPERATOR_FUNCTOR(aten::log, aten_log, [](Node* n) -> SROperator {
  if (!n->matches(torch::schema("aten::log.Tensor(Tensor input) -> Tensor"))) {
    LogAndDumpSchema(n);
    return nullptr;
  }
  return [](ProcessedNode* p_node) {
    const auto& in0_t = p_node->Input(0).toTensor();
    if (p_node->Output(0).isNone()) {
      p_node->Output(0) = at::cpu::log(in0_t);
    } else {
      auto& out_t = p_node->Output(0).toTensor();
      fastResizeToZero(out_t);

      at::cpu::log_out(out_t, in0_t);
    }
  };
});

REGISTER_OPERATOR_FUNCTOR(aten::sub, aten_sub, [](Node* n) -> SROperator {
  if (n->matches(torch::schema(
          "aten::sub.Tensor(Tensor self, Tensor other, *, Scalar alpha=1) -> Tensor"))) {
    return [](ProcessedNode* p_node) {
      const auto& in0_t = p_node->Input(0).toTensor();
      const auto& in1_t = p_node->Input(1).toTensor();
      const auto alpha = p_node->Input(2).toScalar();
      if (p_node->Output(0).isNone()) {
        p_node->Output(0) = at::cpu::sub(in0_t, in1_t, alpha);
      } else {
        auto& out_t = p_node->Output(0).toTensor();
        fastResizeToZero(out_t);
        at::cpu::sub_out(out_t, in0_t, in1_t, alpha);
      }
    };
  }
  if (n->matches(torch::schema(
          "aten::sub.Scalar(Tensor self, Scalar other, Scalar alpha=1) -> Tensor"))) {
    return [](ProcessedNode* p_node) {
      const auto& in0_t = p_node->Input(0).toTensor();
      const auto& in1_t =
          at::native::wrapped_scalar_tensor(p_node->Input(1).toScalar());
      const auto alpha = p_node->Input(2).toScalar();
      if (p_node->Output(0).isNone()) {
        p_node->Output(0) = at::cpu::sub(in0_t, in1_t, alpha);
      } else {
        auto& out_t = p_node->Output(0).toTensor();
        fastResizeToZero(out_t);
        at::cpu::sub_out(out_t, in0_t, in1_t, alpha);
      }
    };
  }
  LogAndDumpSchema(n);
  return nullptr;
});

// TODO: support clamp_min.Tensor(Tensor self, Tensor min) -> Tensor
REGISTER_OPERATOR_FUNCTOR(
    aten::clamp_min,
    aten_clamp_min,
    [](Node* n) -> SROperator {
      if (!n->matches(torch::schema(
              "aten::clamp_min(Tensor self, Scalar min) -> Tensor"))) {
        LogAndDumpSchema(n);
        return nullptr;
      }
      return [](ProcessedNode* p_node) {
        const auto& in0_t = p_node->Input(0).toTensor();
        const auto in1_s = p_node->Input(1).toScalar();
        if (p_node->Output(0).isNone()) {
          p_node->Output(0) = at::native::clamp_min(in0_t, in1_s);
        } else {
          auto& out_t = p_node->Output(0).toTensor();
          fastResizeToZero(out_t);
          at::native::clamp_min_out(in0_t, in1_s, out_t);
        }
      };
    });

REGISTER_OPERATOR_FUNCTOR(aten::argmin, aten_argmin, [](Node* n) -> SROperator {
  if (!n->matches(torch::schema(
          "aten::argmin(Tensor self, int? dim=None, bool keepdim=False) -> Tensor"))) {
    LogAndDumpSchema(n);
    return nullptr;
  }
  return [](ProcessedNode* p_node) {
    const auto& in0_t = p_node->Input(0).toTensor();
    const auto dim = p_node->Input(1).toOptional<int64_t>();
    const auto keepdim = p_node->Input(2).toBool();
    if (p_node->Output(0).isNone()) {
      p_node->Output(0) = at::cpu::argmin(in0_t, dim, keepdim);
    } else {
      auto& out_t = p_node->Output(0).toTensor();
      fastResizeToZero(out_t);
      if (in0_t.is_contiguous() && dim.has_value()) {
        at::native::c2_argmin_out(out_t, in0_t, dim.value(), keepdim);
        return;
      }
      at::cpu::argmin_out(out_t, in0_t, dim, keepdim);
    }
  };
});

REGISTER_OPERATOR_FUNCTOR(aten::softmax, aten_softmax, [](Node* n) -> SROperator {
  if (!n->matches(torch::schema(
          "aten::softmax(Tensor self, int dim, ScalarType? dtype=None) -> Tensor"))) {
    LogAndDumpSchema(n);
    return nullptr;
  }
  return [](ProcessedNode* p_node) {
    const auto& in_t = p_node->Input(0).toTensor();
    const auto& dim = p_node->Input(1).toInt();
    const auto& dtype = p_node->Input(2).toOptional<c10::ScalarType>();
    if (p_node->Output(0).isNone()) {
      p_node->Output(0) = at::native::softmax(in_t, dim, dtype);
    } else {
      auto& out_t = p_node->Output(0).toTensor();
      fastResizeToZero(out_t);

      auto half_to_float = in_t.scalar_type() == at::ScalarType::Half &&
          dtype == at::ScalarType::Float;
      at::cpu::_softmax_out(out_t, in_t, dim, half_to_float);
    }
  };
});

REGISTER_OPERATOR_FUNCTOR(
    static_runtime::layer_norm,
    aten_layer_norm,
    [](Node* n) -> SROperator {
      if (!n->matches(torch::schema(
              "static_runtime::layer_norm(Tensor input, int[] normalized_shape, Tensor? weight=None, Tensor? bias=None, float eps=1e-05, bool cudnn_enable=True) -> (Tensor,Tensor,Tensor)"))) {
        LogAndDumpSchema(n);
        return nullptr;
      }
      return [](ProcessedNode* p_node) {
        // ignore Input(5): `bool cudnn_enable=True`
        const auto& input = p_node->Input(0).toTensor();
        const auto normalized_shape = p_node->Input(1).toIntVector();
        auto weight_opt = p_node->Input(2).toOptional<at::Tensor>();
        auto bias_opt = p_node->Input(3).toOptional<at::Tensor>();
        float eps = p_node->Input(4).toDouble();

        c10::MaybeOwned<at::Tensor> weight_maybe_owned =
            at::borrow_from_optional_tensor(weight_opt);
        const at::Tensor& weight = *weight_maybe_owned;
        c10::MaybeOwned<at::Tensor> bias_maybe_owned =
            at::borrow_from_optional_tensor(bias_opt);
        const at::Tensor& bias = *bias_maybe_owned;

        auto M_N = at::native::_check_layer_norm_inputs(
            input, normalized_shape, weight, bias);
        auto M = M_N.first;
        auto N = M_N.second;
        auto X = input.expect_contiguous();
        auto gamma = weight.expect_contiguous();
        auto beta = bias.expect_contiguous();

        if (p_node->Output(0).isNone()) {
          p_node->Output(0) = at::native::empty_like(
              *X,
              c10::nullopt /* dtype */,
              c10::nullopt /* layout */,
              c10::nullopt /* device */,
              c10::nullopt /* pin_memory */,
              at::MemoryFormat::Contiguous);
        } else {
          at::native::resize_(
              p_node->Output(0).toTensor(), X->sizes(), c10::nullopt);
        }
        if (p_node->Output(1).isNone()) {
          p_node->Output(1) = create_empty_from({M}, *X);
        } else {
          at::native::resize_(p_node->Output(1).toTensor(), {M}, c10::nullopt);
        }
        if (p_node->Output(2).isNone()) {
          p_node->Output(2) = create_empty_from({M}, *X);
        } else {
          at::native::resize_(p_node->Output(2).toTensor(), {M}, c10::nullopt);
        }
        at::Tensor& output = p_node->Output(0).toTensor();
        at::Tensor mean = p_node->Output(1).toTensor();
        at::Tensor rstd = p_node->Output(2).toTensor();
        at::native::layer_norm_cpu_out(
            output,
            mean,
            rstd,
            input,
            normalized_shape,
            *gamma,
            *beta,
            eps,
            M,
            N);
      };
    });

REGISTER_OPERATOR_FUNCTOR(aten::norm, aten_norm, [](Node* n) -> SROperator {
  if (n->matches(torch::schema(
          "aten::norm.ScalarOpt_dtype(Tensor self, Scalar? p, *, ScalarType dtype) -> Tensor"))) {
    return [](ProcessedNode* p_node) {
      const auto& in0_t = p_node->Input(0).toTensor();
      if (p_node->Output(0).isNone()) {
        p_node->Output(0) = create_empty_from(in0_t);
      }
      auto& out_t = p_node->Output(0).toTensor();
      fastResizeToZero(out_t);
      const auto in1_s = p_node->Input(1).toOptional<at::Scalar>();
      at::cpu::norm_outf(
          in0_t,
          in1_s,
          c10::IntArrayRef{},
          false,
          p_node->Input(2).toScalarType(),
          out_t);
    };
  }
  if (n->matches(torch::schema(
          "aten::norm.ScalarOpt_dim_dtype(Tensor self, Scalar? p, int[1] dim, bool keepdim, *, ScalarType dtype) -> Tensor"))) {
    return [](ProcessedNode* p_node) {
      const auto& in0_t = p_node->Input(0).toTensor();

      if (p_node->Output(0).isNone()) {
        p_node->Output(0) = create_empty_from(in0_t);
      }
      auto& out_t = p_node->Output(0).toTensor();
      fastResizeToZero(out_t);

      const auto in1_s = p_node->Input(1).toOptional<at::Scalar>();
      at::cpu::norm_outf(
          in0_t,
          in1_s,
          p_node->Input(2).toIntVector(), // dim
          p_node->Input(3).toBool(), // keepdim
          p_node->Input(4).toScalarType(), // dtype
          out_t);
    };
  }
  if (n->matches(torch::schema(
          "aten::norm.ScalarOpt_dim(Tensor self, Scalar? p, int[1] dim, bool keepdim=False) -> Tensor"))) {
    return [](ProcessedNode* p_node) {
      const auto& in0_t = p_node->Input(0).toTensor();

      if (p_node->Output(0).isNone()) {
        p_node->Output(0) = create_empty_from(in0_t);
      }
      auto& out_t = p_node->Output(0).toTensor();
      fastResizeToZero(out_t);

      const auto in1_s = p_node->Input(1).toOptional<at::Scalar>();
      at::cpu::norm_outf(
          in0_t,
          in1_s,
          p_node->Input(2).toIntVector(), // dim
          p_node->Input(3).toBool(), // keepdim
          out_t);
    };
  }
  LogAndDumpSchema(n);
  return nullptr;
});

REGISTER_OPERATOR_FUNCTOR(aten::matmul, aten_matmul, [](Node* n) -> SROperator {
  if (!n->matches(
          torch::schema("aten::matmul(Tensor self, Tensor other) -> Tensor"))) {
    LogAndDumpSchema(n);
    return nullptr;
  }
  return [](ProcessedNode* p_node) {
    const auto& in0_t = p_node->Input(0).toTensor();
    const auto& in1_t = p_node->Input(1).toTensor();

    if (p_node->Output(0).isNone()) {
      p_node->Output(0) = at::native::matmul(in0_t, in1_t);
    } else {
      auto& out_t = p_node->Output(0).toTensor();
      fastResizeToZero(out_t);
      at::native::matmul_out(in0_t, in1_t, out_t);
    }
  };
});

REGISTER_OPERATOR_FUNCTOR(quantized::linear, quantized_linear, [](Node* n) -> SROperator {
  if (!n->matches(torch::schema(
          "quantized::linear(Tensor X, __torch__.torch.classes.quantized.LinearPackedParamsBase W_prepack, float Y_scale_i, int Y_zero_point_i) -> Tensor Y"))) {
    LogAndDumpSchema(n);
    return nullptr;
  }
  const auto w = toIValue(n->inputs()[1]);
  c10::intrusive_ptr<LinearPackedParamsBase> packed_weight;
  if (w) {
    packed_weight = w->toCustomClass<LinearPackedParamsBase>();
  }
  return [packed_weight](ProcessedNode* p_node) {
    const auto& input = p_node->Input(0).toTensor();
    const auto output_scale = p_node->Input(2).toDouble();
    const auto output_zero_point = p_node->Input(3).toInt();

    if (p_node->Output(0).isNone()) {
      p_node->Output(0) = at::native::empty_affine_quantized(
          {0},
          c10::kQUInt8,
          c10::nullopt,
          c10::kCPU,
          false,
          output_scale,
          output_zero_point,
          c10::nullopt);
    }
    auto& out_t = p_node->Output(0).toTensor();
    fastResizeToZero(out_t);

    if (packed_weight) {
      packed_weight->apply_out(input, output_scale, output_zero_point, out_t);
    } else {
      // Weights could be quantized on the fly
      auto packed_weight_tmp =
          p_node->Input(1).toCustomClass<LinearPackedParamsBase>();
      packed_weight_tmp->apply_out(
          input, output_scale, output_zero_point, out_t);
    }
  };
});

REGISTER_OPERATOR_FUNCTOR(
    fb::quantized_linear,
    fb_quantized_linear,
    [](Node* n) -> SROperator {
      if (!n->matches(torch::schema(
              "fb::quantized_linear(Tensor X, __torch__.torch.classes.quantized.LinearPackedParamsBase w_prepack, Tensor Y_scale_i, Tensor Y_zero_point_i) -> Tensor"))) {
        LogAndDumpSchema(n);
        return nullptr;
      }
      const auto w = toIValue(n->inputs()[1]);
      c10::intrusive_ptr<LinearPackedParamsBase> packed_weight;
      if (w) {
        packed_weight = w->toCustomClass<LinearPackedParamsBase>();
      }
      return [packed_weight](ProcessedNode* p_node) {
        const auto& input = p_node->Input(0).toTensor();
        const auto output_scale = p_node->Input(2).toTensor().item().toFloat();
        const auto output_zero_point =
            p_node->Input(3).toTensor().item().toLong();

        if (p_node->Output(0).isNone()) {
          p_node->Output(0) = at::native::empty_affine_quantized(
              {0},
              c10::kQUInt8,
              c10::nullopt,
              c10::kCPU,
              false,
              output_scale,
              output_zero_point,
              c10::nullopt);
        }
        auto& out_t = p_node->Output(0).toTensor();
        fastResizeToZero(out_t);

        if (packed_weight) {
          packed_weight->apply_out(
              input, output_scale, output_zero_point, out_t);
        } else {
          // Weights could be quantized on the fly
          auto packed_weight_tmp =
              p_node->Input(1).toCustomClass<LinearPackedParamsBase>();
          packed_weight_tmp->apply_out(
              input, output_scale, output_zero_point, out_t);
        }
      };
    });

REGISTER_OPERATOR_FUNCTOR(
    quantized::linear_dynamic_fp16,
    quantized_linear_dynamic_fp16,
    [](Node* n) -> SROperator {
      if (!n->matches(torch::schema(
              "quantized::linear_dynamic_fp16(Tensor X, __torch__.torch.classes."
              "quantized.LinearPackedParamsBase W_prepack) -> Tensor Y"))) {
        LogAndDumpSchema(n);
        return nullptr;
      }
      const auto weight = toIValue(n->inputs()[1]);
      c10::intrusive_ptr<LinearPackedParamsBase> packed_weight;
      if (weight) {
        packed_weight = weight->toCustomClass<LinearPackedParamsBase>();
      }
      if (packed_weight) {
        return [packed_weight](ProcessedNode* p_node) {
          const auto& input = p_node->Input(0).toTensor();
          if (p_node->Output(0).isNone()) {
            p_node->Output(0) = create_empty_from(input, at::kFloat);
          }
          auto& out_t = p_node->Output(0).toTensor();
          fastResizeToZero(out_t);
          packed_weight->apply_dynamic_out(input, out_t, false);
        };
      } else {
        return [](ProcessedNode* p_node) {
          const auto& input = p_node->Input(0).toTensor();
          if (p_node->Output(0).isNone()) {
            p_node->Output(0) = create_empty_from(input, at::kFloat);
          }
          auto& out_t = p_node->Output(0).toTensor();
          fastResizeToZero(out_t);
          // Weights could be quantized on the fly
          auto packed_weight_tmp =
              p_node->Input(1).toCustomClass<LinearPackedParamsBase>();
          packed_weight_tmp->apply_dynamic_out(input, out_t, false);
        };
      }
    });

REGISTER_OPERATOR_FUNCTOR(aten::full, aten_full, [](Node* n) -> SROperator {
  if (!n->matches(torch::schema(
          "aten::full(int[] size, Scalar fill_value, *, ScalarType? dtype=None, Layout? layout=None, Device? device=None, bool? pin_memory=None) -> Tensor"))) {
    LogAndDumpSchema(n);
    return nullptr;
  }
  return [](ProcessedNode* p_node) {
    const auto& size = p_node->Input(0).toIntVector();
    const auto fill_value = p_node->Input(1).toScalar();
    if (p_node->Output(0).isNone()) {
      const auto dtype = p_node->Input(2).toOptional<c10::ScalarType>();
      const auto layout = p_node->Input(3).toOptional<c10::Layout>();
      const auto device = p_node->Input(4).toOptional<c10::Device>();
      const auto pin_memory = p_node->Input(5).toOptional<bool>();
      p_node->Output(0) =
          at::native::full(size, fill_value, dtype, layout, device, pin_memory);
    } else {
      p_node->Output(0) =
          at::native::full_out(size, fill_value, p_node->Output(0).toTensor());
    }
  };
});

REGISTER_OPERATOR_FUNCTOR(aten::full_like, aten_full_like, [](Node* n) -> SROperator {
  if (!n->matches(torch::schema(
          "aten::full_like(Tensor self, Scalar fill_value, *, ScalarType? dtype=None, Layout? layout=None, Device? device=None, bool? pin_memory=None, MemoryFormat? memory_format=None) -> Tensor"))) {
    LogAndDumpSchema(n);
    return nullptr;
  }
  return [](ProcessedNode* p_node) {
    const auto in1_s = p_node->Input(1).toScalar();
    const auto& in0_t = p_node->Input(0).toTensor();
    if (p_node->Output(0).isNone()) {
      const auto dtype = p_node->Input(2).toOptional<c10::ScalarType>();
      const auto layout = p_node->Input(3).toOptional<c10::Layout>();
      const auto device = p_node->Input(4).toOptional<c10::Device>();
      const auto pin_memory = p_node->Input(5).toOptional<bool>();
      const auto memory_format =
          p_node->Input(6).toOptional<c10::MemoryFormat>();

      p_node->Output(0) = at::native::empty_like(
          in0_t, dtype, layout, device, pin_memory, memory_format);
    }
    auto& out_t = p_node->Output(0).toTensor();
    at::native::resize_(out_t, in0_t.sizes(), c10::nullopt);
    at::native::fill_out(out_t, in1_s);
  };
});

REGISTER_OPERATOR_FUNCTOR(aten::linear, aten_linear, [](Node* n) -> SROperator {
  if (!n->matches(torch::schema(
          "aten::linear(Tensor input, Tensor weight, Tensor? bias=None) -> Tensor"))) {
    LogAndDumpSchema(n);
    return nullptr;
  }

  return [](ProcessedNode* p_node) {
    const auto& in0_t = p_node->Input(0).toTensor();
    const auto& in1_t = p_node->Input(1).toTensor();
    auto in2_t = p_node->Input(2).toOptional<at::Tensor>();

    if (p_node->Output(0).isNone()) {
      p_node->Output(0) = at::native::linear(in0_t, in1_t, in2_t);
    } else {
      auto& out_t = p_node->Output(0).toTensor();
      fastResizeToZero(out_t);
      at::native::linear_out(out_t, in0_t, in1_t, in2_t);
    }
  };
});

REGISTER_OPERATOR_FUNCTOR(aten::linalg_norm, aten_linalg_norm, [](Node* n) -> SROperator {
  if (n->matches(torch::schema(
          "aten::linalg_norm(Tensor self, Scalar? ord=None, int[1]? dim=None, bool keepdim=False, *, ScalarType? dtype=None) -> Tensor"))) {
    return [](ProcessedNode* p_node) {
      const auto& input = p_node->Input(0).toTensor();
      const auto dim = p_node->Input(2).toIntVector();
      const auto keepdim = p_node->Input(3).toBool();
      const auto dtype = p_node->Input(4).toOptional<c10::ScalarType>();
      if (p_node->Output(0).isNone()) {
        p_node->Output(0) = at::native::linalg_norm(
            input,
            p_node->Input(1).toOptional<at::Scalar>(),
            dim,
            keepdim,
            dtype);
        return;
      }
      auto& output = p_node->Output(0).toTensor();
      fastResizeToZero(output);
      at::native::linalg_norm_out(
          input,
          p_node->Input(1).toOptional<at::Scalar>(),
          dim,
          keepdim,
          dtype,
          output);
    };
  }
  if (n->matches(torch::schema(
          "aten::linalg_norm.ord_str(Tensor self, str ord, int[1]? dim=None, bool keepdim=False, *, ScalarType? dtype=None) -> Tensor"))) {
    return [](ProcessedNode* p_node) {
      const auto& input = p_node->Input(0).toTensor();
      const auto dim = p_node->Input(2).toIntVector();
      const auto keepdim = p_node->Input(3).toBool();
      const auto dtype = p_node->Input(4).toOptional<c10::ScalarType>();
      if (p_node->Output(0).isNone()) {
        p_node->Output(0) = at::native::linalg_norm(
            input, p_node->Input(1).toStringView(), dim, keepdim, dtype);
        return;
      }
      auto& output = p_node->Output(0).toTensor();
      fastResizeToZero(output);
      at::native::linalg_norm_out(
          input, p_node->Input(1).toStringRef(), dim, keepdim, dtype, output);
    };
  }
  LogAndDumpSchema(n);
  return nullptr;
});

REGISTER_OPERATOR_FUNCTOR(aten::cat, aten_cat, [](Node* n) -> SROperator {
  if (!n->matches(
          torch::schema("aten::cat(Tensor[] tensors, int dim=0) -> Tensor"))) {
    LogAndDumpSchema(n);
    return nullptr;
  }
  return [](ProcessedNode* p_node) {
    const auto inputs = p_node->Input(0).toTensorVector();
    const auto dim = p_node->Input(1).toInt();
    if (p_node->Output(0).isNone()) {
      p_node->Output(0) = at::native::_cat_cpu(inputs, dim);
      return;
    }

    auto& output = p_node->Output(0).toTensor();
    fastResizeToZero(output);
    at::native::_cat_out_cpu(inputs, dim, output);
  };
});

REGISTER_OPERATOR_FUNCTOR(aten::cumsum, aten_cumsum, [](Node* n) -> SROperator {
  if (!n->matches(torch::schema(
          "aten::cumsum(Tensor self, int dim, ScalarType? dtype=None) -> Tensor"))) {
    LogAndDumpSchema(n);
    return nullptr;
  }
  return [](ProcessedNode* p_node) {
    const auto& input = p_node->Input(0).toTensor();
    const auto dim = p_node->Input(1).toInt();
    const auto dtype = p_node->Input(2).toOptional<c10::ScalarType>();

    if (p_node->Output(0).isNone()) {
      p_node->Output(0) = at::cpu::cumsum(input, dim, dtype);
      return;
    }

    auto& output = p_node->Output(0).toTensor();
    fastResizeToZero(output);
    at::cpu::cumsum_out(output, input, dim, dtype);
  };
});

REGISTER_OPERATOR_FUNCTOR(
    aten::nonzero,
    aten_nonzero,
    [](Node* n) -> SROperator {
      if (!n->matches(torch::schema("aten::nonzero(Tensor self) -> Tensor"))) {
        LogAndDumpSchema(n);
        return nullptr;
      }
      return [](ProcessedNode* p_node) {
        const auto& input = p_node->Input(0).toTensor();
        if (p_node->Output(0).isNone()) {
          p_node->Output(0) = at::native::nonzero_cpu(input);
          return;
        }

        auto& output = p_node->Output(0).toTensor();
        fastResizeToZero(output);
        at::native::nonzero_out_cpu(input, output);
      };
    });

namespace {

void check_cat_no_zero_dim(const std::vector<at::Tensor>& tensors) {
  for (const auto i : c10::irange(tensors.size())) {
    auto& t = tensors[i];
    TORCH_CHECK(
        t.dim() > 0,
        "zero-dimensional tensor (at position ",
        i,
        ") cannot be concatenated");
  }
}

} // namespace

// NOLINTNEXTLINE(cppcoreguidelines-avoid-non-const-global-variables)
REGISTER_OPERATOR_FUNCTOR(
    prim::VarConcat,
    prim_VarConcat,
    [](Node* n) -> SROperator {
      return [](ProcessedNode* p_node) {
        const size_t num_inputs = p_node->num_inputs();
        std::vector<at::Tensor> inputs(num_inputs - 1);
        for (const auto i : c10::irange(num_inputs - 1)) {
          inputs[i] = p_node->Input(i).toTensor();
        }
        auto dim = p_node->Input(num_inputs - 1).toInt();
        if (p_node->Output(0).isNone()) {
          p_node->Output(0) = at::cat(inputs, dim);
        } else {
          check_cat_no_zero_dim(inputs);
          dim = legacy_cat_wrap_dim(dim, inputs);
          auto& out_t = p_node->Output(0).toTensor();
          fastResizeToZero(out_t);
          at::native::_cat_out_cpu(inputs, dim, out_t);
        }
      };
    });

namespace {

// This template and its specialization help us avoid compiler warnings
// about taking the absolute value of an unsigned type in signed_log1p
template <class T>
T abs_if_signed(T val) {
  return std::abs(val);
}

template <>
unsigned char abs_if_signed<unsigned char>(unsigned char val) {
  return val;
}

// Computes f(x) = sign(x) * ln(|1 + x|) for each x in the input tensor
void signed_log1p_out(at::Tensor& out, const at::Tensor& input) {
  at::native::resize_(out, input.sizes(), c10::nullopt);

  const auto input_contig = input.expect_contiguous();
  auto output_contig = out.expect_contiguous();

  AT_DISPATCH_ALL_TYPES(input.scalar_type(), "signed_log1p_kernel", [&]() {
    const auto input_data = input_contig->data_ptr<scalar_t>();
    auto output_data = output_contig->data_ptr<float>();
    const auto N = input.numel();

    for (const auto i : c10::irange(N)) {
      const int sign = input_data[i] < 0 ? -1 : 1;
      output_data[i] = std::log1p(abs_if_signed(input_data[i])) * sign;
    }
  });
}

at::Tensor signed_log1p(const at::Tensor& input) {
  auto out = create_empty_from(input);
  signed_log1p_out(out, input);
  return out;
}

} // namespace

// NOLINTNEXTLINE(cppcoreguidelines-avoid-non-const-global-variables)
REGISTER_OPERATOR_FUNCTOR(
    static_runtime::signed_log1p,
    static_runtime_signed_log1p,
    [](Node* n) -> SROperator {
      if (!n->matches(torch::schema(
              "static_runtime::signed_log1p(Tensor x) -> Tensor"))) {
        LogAndDumpSchema(n);
        return nullptr;
      }
      auto te = createSignedLog1p();
      return [te](ProcessedNode* p_node) {
        const auto& input = p_node->Input(0).toTensor();
        if (p_node->Output(0).isNone()) {
          p_node->Output(0) = create_empty_from(input);
        }
        auto& out = p_node->Output(0).toTensor();
        if (!te || !te->checkInput<float>(input)) {
          fastResizeToZero(out);
          signed_log1p_out(out, input);
          return;
        }
        at::native::resize_(out, input.sizes(), c10::nullopt);
        int64_t nn = input.numel();
        te->call({out.data_ptr(), input.data_ptr(), &nn});
      };
    });

REGISTER_OPERATOR_FUNCTOR(
    aten::remainder,
    aten_remainder,
    [](Node* n) -> SROperator {
      if (n->matches(torch::schema(
              "aten::remainder.Tensor(Tensor self, Tensor other) -> Tensor"))) {
        return [](ProcessedNode* p_node) {
          const auto& self = p_node->Input(0).toTensor();
          if (p_node->Output(0).isNone()) {
            p_node->Output(0) =
                at::cpu::remainder(self, p_node->Input(1).toTensor());
          } else {
            auto& out = p_node->Output(0).toTensor();
            fastResizeToZero(out);
            at::cpu::remainder_out(out, self, p_node->Input(1).toTensor());
          }
        };
      }
      if (n->matches(torch::schema(
              "aten::remainder.Scalar(Tensor self, Scalar other) -> Tensor"))) {
        return [](ProcessedNode* p_node) {
          const auto& self = p_node->Input(0).toTensor();
          if (p_node->Output(0).isNone()) {
            p_node->Output(0) =
                at::native::remainder(self, p_node->Input(1).toScalar());
          } else {
            auto& out = p_node->Output(0).toTensor();
            fastResizeToZero(out);
            at::native::remainder_out(self, p_node->Input(1).toScalar(), out);
          }
        };
      }

      // Unrecognized overload
      LogAndDumpSchema(n);
      return nullptr;
    });

REGISTER_OPERATOR_FUNCTOR(aten::where, aten_where, [](Node* n) -> SROperator {
  if (n->matches(torch::schema(
          "aten::where.self(Tensor condition, Tensor self, Tensor other) -> Tensor"))) {
    auto te = createWhere();
    return [te = std::move(te)](ProcessedNode* p_node) {
      const auto& cond = p_node->Input(0).toTensor();
      const auto& self = p_node->Input(1).toTensor();
      const auto& other = p_node->Input(2).toTensor();

      if (p_node->Output(0).isNone()) {
        p_node->Output(0) = create_empty_from(self);
      }
      auto& out = p_node->Output(0).toTensor();

      if (!te || !te->checkInput<bool>(cond) ||
          !te->checkInput<int64_t>(self) || !te->checkInput<int64_t>(other)) {
        fastResizeToZero(out);
        at::native::where_out(cond, self, other, out);
      } else {
        at::native::resize_(out, self.sizes(), c10::nullopt);
        auto num_elems = self.numel();
        te->call(
            {out.data_ptr(),
             cond.data_ptr(),
             self.data_ptr(),
             other.data_ptr(),
             &num_elems});
      }
    };
  }

  LogAndDumpSchema(n);
  return nullptr;
});

REGISTER_OPERATOR_FUNCTOR(
    prim::NumToTensor,
    prim_NumToTensor,
    [](Node* n) -> SROperator {
      if (n->matches(
              torch::schema("prim::NumToTensor.Scalar(Scalar s) -> Tensor")) ||
          n->matches(
              torch::schema("prim::NumToTensor.bool(bool a) -> Tensor"))) {
        return [](ProcessedNode* pnode) {
          const auto scalar = pnode->Input(0).toScalar();
          if (pnode->Output(0).isNone()) {
            pnode->Output(0) = at::scalar_to_tensor(scalar);
            return;
          }
          auto& out = pnode->Output(0).toTensor();
          at::detail::scalar_fill(out, scalar);
        };
      }
      LogAndDumpSchema(n);
      return nullptr;
    });

} // namespace jit
} // namespace torch<|MERGE_RESOLUTION|>--- conflicted
+++ resolved
@@ -1060,7 +1060,6 @@
   auto non_blocking = p_node->Input(2).toBool(); // non_blocking
   // handle memory format
   bool copy_strides = false;
-<<<<<<< HEAD
   c10::optional<c10::MemoryFormat> memory_format;
   if (has_memory_format) {
     memory_format = p_node->Input(4).toOptional<c10::MemoryFormat>().value_or(
@@ -1070,15 +1069,6 @@
   }
 
   if (!has_constant_non_tensor_dtype_and_flags || p_node->Output(0).isNone()) {
-=======
-  c10::optional<c10::MemoryFormat> memory_format = c10::nullopt;
-  if (p_node->num_inputs() == 5) {
-    memory_format = p_node->Input(4).toOptional<c10::MemoryFormat>();
-  }
-  memory_format = memory_format.value_or(c10::MemoryFormat::Preserve);
-
-  if (p_node->Output(0).isNone()) {
->>>>>>> 21504bf7
     // handle dtype, layout, and device
     c10::optional<at::ScalarType> dtype;
     c10::Layout layout = self.layout();
@@ -1091,7 +1081,6 @@
     } else {
       dtype = p_node->Input(1).toOptional<at::ScalarType>();
     }
-<<<<<<< HEAD
 
     if (memory_format == c10::MemoryFormat::Preserve) {
       if (self.is_non_overlapping_and_dense()) {
@@ -1133,33 +1122,6 @@
       (memory_format == c10::MemoryFormat::Preserve &&
        self.is_non_overlapping_and_dense());
 
-=======
-
-    if (memory_format == c10::MemoryFormat::Preserve) {
-      if (self.is_non_overlapping_and_dense()) {
-        memory_format = c10::nullopt;
-        copy_strides = true;
-      } else {
-        memory_format = self.suggest_memory_format();
-      }
-    }
-
-    // See Note [Explicit nullopt MemoryFormat argument]
-    // Can't use size {0} if memory_format is ChannelLast
-    p_node->Output(0) = at::detail::empty_cpu(
-        self.sizes(),
-        dtype,
-        layout,
-        self.device(),
-        c10::nullopt,
-        memory_format);
-  }
-
-  copy_strides = copy_strides ||
-      (memory_format == c10::MemoryFormat::Preserve &&
-       self.is_non_overlapping_and_dense());
-
->>>>>>> 21504bf7
   auto& out_t = p_node->Output(0).toTensor();
   fastResizeToZero(out_t);
   at::native::to_copy_out(
