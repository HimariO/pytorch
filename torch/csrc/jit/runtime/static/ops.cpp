--- conflicted
+++ resolved
@@ -1143,9 +1143,8 @@
   auto non_blocking = p_node->Input(2).toBool(); // non_blocking
   // handle memory format
   bool copy_strides = false;
-<<<<<<< HEAD
-
-  c10::optional<c10::MemoryFormat> memory_format;
+
+  c10::optional<c10::MemoryFormat> memory_format = c10::MemoryFormat::Preserve;
   c10::optional<ToArgs> my_args;
   if (!args) {
     my_args = extract_to_args<
@@ -1155,14 +1154,6 @@
   }
   if (has_memory_format) {
     memory_format = args->memory_format.value_or(c10::MemoryFormat::Preserve);
-  } else {
-    memory_format = c10::MemoryFormat::Preserve;
-=======
-  c10::optional<c10::MemoryFormat> memory_format = c10::MemoryFormat::Preserve;
-  if (has_memory_format) {
-    memory_format = p_node->Input(4).toOptional<c10::MemoryFormat>().value_or(
-        c10::MemoryFormat::Preserve);
->>>>>>> 6c7e1e25
   }
 
   if (memory_format == c10::MemoryFormat::Preserve) {
