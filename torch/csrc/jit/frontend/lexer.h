--- conflicted
+++ resolved
@@ -300,11 +300,7 @@
   // 1. skip whitespace
   // 2. handle comment or newline
   //
-<<<<<<< HEAD
-  bool isNumber(const std::string& str, size_t start, size_t* len) {
-=======
   bool isNumber(c10::string_view str, size_t start, size_t* len) {
->>>>>>> 632719c2
     char first = str[start];
     // strtod allows numbers to start with + or - or nan or inf
     // http://en.cppreference.com/w/cpp/string/byte/strtof
@@ -312,11 +308,7 @@
     // adjacent numbers in the lexer
     if (first == '-' || first == '+' || isalpha(first))
       return false;
-<<<<<<< HEAD
-    const char* startptr = str.c_str() + start;
-=======
     const char* startptr = str.data() + start;
->>>>>>> 632719c2
     // NOLINTNEXTLINE(cppcoreguidelines-init-variables)
     char* endptr;
     torch::jit::strtod_c(startptr, &endptr);
@@ -329,11 +321,7 @@
     return *len > 0;
   }
 
-<<<<<<< HEAD
-  bool isCharCount(char c, const std::string& str, size_t start, int len) {
-=======
   bool isCharCount(char c, c10::string_view str, size_t start, int len) {
->>>>>>> 632719c2
     // count checks from [start, start + len)
     return start + len <= str.size() &&
         std::count(str.begin() + start, str.begin() + start + len, c) == len;
@@ -343,11 +331,7 @@
   // strings can be enclosed with 1 or 3 single or double quotes
   // if enclosed with 3 quotes newlines are valid
   // as elsewhere, backslash and new line should be ignored
-<<<<<<< HEAD
-  bool isString(const std::string& str, size_t start, size_t* len) {
-=======
   bool isString(c10::string_view str, size_t start, size_t* len) {
->>>>>>> 632719c2
     char quote = str[start];
     if (quote != '\"' && quote != '\'')
       return false;
@@ -378,14 +362,8 @@
   bool isblank(int n) {
     return isspace(n) && n != '\n';
   }
-<<<<<<< HEAD
-
-  // Make an exception ignoring comments for type annotation comments
-  bool isTypeComment(const std::string& str, size_t pos) {
-=======
   // Make an exception ignoring comments for type annotation comments
   bool isTypeComment(c10::string_view str, size_t pos) {
->>>>>>> 632719c2
     const std::string type_string = "# type:";
     if (str.size() < pos + type_string.length()) {
       return false;
