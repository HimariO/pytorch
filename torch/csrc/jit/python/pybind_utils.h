#pragma once

#include <ATen/core/ivalue.h>
#include <ATen/core/jit_type.h>
#include <ATen/core/qualified_name.h>
#include <ATen/core/stack.h>
#include <pybind11/complex.h>
#include <pybind11/pybind11.h>
#include <pybind11/pytypes.h>
#include <torch/csrc/Device.h>
#include <torch/csrc/Dtype.h>
#include <torch/csrc/Layout.h>
#include <torch/csrc/QScheme.h>
#include <torch/csrc/Stream.h>
#include <torch/csrc/WindowsTorchApiMacro.h>
#include <torch/csrc/jit/api/module.h>
#include <torch/csrc/jit/frontend/schema_matching.h>
#include <torch/csrc/jit/frontend/tracer.h>
#include <torch/csrc/jit/python/module_python.h>
#include <torch/csrc/jit/python/python_custom_class.h>
#include <torch/csrc/jit/python/python_tracer.h>
#include <torch/csrc/jit/resource_guard.h>
#include <torch/csrc/jit/runtime/operator.h>
#include <torch/csrc/utils/auto_gil.h>
#include <torch/csrc/utils/pybind.h>
#include <torch/csrc/utils/python_arg_parser.h>
#include <torch/csrc/utils/six.h>
#ifdef USE_DISTRIBUTED
#include <torch/csrc/distributed/rpc/py_rref.h>
#include <torch/csrc/distributed/rpc/rref_impl.h>
#endif

#include <ATen/core/function_schema.h>
#include <c10/core/Stream.h>
#ifdef USE_C10D_NCCL
#include <c10/cuda/CUDACachingAllocator.h>
#include <c10/cuda/CUDAStream.h>
#endif
#include <c10/util/Exception.h>
#include <c10/util/Optional.h>
#include <c10/util/irange.h>

#include <algorithm>
#include <cstddef>
#include <string>
#include <utility>
#include <vector>

// The visibility attribute is to avoid a warning about storing a field in the
// struct that has a different visibility (from pybind) than the struct.
#ifdef _WIN32
#define VISIBILITY_HIDDEN
#else
#define VISIBILITY_HIDDEN __attribute__((visibility("hidden")))
#endif

namespace torch {
namespace jit {

void clear_registered_instances(void* ptr);

TORCH_API IValue toIValue(
    py::handle obj,
    const TypePtr& type,
    c10::optional<int32_t> N = c10::nullopt);

py::object toPyObject(IValue ivalue);

// Wrap Python function to guard deref
// NB: Need VISIBILITY_HIDDEN for silencing compiler error,
// 'torch::jit::PythonFunctionGuard' declared with greater visibility than the
// type of its field 'torch::jit::PythonFunctionGuard::func_'
struct VISIBILITY_HIDDEN PythonFunctionGuard {
  explicit PythonFunctionGuard(py::function func) : func_(std::move(func)) {}

  ~PythonFunctionGuard() {
    pybind11::gil_scoped_acquire ag;
    func_.dec_ref();
    // explicitly setting PyObject* to nullptr to prevent py::object's dtor to
    // decref on the PyObject again.
    // See Note [Destructing py::object] in python_ivalue.h
    func_.ptr() = nullptr;
  }

  py::function func_;
};

// The PythonFutureWrapper for ivalue::Future
//
// NB: VISIBILITY_HIDDEN is for silencing compiling error,
// "error: 'torch::jit::PythonFutureWrapper' declared with greater visibility
// than the type of its field 'torch::jit::PythonFutureWrapper::unwrap_func'
// [-Werror=attributes]"
//
// NB: inherit from enable_shared_from_this because then(py::function) needs to
//     get a shared_ptr from this pointer.
struct VISIBILITY_HIDDEN PythonFutureWrapper
    : std::enable_shared_from_this<PythonFutureWrapper> {
  using UnwrapFunc = std::function<void(py::object)>;

  explicit PythonFutureWrapper(
      c10::intrusive_ptr<c10::ivalue::Future> fut,
      c10::optional<UnwrapFunc> unwrap_func = c10::nullopt)
      : fut(std::move(fut)), unwrap_func(std::move(unwrap_func)) {}

  explicit PythonFutureWrapper(const PythonFutureWrapper&) = delete;
  PythonFutureWrapper& operator=(const PythonFutureWrapper&) = delete;

  bool done() {
    return fut->completed();
  }

  py::object value() {
    // acquiring GIL as toPyObject creates new py::object
    // without grabbing the GIL.
    py::gil_scoped_acquire acquire;
    py::object py_obj = toPyObject(fut->value());
    // unwrap_func is a general compositional function that takes in a
    // py::object and executes some python function. It is currently mostly used
    // to throw python exceptions.
    if (unwrap_func) {
      (*unwrap_func)(py_obj);
    }
    return py_obj;
  }

  py::object wait() {
    fut->wait();
    if (jit::tracer::isTracing()) {
      auto graph = jit::tracer::getTracingState()->graph;

      Value* fut_val = jit::tracer::getValueTrace(fut);
      auto output = graph->insert(aten::wait, {fut_val});
      jit::tracer::setValueTrace(fut->value(), output);
    }
    return value();
  }

  // The py::function cb arg must take a std::shared_ptr<PythonFutureWrapper>
  // (i.e., torch._C.Future) as the only argument. If the type mismatches, an
  // error will be thrown when waiting for the value of this returned Future.
  std::shared_ptr<PythonFutureWrapper> then(py::function cb) {
    // We need this an additional layer of wrapper here to guard the
    // destruction of the py::function object. Because, the
    // Future owns a reference to the py::function in its callback
    // vector, but Future does not acquire GIL on destruction.
    auto pf = std::make_shared<PythonFunctionGuard>(std::move(cb));

    return std::make_shared<jit::PythonFutureWrapper>(fut->then(
        // Capture a copy of the ivalue::Future instead of the `this` pointer
        // because the PythonFutureWrapper object could have been deleted
        // when the callbacks are fired. For example, RPC only captures the
        // ivalue::Future instead of PythonFutureWrapper in JitFuture's
        // callback functions. Hence, if user code does not hold a reference to
        // this PythonFutureWrapper object, there is no guarantee that the
        // PythonFutureWrapper is still valid when running the callback.
        [pyFut(this->getPtr()),
         pf(std::move(pf))](c10::ivalue::Future& /* unused */) -> IValue {
          try {
            pybind11::gil_scoped_acquire ag;
            return toIValue(pf->func_(pyFut), PyObjectType::get());
          } catch (py::error_already_set& e) {
            auto err = std::runtime_error(c10::str(
                "Got the following error when running the callback: ",
                e.what()));
            {
              pybind11::gil_scoped_acquire ag;
              // Release ownership on py::objects and also restore Python
              // Error Indicator.
              e.restore();
              // Clear the Python Error Indicator as we has recorded the
              // exception in the response message.
              PyErr_Clear();
            }

            throw err;
          }
        },
        PyObjectType::get()));
  }

  void add_done_callback(py::function cb) {
    auto pf = std::make_shared<PythonFunctionGuard>(std::move(cb));
    // NOLINTNEXTLINE(modernize-avoid-bind)
    fut->addCallback(std::bind(
        [pyFut(this->getPtr())](std::shared_ptr<PythonFunctionGuard> pf) {
          try {
            pybind11::gil_scoped_acquire ag;
            pf->func_(pyFut);
          } catch (py::error_already_set& e) {
            {
              pybind11::gil_scoped_acquire ag;
              // Release ownership on py::objects and also restore Python
              // Error Indicator.
              e.restore();
              // Clear the Python Error Indicator as we has recorded the
              // exception in the response message.
              PyErr_Clear();
            }
            // Log and ignore exceptions raised through the callback
            LOG(ERROR) << "Got the following error when running the callback: "
                       << e.what();

          } catch (const std::exception& e) {
            // Log and ignore exceptions raised through the callback
            LOG(ERROR) << "Got the following error when running the callback: "
                       << e.what();
          }
        },
        std::move(pf)));
  }

  void markCompleted(const py::object& pyValue) {
    DCHECK(PyGILState_Check());
    IValue value = toIValue(pyValue, PyObjectType::get());

    py::gil_scoped_release release;
    fut->markCompleted(std::move(value));
  }

  c10::intrusive_ptr<c10::ivalue::Future> fut;
  // unwrap_func works like a callback for the value returned by
  // PythonFutureWrapper::wait().
  c10::optional<UnwrapFunc> unwrap_func;

 private:
  std::shared_ptr<PythonFutureWrapper> getPtr() {
    return shared_from_this();
  }
};

// error reporting: when reporting user-caused errors, these functions should
// not use AT_ERROR macros, since these macros add stack trace information
// that is confusing to display to the end user since it always reports
// locations in libtorch code rather than user code.

inline std::shared_ptr<CompilationUnit> get_python_cu() {
  return py::module::import("torch.jit._state")
      .attr("_python_cu")
      .cast<std::shared_ptr<CompilationUnit>>();
}

struct TypedIValue : public std::pair<IValue, TypePtr> {
  using pair::pair;

  IValue& ivalue() {
    return this->first;
  }
  TypePtr& type() {
    return this->second;
  }
};

inline TypedIValue toDictKeyIValue(py::handle key) {
  if (py::isinstance<py::str>(key)) {
    return TypedIValue(
        ConstantString::create(py::cast<std::string>(key)), StringType::get());
  } else if (py::isinstance<py::int_>(key)) {
    return TypedIValue(py::cast<int64_t>(key), IntType::get());
  } else if (py::isinstance<py::float_>(key)) {
    return TypedIValue(py::cast<double>(key), FloatType::get());
  } else {
    AT_ERROR("Dictionary inputs may only have string, int, or float keys");
  }
}

inline c10::optional<TypePtr> unifyOrInitializeType(
    const TypePtr& accum,
    const TypePtr& unify) {
  if (!accum) {
    return unify;
  }
  return unifyTypes(accum, unify);
}

using InferredType = c10::InferredType;

InferredType tryToInferContainerType(py::handle input);

// Try to infer the type of a Python object
// The type cannot be inferred if:
//   input is an empty container (list, dict)
//   input is an list with element types that cannot be unified
//   input is an dict with key or value types that cannot be unified
inline InferredType tryToInferType(py::handle input) {
  // Try tensor types
  if (THPVariable_Check(input.ptr())) {
    return InferredType(TensorType::get());
  }

  if (input.is(py::none())) {
    return InferredType(NoneType::get());
  }

  if (py::isinstance<StrongFunctionPtr>(input)) {
    auto fn = py::cast<StrongFunctionPtr>(input).function_;
    return InferredType(FunctionType::create(fn));
  }

  // Try basic types first
  if (py::isinstance<py::bool_>(input)) {
    return InferredType(BoolType::get());
    // NOLINTNEXTLINE(bugprone-branch-clone)
  } else if (py::isinstance<py::int_>(input)) {
    return InferredType(IntType::get());
  } else if (py::isinstance<py::float_>(input)) {
    return InferredType(FloatType::get());
  } else if (PyComplex_CheckExact(input.ptr())) {
    return InferredType(ComplexType::get());
  } else if (py::isinstance<py::str>(input)) {
    return InferredType(StringType::get());
  } else if (THPLayout_Check(input.ptr())) {
    return InferredType(IntType::get());
  } else if (THPDevice_Check(input.ptr())) {
    return InferredType(DeviceObjType::get());
  } else if (THPStream_Check(input.ptr())) {
    return InferredType(StreamObjType::get());
  } else if (THPDtype_Check(input.ptr())) {
    return InferredType(IntType::get());
  } else if (THPQScheme_Check(input.ptr())) {
    return InferredType(IntType::get());
  } else if (THPLayout_Check(input.ptr())) {
    return InferredType(IntType::get());
  }

  auto enum_type = py::module::import("enum").attr("Enum");
  py::bool_ isEnumValue = py::isinstance(input, enum_type);
  if (py::cast<bool>(isEnumValue)) {
    auto enum_class = input.attr("__class__");
    auto enum_type = py::cast<TypePtr>(
        py::module::import("torch.jit.annotations")
            .attr("try_ann_to_type")(enum_class, SourceRange()));
    return InferredType(enum_type);
  }

  py::bool_ isClass =
      py::module::import("inspect").attr("isclass")(input.get_type());
  if (py::cast<bool>(isClass)) {
    // Assume that the class is compiled already or will compile. Invalidate
    // this later if needed.
    bool class_compiled = true;

    // Check if the type is already compiled.
    py::object existing_ty = py::module::import("torch.jit._state")
                                 .attr("_get_script_class")(input.get_type());

    if (existing_ty.is_none()) {
      // If not, try to compile it.
      py::bool_ can_compile = py::module::import("torch._jit_internal")
                                  .attr("can_compile_class")(input.get_type());

      if (py::cast<bool>(can_compile)) {
        // Try to compile the class. This is wrapped in a try-catch because
        // compilation of class types can raise an Exception and in that case,
        // we want to defer to other attempts at type inference below rather
        // than fail compilation altogether.
        try {
          py::module::import("torch.jit._script")
              .attr("_recursive_compile_class")(
                  input.get_type(), SourceRange());
        } catch (...) {
          // Invalidate the assumption that the class compiled so that we don't
          // look up and return its JIT type as the type for the input.
          class_compiled = false;
        }
      }
    }

    // If the class compiled successfully, look up the existing JIT type by
    // qualified name and return it.
    if (class_compiled) {
      auto script_class = py::module::import("torch.jit._state")
                              .attr("_get_script_class")(input.get_type());

      if (!script_class.is_none()) {
        auto class_type = py::cast<ClassTypePtr>(script_class);

        if (class_type && !class_type->is_module()) {
          return InferredType(class_type);
        }
      }
    }
  }

  if (py::isinstance<Object>(input)) {
    auto object = py::cast<Object>(input);
    return InferredType(object.type());
#ifdef USE_RPC
  } else if (py::isinstance<torch::distributed::rpc::PyRRef>(input)) {
    auto rref_ivalue = input.cast<torch::distributed::rpc::PyRRef>().toIValue();
    return InferredType(rref_ivalue.type());
#endif
  }

  if (as_module(py::cast<py::object>(input))) {
    return InferredType("Cannot infer type of ScriptModule");
  }

  auto module_type = py::module::import("torch.nn").attr("Module");
  py::bool_ is_module = py::isinstance(input, module_type);
  if (py::cast<bool>(is_module)) {
    return InferredType("Cannot infer concrete type of torch.nn.Module");
  }

  // Try container types
  return tryToInferContainerType(input);
}

inline InferredType tryToInferContainerType(py::handle input) {
  if (six::isTuple(input)) {
    py::tuple tuple = py::cast<py::tuple>(input);
    std::vector<TypePtr> element_types;
    element_types.reserve(tuple.size());

    for (py::handle elem : tuple) {
      auto type_match = tryToInferType(elem);
      if (type_match.success()) {
        element_types.push_back(type_match.type());
      } else {
        // Forward error message along
        return type_match.reason();
      }
    }
    return InferredType(TupleType::create(element_types));
  } else if (PyDict_Check(input.ptr())) {
    // Check to make sure we can generate useful input/output types
    auto dict = py::cast<py::dict>(input);
    size_t len = py::len(dict);
    if (!len) {
      return InferredType("Dictionary inputs must have entries");
    }

    TypePtr key_type = nullptr;
    TypePtr value_type = nullptr;

    for (auto entry : dict) {
      // Try to infer the key type and unify it with the existing one
      auto entry_key_type_match = tryToInferType(entry.first);
      if (!entry_key_type_match.success()) {
        return entry_key_type_match.reason();
      }
      auto unified_key =
          unifyOrInitializeType(key_type, entry_key_type_match.type());
      if (!unified_key) {
        return InferredType(c10::str(
            "Dictionary inputs to traced functions must have consistent type. Found ",
            key_type->repr_str(),
            " and ",
            (entry_key_type_match.type())->repr_str()));
      }

      // Try to infer the value type and unify it with the existing one
      auto entry_value_type_match = tryToInferType(entry.second);
      if (!entry_value_type_match.success()) {
        return entry_value_type_match.reason();
      }
      auto unified_value =
          unifyOrInitializeType(value_type, entry_value_type_match.type());
      if (!unified_value) {
        return InferredType(c10::str(
            "Dictionary inputs to traced functions must have consistent type. Found ",
            value_type->repr_str(),
            " and ",
            (entry_value_type_match.type())->repr_str()));
      }

      key_type = *unified_key;
      value_type = *unified_value;
    }
    return InferredType(DictType::create(key_type, value_type));
  } else if (PyList_Check(input.ptr())) {
    auto list = py::cast<py::list>(input);
    size_t len = py::len(list);
    if (!len) {
      return InferredType("List trace inputs must have elements");
    }

    TypePtr element_type = nullptr;
    for (auto elem : list) {
      auto element_type_match = tryToInferType(elem);
      if (!element_type_match.success()) {
        return InferredType(c10::str(
            "Could not infer type of list element: ",
            element_type_match.reason()));
      }
      auto unified_type =
          unifyOrInitializeType(element_type, element_type_match.type());
      if (!unified_type) {
        return InferredType(c10::str(
            "List inputs to traced functions must have consistent element type. Found ",
            element_type->repr_str(),
            " and ",
            (element_type_match.type())->repr_str()));
      }
      element_type = *unified_type;
    }
    return InferredType(ListType::create(element_type));
  } else {
    // TODO: this message is not correct anymore, since this InferredType is
    // used from a bunch of circumstances unrelated to tracing. We can re-use
    // this instead of the attribute_failure stuff in concreteType
    return InferredType(c10::str(
        "Only tensors and (possibly nested) tuples of tensors, lists, or dicts",
        "are supported ",
        "as inputs or outputs of traced functions",
        ", but instead got value of type ",
        py::str(input.get_type().attr("__name__")),
        "."));
  }
}

inline bool isTraceableType(const TypePtr& type) {
  if (type->isSubtypeOf(*TensorType::get())) {
    return true;
  }

  if (auto list_type = type->cast<ListType>()) {
    return isTraceableType(list_type->getElementType());
  }

  if (auto tuple_type = type->cast<TupleType>()) {
    return std::all_of(
        tuple_type->elements().begin(),
        tuple_type->elements().end(),
        [](const TypePtr& element_type) {
          return isTraceableType(element_type);
        });
  }

  if (auto dict_type = type->cast<DictType>()) {
    return isTraceableType(dict_type->getValueType());
  }

  return false;
}

inline IValue toTypeInferredIValue(py::handle input) {
  auto match = tryToInferType(input);
  if (!match.success()) {
    AT_ERROR(
        "Tracer cannot infer type of ", py::str(input), "\n:", match.reason());
  }
  return toIValue(input, match.type());
}

inline Stack toTraceableStack(const py::tuple& inputs) {
  auto info = toTypeInferredIValue(inputs);
  TORCH_CHECK(
      isTraceableType(info.type()),
      "Type '",
      info.type()->repr_str(),
      "' cannot be traced. Only Tensors and (possibly nested) Lists, Dicts, and"
      " Tuples of Tensors can be traced");
  return info.toTuple()->elements().vec();
}

inline IValue createGenericList(py::handle obj, const TypePtr& elem_type) {
  auto elems = c10::impl::GenericList(elem_type);
  for (auto elem : obj) {
    elems.push_back(toIValue(elem, elem_type));
  }
  return IValue(std::move(elems));
}

inline IValue createGenericDict(
    const py::dict& obj,
    const TypePtr& key_type,
    const TypePtr& value_type) {
  c10::impl::GenericDict elems(key_type, value_type);
  elems.reserve(py::len(obj));
  for (auto& entry : obj) {
    elems.insert(
        toIValue(entry.first, key_type), toIValue(entry.second, value_type));
  }
  return IValue(std::move(elems));
}

template <class T>
inline void guardAgainstNamedTensor(const T& var) {
  TORCH_CHECK(
      !var.has_names(),
      "NYI: Named tensors are currently unsupported in TorchScript. As a  "
      "workaround please drop names via `tensor = tensor.rename(None)`.");
}

// Defined in pybind_utils.cpp to break a circular dependency with
// python_ivalue.h
IValue toIValue(py::handle obj, const TypePtr& type, c10::optional<int32_t> N);

// Small wrapper around getting the type name string from Python to make
// types easier to interpret, e.g. give the structural type for a NamedTuple
inline std::string friendlyTypeName(py::handle obj) {
  if (py::isinstance<py::tuple>(obj) && py::hasattr(obj, "_fields")) {
    auto field_names =
        py::cast<std::vector<std::string>>(py::getattr(obj, "_fields"));
    std::stringstream ss;
    ss << py::str(obj.get_type().attr("__name__"));
    ss << " (aka NamedTuple(";
    bool first = true;
    for (auto& field_name : field_names) {
      if (!first) {
        ss << ", ";
      }
      ss << field_name;
      first = false;
    }
    ss << "))";
    return ss.str();
  } else {
    return py::str(obj.get_type().attr("__name__"));
  }
}

// Thrown when trying to create a schema for a list of python
// arguments that cannot be converted.
// Can be caught by the caller to attempt to use other schema
// when there is an overloaded operator.
struct schema_match_error : public std::runtime_error {
  using std::runtime_error::runtime_error;
};

inline IValue argumentToIValue(
    const FunctionSchema& schema,
    size_t argumentPosition,
    py::handle object) {
  const auto& argument = schema.arguments().at(argumentPosition);
  try {
    return toIValue(object, argument.type(), argument.N());
  } catch (const py::cast_error& error) {
    throw schema_match_error(c10::str(
        schema.formatTypeMismatchMsg(
            argument,
            friendlyTypeName(object),
            argumentPosition,
            py::repr(object)),
        "\nCast error details: ",
        error.what()));
  } catch (const py::error_already_set& error) {
    throw schema_match_error(c10::str(
        schema.formatTypeMismatchMsg(
            argument,
            friendlyTypeName(object),
            argumentPosition,
            py::repr(object)),
        "\n Python error details: ",
        error.what()));
  }
}

inline IValue returnToIValue(const TypePtr& type, py::handle object) {
  try {
    return toIValue(object, type);
  } catch (const py::cast_error& error) {
    throw std::runtime_error(c10::str(
        " expected value of type ",
        type->str(),
        " for return value but instead got value of type ",
        py::str(object.get_type().attr("__name__")),
        ".",
        "\nValue: ",
        py::repr(object),
        "\nCast error details: ",
        error.what()));
  }
}

inline py::object getScriptedClassOrError(const c10::NamedTypePtr& classType) {
  auto py_class =
      py::module::import("torch.jit._state")
          .attr("_get_python_class")(classType->name()->qualifiedName());
  if (py_class.is_none()) {
    std::stringstream err;
    err << "Unknown reference to ScriptClass ";
    err << classType->name()->qualifiedName();
    err << ". (Did you forget to import it?)";
    throw std::runtime_error(err.str());
  }
  return py_class;
}

inline py::object toPyObject(IValue ivalue) {
  if (ivalue.isNone()) {
    return py::none();
  } else if (ivalue.isTensor()) {
    auto tensor = std::move(ivalue).toTensor();
    if (tensor.is_sparse()) {
      TORCH_WARN_ONCE(
          "Using sparse tensors in TorchScript is experimental. Many optimization "
          "pathways have not been thoroughly tested with sparse tensors. Please "
          "include the fact that the network is running sparse tensors in any bug "
          "reports submitted.");
    }
    guardAgainstNamedTensor<at::Tensor>(tensor);
    return py::cast(autograd::Variable(std::move(tensor)));
  } else if (ivalue.isDouble()) {
    return py::cast(std::move(ivalue).toDouble());
  } else if (ivalue.isComplexDouble()) {
    return py::cast(
        static_cast<std::complex<double>>(std::move(ivalue).toComplexDouble()));
  } else if (ivalue.isInt()) {
    return py::cast(std::move(ivalue).toInt());
  } else if (ivalue.isBool()) {
    return py::cast(std::move(ivalue).toBool());
  } else if (ivalue.isString()) {
    return py::cast(std::move(ivalue).toStringRef());
  } else if (ivalue.isList()) {
    auto list = std::move(ivalue).toList();
    py::list t{list.size()};
    for (const auto i : c10::irange(list.size())) {
      t[i] = toPyObject(IValue{list.get(i)});
    }
    return std::move(t);
  } else if (ivalue.isTuple()) {
    auto tuple = std::move(ivalue).toTuple();
    const auto& elements = tuple->elements();

    py::tuple t{elements.size()};
    for (const auto i : c10::irange(elements.size())) {
      t[i] = toPyObject(IValue{elements.at(i)});
    }

    // If we have a NamedTuple
    if (tuple->type() && tuple->type()->schema() &&
        tuple->type()->schema()->name() != "") {
      auto unqualName = tuple->type()->name()->name();

      const std::vector<Argument>& tuple_args =
          tuple->type()->schema()->arguments();

      std::vector<pybind11::object> defaults;
      auto it = std::find_if(
          tuple_args.begin(), tuple_args.end(), [](const Argument& arg) {
            return arg.default_value().has_value();
          });
      std::transform(
          it,
          tuple_args.end(),
          std::back_inserter(defaults),
          [](const Argument& arg) { return toPyObject(*arg.default_value()); });

      std::vector<std::string> fieldNames =
          fmap(tuple_args, [](const Argument& arg) { return arg.name(); });

      return py::module::import("torch._jit_internal")
          .attr("_create_named_tuple")(
              t, unqualName, fieldNames, py::make_tuple(defaults));
    } else {
      return std::move(t);
    }
  } else if (ivalue.isDevice()) {
    return py::cast<py::object>(THPDevice_New(std::move(ivalue).toDevice()));
  } else if (ivalue.isGenericDict()) {
    auto dict = std::move(ivalue).toGenericDict();
    py::dict py_dict;
    for (auto& pair : dict) {
      py_dict[toPyObject(IValue{pair.key()})] =
          toPyObject(IValue{pair.value()});
    }
    return std::move(py_dict);
  } else if (ivalue.isRRef()) {
#ifdef USE_RPC
    auto RRefPtr =
        c10::dynamic_intrusive_pointer_cast<torch::distributed::rpc::RRef>(
            std::move(ivalue).toRRef());
    return py::cast(torch::distributed::rpc::PyRRef(RRefPtr));
#else
    AT_ERROR("RRef is only supported with the distributed package");
#endif
  } else if (ivalue.isObject()) {
    const auto obj = std::move(ivalue).toObject();
    if (obj->type()->is_module()) {
      return py::cast(Module(obj));
    }

    auto pyCu = get_python_cu();
    if (obj->name().find("__torch__.torch.classes") == 0) {
      return py::cast(Object(obj));
    }
    const auto classType = pyCu->get_class(c10::QualifiedName(obj->name()));
    AT_ASSERT(classType);
    auto pyClass = getScriptedClassOrError(obj->type());
    auto pyObj = pyClass.attr("__new__")(pyClass);

    const auto numAttrs = classType->numAttributes();

    for (const auto slot : c10::irange(numAttrs)) {
      const auto& attrName = classType->getAttributeName(slot);
      IValue v = obj->getSlot(slot);
      py::setattr(pyObj, attrName.c_str(), toPyObject(std::move(v)));
    }
    return pyObj;
  } else if (ivalue.isPyObject()) {
    // return borrowed reference to ensure it correctly incref the underlying
    // PyObject
    return py::reinterpret_borrow<py::object>(ivalue.toPyObject());
  } else if (ivalue.isCapsule()) {
    return py::cast(c10::Capsule(ivalue.toCapsule()));
  } else if (ivalue.isFuture()) {
    return py::cast(std::make_shared<PythonFutureWrapper>(ivalue.toFuture()));
  } else if (ivalue.isEnum()) {
    auto enum_holder = ivalue.toEnumHolder();
    auto py_class = getScriptedClassOrError(enum_holder->type());
    return py_class.attr(enum_holder->name().c_str());
  } else if (ivalue.isRRef()) {
#ifdef USE_RPC
    return py::cast(torch::distributed::rpc::PyRRef(
        c10::static_intrusive_pointer_cast<distributed::rpc::RRef>(
            ivalue.toRRef())));
#else
    TORCH_CHECK(false, "RRef is only supported with the distributed package");
#endif
  } else {
    AT_ERROR(
        "Missing cases in 'toPyObject'! Can't convert ",
        ivalue.tagKind(),
        " to a Python object");
  }
}

struct VISIBILITY_HIDDEN tuple_slice {
  /*implicit*/ tuple_slice(py::tuple tup_)
      : tup(std::move(tup_)), b(0), e(tup.size()) {}
  tuple_slice(py::tuple tup_, int64_t b_)
      : tup(std::move(tup_)), b(b_), e(tup.size()) {}
  tuple_slice(py::tuple tup_, int64_t b_, int64_t e_)
      : tup(std::move(tup_)), b(b_), e(e_) {}
  py::detail::tuple_iterator begin() const {
    return {tup, static_cast<pybind11::ssize_t>(b)};
  }
  py::detail::tuple_iterator end() const {
    return {tup, static_cast<pybind11::ssize_t>(e)};
  }
  size_t size() const {
    return e - b;
  }
  py::detail::tuple_accessor operator[](size_t index) const {
    return {tup, static_cast<size_t>(b + index)};
  }

 private:
  py::tuple tup;
  int64_t b;
  int64_t e;
};

inline Stack createStackForSchema(
    const FunctionSchema& schema,
    const tuple_slice& args,
    const py::kwargs& kwargs,
    c10::optional<IValue> self) {
  size_t all_arguments = (self ? 1 : 0) + args.size() + kwargs.size();
  if (all_arguments > schema.arguments().size()) {
    throw schema_match_error(c10::str(
        schema.name(),
        "() expected at most ",
        schema.arguments().size(),
        " argument(s) but received ",
        all_arguments,
        " argument(s). Declaration: ",
        schema));
  }
  Stack stack;
  stack.reserve(schema.arguments().size());

  int64_t arg_idx = 0;
  if (self) {
    push(stack, std::move(*self));
    arg_idx++;
  }
  // First push all positional args.
  for (const auto& arg : args) {
    // ...but refuse to do it if the schema says that this was supposed
    // to be keyword only
    if (schema.arguments()[arg_idx].kwarg_only()) {
      throw schema_match_error(c10::str(
          schema.name(),
          "() takes ",
          arg_idx,
          " positional argument(s) but ",
          self ? 1 + args.size() : args.size(),
          " was/were given.  Declaration: ",
          schema));
    }
    // Use the type information from the schema to convert the PyObject.
    push(stack, argumentToIValue(schema, stack.size(), arg));
    arg_idx++;
  }

  // Now for every remaining non-positional argument in the schema, look for it
  // in the kwargs dict and push it if found, or use its default value if it
  // has one.
  size_t consumed_kwargs = 0;
  for (size_t i = stack.size(); i < schema.arguments().size(); ++i) {
    const auto& arg = schema.arguments()[i];
    if (kwargs.contains(arg.name().c_str())) {
      push(stack, argumentToIValue(schema, i, kwargs[arg.name().c_str()]));
      consumed_kwargs += 1;
    } else if (arg.default_value()) {
      push(stack, *arg.default_value());
    } else {
      throw schema_match_error(c10::str(
          schema.name(),
          "() is missing value for argument '",
          arg.name(),
          "'. Declaration: ",
          schema));
    }
  }

  if (consumed_kwargs != kwargs.size()) {
    std::vector<std::string> names;
    for (const auto& kwarg : kwargs) {
      names.emplace_back(py::cast<std::string>(kwarg.first));
    }
    throw schema_match_error(schema.findErrorInKwargs(names));
  }

  return stack;
}

inline py::object createPyObjectForStack(Stack&& stack) {
  if (stack.empty()) {
    return py::none();
  }

  // Return a simple value and not a single-element tuple if there is only one
  // return value.
  if (stack.size() == 1) {
    return toPyObject(std::move(stack[0]));
  }

  // If there is more than one return value, pop them into a py::tuple.
  py::tuple return_values(stack.size());
  for (const auto ret : c10::irange(return_values.size())) {
    return_values[ret] = toPyObject(std::move(stack[ret]));
  }

  return std::move(return_values);
}

// TODO: Remove once we clean up the GraphExecutor usage.
inline Stack evilDeprecatedBadCreateStackDoNotUse(
    const py::tuple& tuple,
    at::ArrayRef<Value*> inputs,
    size_t reserve_extra_space = 0) {
  if (tuple.size() != inputs.size()) {
    AT_ERROR(
        "expected " + std::to_string(inputs.size()) + " inputs, but got " +
        std::to_string(tuple.size()));
  }
  Stack result;
  result.reserve(tuple.size() + reserve_extra_space);
  for (const auto i : c10::irange(inputs.size())) {
    result.push_back(toIValue(std::move(tuple[i]), inputs[i]->type()));
  }
  return result;
}

// Run `callee`, potentially inserting a CallFunction/CallMethod node into the
// tracing graph.
inline py::object runAndInsertCall(
    Function& callee,
    const tuple_slice& args,
    const py::kwargs& kwargs,
    c10::optional<IValue> self,
    // Lambda that tells this function how to insert `callee` into the graph if
    // we're tracing.
    const std::function<Value*(Graph&, const MatchedSchema& match)>&
        callInserter) {
  auto stack =
      createStackForSchema(callee.getSchema(), args, kwargs, std::move(self));
  const auto& tracing_state = tracer::getTracingState();
  if (!tracing_state) {
    pybind11::gil_scoped_release no_gil_guard;
    // If we're not tracing, just run the callee as normal.
    callee.run(stack);
  } else {
    // If we are tracing, insert the appropriate CallFunction or CallMethod node
    // and then run the callee with tracing disabled.

    // Get the graph `Value`s that represent the input IValues
<<<<<<< HEAD
    auto inputs = last(stack, toGraphFunction(callee).graph()->inputs().size());
=======
    auto inputs = last(stack, callee.num_inputs());
>>>>>>> dea8b274
    auto input_values =
        fmap(inputs, [](const IValue& v) { return tracer::getValueTrace(v); });
    TORCH_INTERNAL_ASSERT(callee.getSchema().returns().size() == 1)
    auto return_type = callee.getSchema().returns().at(0).type();
    auto graph = tracing_state->graph;
    std::vector<NamedValue> named_values;
    named_values.reserve(input_values.size());
    for (Value* v : input_values) {
      named_values.emplace_back(v);
    }

    // Add a call node.
    MatchedSchema match = matchSchema(
        callee.getSchema(),
        tracer::getPythonInterpreterSourceRange(),
        *graph,
        named_values,
        {});
    auto output_value = callInserter(*graph, match);

    // Actually run the callee. Pause the tracer so that we don't double-add the
    // callee nodes.
    {
      pybind11::gil_scoped_release no_gil_guard;
      ResourceGuard guard(tracer::pauseTracing());
      callee.run(stack);
    }

    // Associate the output IValues with the output `Value`s in the graph
    tracer::setValueTrace(stack.back(), output_value);
  }

  TORCH_CHECK(
      stack.size() > 0,
      "Expected values in the stack after execution but found none");
  return toPyObject(std::move(stack.back()));
}

inline c10::optional<py::object> maybeTorchFunctionDispatch(
    const py::object& callee,
    const tuple_slice& args_no_self,
    const py::kwargs& kwargs,
    const c10::QualifiedName qualname) {
  std::vector<py::handle> args_vec;
  for (const auto& arg : args_no_self) {
    args_vec.push_back(arg);
  }
  py::tuple args = py::cast(args_vec);

  // Handle __torch_function__ dispatch
  std::vector<py::handle> overloaded_args;
  size_t total_arg_num = args.size() + kwargs.size();
  for (const auto& arg : args) {
    is_tensor_and_append_overloaded(arg.ptr(), &overloaded_args);
    is_tensor_list_and_append_overloaded(
        arg.ptr(),
        &overloaded_args,
        static_cast<int>(total_arg_num),
        false /* throw_error */);
  }
  // NB: for kwargs, we cannot guarantee the order of appending
  // is the same as the argument order in operator's schema.
  // This is suboptimal, but should be fine. Later when we have
  // better schema matching and argument parsing, we could
  // match the operator in `operations` first, then the order will
  // be guaranteed.
  for (auto item : kwargs) {
    is_tensor_and_append_overloaded(item.second.ptr(), &overloaded_args);
    is_tensor_list_and_append_overloaded(
        item.second.ptr(),
        &overloaded_args,
        total_arg_num,
        false /* throw_error */);
  }
  if (overloaded_args.size() > 0) {
    return pybind11::reinterpret_steal<py::object>(
        handle_torch_function_no_python_arg_parser(
            /*overloaded_args=*/overloaded_args,
            /*args=*/args.ptr(),
            /*kwargs=*/kwargs.ptr(),
            /*func_name=*/qualname.name().c_str(),
            /*torch_api_function=*/callee.ptr(),
            /*module_name=*/qualname.prefix().c_str()));
  }

  return c10::nullopt;
}

inline py::object invokeScriptFunctionFromPython(
    Function& callee,
    const tuple_slice& args,
    const py::kwargs& kwargs) {
  // TODO: we could add __torch_function__ dispatch here but I don't know
  // the implications of doing so

  return runAndInsertCall(
      callee,
      args,
      kwargs,
      /*self=*/c10::nullopt,
      [&](Graph& graph, const MatchedSchema& match) {
        return graph.insertFunctionCall(&callee, match);
      });
}

inline py::object invokeScriptMethodFromPython(
    Method& callee,
    const tuple_slice& args,
    const py::kwargs& kwargs) {
  auto self = callee.owner()._ivalue();

  if (auto torch_fn_result = maybeTorchFunctionDispatch(
          py::cast(callee), args, kwargs, callee.name())) {
    return *torch_fn_result;
  }

  return runAndInsertCall(
      callee.function(),
      args,
      kwargs,
      self,
      [&](Graph& graph, const MatchedSchema& match) {
        return graph.insertMethodCall(callee.name(), match);
      });
}

inline std::pair<std::shared_ptr<Operator>, Stack> getOpWithStack(
    const std::vector<std::shared_ptr<Operator>>& operations,
    py::args args,
    const py::kwargs& kwargs) {
  Stack stack;
  if (operations.size() == 1) {
    std::shared_ptr<Operator> op = operations.at(0);
    // Create a stack full of the arguments and keyword arguments.
    stack = createStackForSchema(
        op->schema(), std::move(args), kwargs, c10::nullopt);

    return std::make_pair(op, stack);
  } else {
    std::vector<schema_match_error> errors;
    std::shared_ptr<Operator> found_op = nullptr;
    for (const auto& op : operations) {
      try {
        stack = createStackForSchema(op->schema(), args, kwargs, c10::nullopt);
        found_op = op;
        break;
      } catch (schema_match_error& error) {
        errors.push_back(std::move(error));
      }
    }
    if (!found_op) {
      std::stringstream ss;
      ss << "Overloaded torch operator invoked from Python failed to many any schema:\n";
      for (const auto& err : errors) {
        ss << err.what() << "\n\n";
      }
      throw std::runtime_error(ss.str());
    }

    return std::make_pair(found_op, stack);
  }
}
inline py::object invokeOperatorFromPython(
    const std::vector<std::shared_ptr<Operator>>& operations,
    py::args args,
    const py::kwargs& kwargs) {
  auto opWithStack = getOpWithStack(operations, args, kwargs);
  std::shared_ptr<Operator> found_op = std::get<0>(opWithStack);
  Stack stack = std::get<1>(opWithStack);
  {
    pybind11::gil_scoped_release no_gil_guard;
    found_op->getOperation()(stack);
  }

  return createPyObjectForStack(std::move(stack));
}

} // namespace jit
} // namespace torch<|MERGE_RESOLUTION|>--- conflicted
+++ resolved
@@ -979,11 +979,7 @@
     // and then run the callee with tracing disabled.
 
     // Get the graph `Value`s that represent the input IValues
-<<<<<<< HEAD
-    auto inputs = last(stack, toGraphFunction(callee).graph()->inputs().size());
-=======
     auto inputs = last(stack, callee.num_inputs());
->>>>>>> dea8b274
     auto input_values =
         fmap(inputs, [](const IValue& v) { return tracer::getValueTrace(v); });
     TORCH_INTERNAL_ASSERT(callee.getSchema().returns().size() == 1)
