--- conflicted
+++ resolved
@@ -1,23 +1,20 @@
 from typing import Any, Dict
 
 import torch
-import torch.nn as nn
-import torch.nn.quantized as nnq
 from torch.fx import GraphModule  # type: ignore
 from torch.fx import map_arg  # type: ignore
 from torch.fx.graph import Graph
-<<<<<<< HEAD
-from torch.quantization.quantize_fx import prepare_fx
-=======
 from torch.quantization._numeric_suite import (
     get_logger_dict,
+    get_matching_activations,
     prepare_model_with_stubs,
     compare_weights,
+    OutputLogger,
     ShadowLogger,
 )
->>>>>>> eb4fdf97
+from torch.quantization.fx.quantization_patterns import NumericSuiteQuantizeHandler
 from torch.quantization.fx.quantize import _remove_qconfig, is_activation_post_process
-from torch.quantization.fx.quantization_patterns import NumericSuiteQuantizeHandler
+from torch.quantization.quantize_fx import prepare_fx
 
 
 def remove_qconfig_observer_fx(model):
@@ -76,174 +73,7 @@
     torch._C._log_api_usage_once(
         "quantization_api._numeric_suite_fx.compare_weights_fx"
     )
-<<<<<<< HEAD
-    weight_dict: Dict[str, Dict] = {}
-    for key in quantized_dict:
-        match_key = _find_match(float_dict, key, "weight")
-        if match_key is not None:
-            weight_dict[key] = {}
-            weight_dict[key]["float"] = float_dict[match_key]
-            weight_dict[key]["quantized"] = quantized_dict[key]
-            continue
-
-        # For matching "fc.weight" and "fc._packed_params._packed_params"
-        match_key = _find_match(float_dict, key, "_packed_params")
-        if match_key is not None:
-            weight_dict[key] = {}
-            weight_dict[key]["float"] = float_dict[match_key]
-            weight_dict[key]["quantized"] = quantized_dict[key][0]
-
-        # For LSTM
-        split_str = key.split(".")
-        if split_str[-1] == "param" and split_str[-3] == "_all_weight_values":
-            layer = split_str[-2]
-            module_name = ".".join(split_str[:-3])
-            float_weight_ih_key = module_name + ".weight_ih_l" + layer
-            float_weight_hh_key = module_name + ".weight_hh_l" + layer
-            if float_weight_ih_key in float_dict and float_weight_hh_key in float_dict:
-                weight_dict[key] = {}
-                weight_dict[key]["float"] = float_dict[float_weight_ih_key]
-                weight_dict[key]["quantized"] = (
-                    quantized_dict[key].__getstate__()[0][4][0].__getstate__()[0][0]
-                )
-                weight_dict[key]["float"] = float_dict[float_weight_hh_key]
-                weight_dict[key]["quantized"] = (
-                    quantized_dict[key].__getstate__()[0][4][1].__getstate__()[0][0]
-                )
-
-    return weight_dict
-
-
-def _get_logger_dict_helper(mod, target_dict, prefix=""):
-    r"""This is the helper function for get_logger_dict
-
-    Args:
-        mod: module we want to save all logger stats
-        prefix: prefix for the current module
-        target_dict: the dictionary used to save all logger stats
-    """
-
-    def get_prefix(prefix):
-        return prefix if prefix == "" else prefix + "."
-
-    for name, child in mod.named_children():
-        if isinstance(child, Logger):
-            target_dict[get_prefix(prefix) + "stats"] = child.stats
-            break
-
-    for name, child in mod.named_children():
-        module_prefix = get_prefix(prefix) + name if prefix else name
-        _get_logger_dict_helper(child, target_dict, module_prefix)
-
-
-def get_logger_dict(mod, prefix=""):
-    r"""Traverse the modules and save all logger stats into target dict.
-    This is mainly used for quantization accuracy debug.
-
-    Type of loggers supported:
-        ShadowLogger: used to log the outputs of the quantized module and its
-            matching float shadow module,
-        OutputLogger: used to log the outputs of the modules
-
-    Args:
-        mod: module we want to save all logger stats
-        prefix: prefix for the current module
-
-    Return:
-        target_dict: the dictionary used to save all logger stats
-    """
-    torch._C._log_api_usage_once("quantization_api._numeric_suite.get_logger_dict")
-
-    target_dict: Dict[str, Dict] = {}
-    _get_logger_dict_helper(mod, target_dict, prefix)
-    return target_dict
-
-
-class Logger(nn.Module):
-    r"""Base class for stats logging"""
-
-    def __init__(self):
-        super(Logger, self).__init__()
-        self.stats = {}
-
-    def forward(self, x):
-        pass
-
-
-class ShadowLogger(Logger):
-    r"""Class used in Shadow module to record the outputs of the original and
-    shadow modules.
-    """
-
-    def __init__(self):
-        super(ShadowLogger, self).__init__()
-        self.stats["float"] = []
-        self.stats["quantized"] = []
-
-    def forward(self, x, y):
-        if len(x) > 1:
-            x = x[0]
-        if len(y) > 1:
-            y = y[0]
-        self.stats["quantized"].append(x.detach())
-        self.stats["float"].append(y.detach())
-
-
-class OutputLogger(Logger):
-    r"""Class used to log the outputs of the module"""
-
-    def __init__(self):
-        super(OutputLogger, self).__init__()
-        self.stats["tensor_val"] = []
-
-    def forward(self, x):
-        self.stats["tensor_val"].append(x)
-        return x
-
-
-def _convert_tuple_to_list(t):
-    return list(_convert_tuple_to_list(x) for x in t) if type(t) is tuple else t
-
-
-def _dequantize_tensor_list(t):
-    return (
-        list(_dequantize_tensor_list(x) for x in t)
-        if type(t) is list
-        else t.dequantize()
-        if t.is_quantized
-        else t
-    )
-
-
-class Shadow(nn.Module):
-    r"""Shadow module attaches the float module to its matching quantized module
-    as the shadow. Then it uses Logger module to process the outputs of both
-    modules.
-
-    Args:
-        q_module: module quantized from float_module that we want to shadow
-        float_module: float module used to shadow q_module
-        Logger: type of logger used to process the outputs of q_module and
-            float_module. ShadowLogger or custom loggers can be used.
-    """
-
-    def __init__(self, q_module, float_module, Logger):
-        super(Shadow, self).__init__()
-        self.orig_module = q_module
-        self.shadow_module = float_module
-        self.dequant = nnq.DeQuantize()
-        self.logger = Logger()
-
-    def forward(self, *x):
-        xl = _convert_tuple_to_list(x)
-        output = self.orig_module(*xl)
-        xl_float = _dequantize_tensor_list(xl)
-        shadow_output = self.shadow_module(*xl_float)
-        self.logger(output, shadow_output)
-        return output
-=======
     return compare_weights(float_dict, quantized_dict)
->>>>>>> eb4fdf97
 
 
 def prepare_model_with_stubs_fx(float_module, q_module, module_swap_list, Logger):
@@ -311,33 +141,6 @@
     return ob_dict
 
 
-def get_matching_activations_fx(float_module, q_module):
-    r"""Find the matching activation between float and quantized modules.
-
-    Args:
-        float_module: float module used to generate the q_module
-        q_module: module quantized from float_module
-
-    Return:
-        act_dict: dict with key corresponding to quantized module names and each
-        entry being a dictionary with two keys 'float' and 'quantized', containing
-        the matching float and quantized activations
-    """
-    torch._C._log_api_usage_once(
-        "quantization_api._numeric_suite.get_matching_activations_fx"
-    )
-    float_dict = get_logger_dict(float_module)
-    quantized_dict = get_logger_dict(q_module)
-    act_dict: Dict[str, Dict] = {}
-    for key in quantized_dict:
-        match_key = _find_match(sorted(float_dict, reverse=True), key, "stats")
-        if match_key is not None:
-            act_dict[key] = {}
-            act_dict[key]["float"] = float_dict[match_key]["tensor_val"]
-            act_dict[key]["quantized"] = quantized_dict[key]["tensor_val"]
-    return act_dict
-
-
 def prepare_model_outputs_fx(
     float_module, q_module, Logger=OutputLogger, allow_list=None
 ):
@@ -409,5 +212,5 @@
     prepare_model_outputs_fx(float_model, q_model, Logger, allow_list)
     float_model(*data)
     q_model(*data)
-    act_compare_dict = get_matching_activations_fx(float_model, q_model)
+    act_compare_dict = get_matching_activations(float_model, q_model)
     return act_compare_dict