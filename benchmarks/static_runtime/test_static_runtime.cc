#include <c10/core/ScalarType.h>
#include <gtest/gtest.h>
#include <torch/csrc/jit/ir/alias_analysis.h>
#include <torch/csrc/jit/ir/irparser.h>
<<<<<<< HEAD
#include <torch/csrc/jit/runtime/static/ProcessedNodeInputs.h>
#include <torch/csrc/jit/runtime/static/fusion.h>
=======
>>>>>>> 9a2db6f0
#include <torch/csrc/jit/runtime/static/impl.h>

#include "deep_wide_pt.h"
#include "test_utils.h"

using namespace caffe2;
using namespace torch;
using namespace torch::jit;
using namespace torch::jit::test;
using c10::IValue;

/*
 When adding a test for an operator implemented in static runtime, there are
 several things that you need to pay attention to:

 1) if the op is an out variant, in the test script of the op,
 instead of:
    def forward(self, input):
      return myop(input)

  do:
    def forward(self, input):
      return myop(input).clone()

 This makes sure that the output of myop is managed by the memory planner and
 exercise the code path in the op impl that otherwise doesn't get exercised. The
 output of the model is not managed by the memory planner, because it needs to
 be returned to the client.

 2) The memory planner rounds up the size of each Tensor's storage to multiples
 of 64 bytes (alignment requirement on AVX512). Make sure the sizes of the input
 tensors in args2 are big enough to trigger resizing.

<<<<<<< HEAD
bool testModuleHasOp(const std::string& jit_script, const char* op_name) {
  script::Module module("module");
  module.define(jit_script);

  return forwardHasOp(module, op_name);
}

Node* getNodeWithKind(const StaticModule& smodule, const std::string& kind) {
  return smodule.findNodeWithKindForTesting(kind);
}

bool hasNodeWithKind(const StaticModule& smodule, const std::string& kind) {
  return getNodeWithKind(smodule, kind) != nullptr;
}

} // namespace

TEST(StaticRuntime, InPlace) {
  EXPECT_TRUE(testHasInplaceOp(reshape_inplace_script));
  EXPECT_TRUE(testHasInplaceOp(reshape_inplace_script_1));
  EXPECT_TRUE(testHasInplaceOp(sigmoid_inplace_script));
  EXPECT_FALSE(testHasInplaceOp(sigmoid_out_script));
}
=======
 3) for view ops such as aten::reshape or aten::to, if you want it to be
 replaced by the copy version with the ReplaceWithCopy pass in passes.h, you
 also want to make sure its output is not returned as the model output. The
 reason is that ReplaceWithCopy only replaces the op whose output is not an
 alias of the model output.
*/
>>>>>>> 9a2db6f0

C10_DECLARE_bool(static_runtime_enable_fast_math);

TEST(StaticRuntime, UnaryOps) {
  const auto aten_sum = R"JIT(
    def forward(self, input):
        return torch.sum(input).clone()
  )JIT";

  const auto aten_sum_0 = R"JIT(
    def forward(self, input):
        return torch.sum(input, 0).clone()
  )JIT";

  const auto aten_sum_1 = R"JIT(
    def forward(self, input):
        return torch.sum(input, 1).clone()
  )JIT";

  const auto aten_sum_0_true = R"JIT(
    def forward(self, input):
        return torch.sum(input, 0, True).clone()
  )JIT";

  const auto aten_sum_1_true = R"JIT(
    def forward(self, input):
        return torch.sum(input, 1, True).clone()
  )JIT";

  auto a = at::randn({2, 3});
  auto b = at::randn({3, 3, 6});

  std::vector<IValue> args{a}, args2{b};

  // sum
  testStaticRuntime(aten_sum, args);
  testStaticRuntime(aten_sum_0, args);
  testStaticRuntime(aten_sum_1, args);
  testStaticRuntime(aten_sum_0_true, args);
  testStaticRuntime(aten_sum_1_true, args);

  testStaticRuntime(aten_sum, args, args2, false, false, false);
  testStaticRuntime(aten_sum_0, args, args2);
  testStaticRuntime(aten_sum_1, args, args2);
  testStaticRuntime(aten_sum_0_true, args, args2);
  testStaticRuntime(aten_sum_1_true, args, args2);
}

TEST(StaticRuntime, Sigmoid) {
  const auto sigmoid_script = R"JIT(
    def forward(self, inp: Tensor):
        b = torch.sigmoid(inp).clone()
        return (b)
  )JIT";
  auto a = at::randn({2, 3});
  auto b = at::randn({4, 3, 2});

  std::vector<IValue> args{a}, args2{b};

  testStaticRuntime(sigmoid_script, args, /*args2=*/{}, /*use_allclose=*/true);
  testStaticRuntime(sigmoid_script, args, {args2}, /*use_allclose=*/true);

  FLAGS_static_runtime_enable_fast_math = false;
  testStaticRuntime(sigmoid_script, args, /*args2=*/{}, /*use_allclose=*/true);
  testStaticRuntime(sigmoid_script, args, {args2}, /*use_allclose=*/true);
  FLAGS_static_runtime_enable_fast_math = true;
}

TEST(StaticRuntime, Clone) {
  const auto clone_script_0 = R"JIT(
    def forward(self, input):
        a = torch.clone(input)
        return (a * a)
  )JIT";

  const auto clone_script_1 = R"JIT(
    def forward(self, input: Tensor, memory_format: int):
        a = torch.clone(input, memory_format=memory_format)
        return (a * a)
  )JIT";

  auto a = at::randn({2, 3});
  auto b = at::randn({3, 2}).as_strided({3, 2}, {1, 3});
  auto c = at::randn({1, 2, 3, 4});
  auto d = at::randn({1, 0, 3, 4});
  std::vector<IValue> args_0{b, c10::MemoryFormat::Contiguous};
  std::vector<IValue> args_1{b, c10::MemoryFormat::Preserve};
  std::vector<IValue> args_2{c, c10::MemoryFormat::ChannelsLast};
  std::vector<IValue> args_3{d, c10::MemoryFormat::ChannelsLast};

  testStaticRuntime(clone_script_0, {a});
  testStaticRuntime(clone_script_0, {a}, {b});

  testStaticRuntime(clone_script_1, args_0);
  testStaticRuntime(clone_script_1, args_1);
  testStaticRuntime(clone_script_1, args_2);
  testStaticRuntime(clone_script_1, args_3);
  testStaticRuntime(clone_script_1, args_0, args_1);
  testStaticRuntime(clone_script_1, args_3, args_2);
}

TEST(StaticRuntime, Clamp) {
  const auto clamp_script_1 = R"JIT(
    def forward(self, inp: Tensor, min: int, max: int):
        a = torch.clamp(inp, min, max).clone()
        return (a)
  )JIT";

  const auto clamp_script_2 = R"JIT(
    def forward(self, inp: Tensor, min: Tensor, max: Tensor):
        a = torch.clamp(inp, min, max).clone()
        return (a)
  )JIT";
  auto a = at::randn({2, 3});
  auto max_t = at::full_like(a, 1);
  auto min_t = at::full_like(a, -1);

  auto b = at::randn({4, 3, 2});
  auto max_t1 = at::full_like(b, 1);
  auto min_t1 = at::full_like(b, -1);

  testStaticRuntime(clamp_script_1, {a, -1, 1});
  testStaticRuntime(clamp_script_2, {a, min_t, max_t});

  testStaticRuntime(clamp_script_1, {a, -1, 1}, {b, -1, 1});
  testStaticRuntime(clamp_script_2, {a, min_t, max_t}, {b, max_t1, min_t1});
}

TEST(StaticRuntime, Logit) {
  // no nnc
  const auto logit_script_1 = R"JIT(
    def forward(self, inp: Tensor):
        a = torch.logit(inp).clone()
        return (a)
  )JIT";

  // with nnc
  const auto logit_script_2 = R"JIT(
    def forward(self, inp: Tensor):
        a = torch.logit(inp, 1e-6).clone()
        return (a)
  )JIT";

  // no nnc
  const auto logit_script_3 = R"JIT(
    def forward(self, inp: Tensor, eps: float):
        a = torch.logit(inp, eps).clone()
        return (a)
  )JIT";
  auto a = at::ones({2, 3});
  double b = 1e-6;
  std::vector<IValue> args_1{a};
  std::vector<IValue> args_2({a, b});

  auto c = at::ones({4, 3, 2});

  // logit
  testStaticRuntime(logit_script_1, args_1);
  testStaticRuntime(logit_script_2, args_1);
  testStaticRuntime(logit_script_3, args_2);

  testStaticRuntime(logit_script_1, args_1, {c});
  testStaticRuntime(logit_script_2, args_1, {c});
  testStaticRuntime(logit_script_3, args_2, {c, b});
}

// TODO: check for dynamic shapes
TEST(StaticRuntime, EmbeddingBag) {
  const std::string embedding_bag_default = R"JIT(
    def forward(self, a: Tensor, b: Tensor, c: Tensor):
        return torch.embedding_bag(a, b, c)
  )JIT";

  const std::string embedding_bag_mean = R"JIT(
    def forward(self, a: Tensor, b: Tensor, c: Tensor):
        return torch.embedding_bag(a, b, c, False, 1)
  )JIT";

  const std::string embedding_bag_max = R"JIT(
    def forward(self, a: Tensor, b: Tensor, c: Tensor):
        return torch.embedding_bag(a, b, c, False, 2)
  )JIT";

  const std::string embedding_bag_sum_last_offset = R"JIT(
    def forward(self, a: Tensor, b: Tensor, c: Tensor):
        return torch.embedding_bag(a, b, c, False, 0, False, None, True)
  )JIT";

  const std::string embedding_bag_mean_last_offset = R"JIT(
    def forward(self, a: Tensor, b: Tensor, c: Tensor):
        return torch.embedding_bag(a, b, c, False, 1, False, None, True)
  )JIT";

  const std::string embedding_bag_max_last_offset = R"JIT(
    def forward(self, a: Tensor, b: Tensor, c: Tensor):
        return torch.embedding_bag(a, b, c, False, 2, False, None, True)
  )JIT";

  at::Tensor weight = torch::randn({3, 11}, at::ScalarType::Float);
  at::Tensor input = torch::tensor({0, 1, 0, 2});
  at::Tensor offset = torch::tensor({0, 2, 4});

  std::vector<IValue> args{weight, input, offset};

  testStaticRuntime(embedding_bag_default, args);
  testStaticRuntime(embedding_bag_mean, args);
  testStaticRuntime(embedding_bag_max, args);
  testStaticRuntime(embedding_bag_sum_last_offset, args);
  testStaticRuntime(embedding_bag_mean_last_offset, args);
  testStaticRuntime(embedding_bag_max_last_offset, args);
}

TEST(StaticRuntime, EmbeddingBagWithManagedOutput) {
  const std::string embedding_bag_managed_output = R"JIT(
    def forward(self, a: Tensor, b: Tensor, c: Tensor):
        # The outputs of embedding_bag become an intermediate tensors
        # since they are not directly returned from the graph.
        x, y, z, _ = torch.embedding_bag(a, b, c)
        return x + x
  )JIT";

  at::Tensor weight = torch::randn({3, 8}, at::ScalarType::Float);
  at::Tensor input = torch::tensor({0, 1, 0, 2});
  at::Tensor offset = torch::tensor({0, 2});
  std::vector<IValue> args{weight, input, offset};

  at::Tensor weight2 = torch::randn({6, 8}, at::ScalarType::Float);
  at::Tensor input2 = torch::tensor({0, 1, 0, 2, 3, 4});
  at::Tensor offset2 = torch::tensor({0, 2, 4, 5});
  std::vector<IValue> args2{weight2, input2, offset2};

  testStaticRuntime(embedding_bag_managed_output, args);
  testStaticRuntime(embedding_bag_managed_output, args, args2);
}

TEST(StaticRuntime, LayerNorm) {
  const std::string layer_norm_with_weights = R"JIT(
    def forward(self, input: Tensor, normalized_shape: List[int], weight: Tensor, bias: Tensor):
        return torch.layer_norm(input, normalized_shape, weight, bias, 1e-05, False).clone()
  )JIT";

  const std::string layer_norm_without_weights = R"JIT(
    def forward(self, input: Tensor, normalized_shape: List[int]):
        return torch.layer_norm(input, normalized_shape, None, None, 1e-05, False).clone()
  )JIT";

#ifdef FBCODE_CAFFE2
  script::Module module("module");
  module.define(layer_norm_with_weights);
  torch::jit::StaticModule smodule(module);
  ASSERT_EQ(getNodeWithKind(smodule, "aten::layer_norm"), nullptr);
  ASSERT_NE(getNodeWithKind(smodule, "static_runtime::layer_norm"), nullptr);
#endif
  const auto a = torch::rand({1, 2, 2, 2});
  const auto b = torch::rand({3, 2, 2, 2});
  for (int normalized_size : {2, 3}) {
    std::vector<int64_t> normalized_shape(normalized_size, 2);
    const auto weight = torch::rand(normalized_shape);
    const auto bias = torch::rand(normalized_shape);

    std::vector<IValue> args{a, normalized_shape, weight, bias};
    std::vector<IValue> args1{b, normalized_shape, weight, bias};
    testStaticRuntime(layer_norm_with_weights, args);
    testStaticRuntime(layer_norm_with_weights, args, args1);

    args = {a, normalized_shape};
    testStaticRuntime(layer_norm_without_weights, args);
    testStaticRuntime(layer_norm_without_weights, args, {b, normalized_shape});
  }
}

TEST(StaticRuntime, Bmm) {
  const auto bmm_script = R"JIT(
    def forward(self, inp: Tensor, mat2: Tensor):
      return torch.bmm(inp, mat2).clone()
  )JIT";

  auto a = at::randn({10, 4, 5});
  auto b = at::randn({10, 5, 6});

  auto c = at::randn({12, 5, 6});
  auto d = at::randn({12, 6, 7});

  std::vector<IValue> args{a, b};
  std::vector<IValue> args1{c, d};
  testStaticRuntime(bmm_script, args);
  testStaticRuntime(bmm_script, args1);
  testStaticRuntime(bmm_script, args, args1);
}

TEST(StaticRuntime, Addmm) {
  const auto addmm_script = R"JIT(
    def forward(self, inp: Tensor, mat1: Tensor, mat2: Tensor, beta: float, alpha: float):
      return torch.addmm(inp, mat1, mat2, alpha=alpha, beta=beta).clone()
  )JIT";
  auto inp1 = at::randn({5});
  auto mat1 = at::randn({3, 4});
  auto mat2 = at::randn({4, 5});

  auto inp2 = at::randn({3, 7});
  auto mat3 = at::randn({3, 6});
  auto mat4 = at::randn({6, 7});

  std::vector<IValue> args{inp1, mat1, mat2, 1.0, 2.0};
  std::vector<IValue> args1{inp2, mat3, mat4, 2.0, 1.0};
  testStaticRuntime(addmm_script, args);
  testStaticRuntime(addmm_script, args1);
  testStaticRuntime(addmm_script, args, args1);
}

TEST(StaticRuntime, Abs) {
  const auto abs_script = R"JIT(
    def forward(self, a):
      return a.abs().clone()
  )JIT";
  auto a = at::randn({2, 3});
  auto b = at::randn({4, 2, 3});
  std::vector<IValue> args{a};
  std::vector<IValue> args2{b};
  testStaticRuntime(abs_script, args);
  testStaticRuntime(abs_script, args, args2);
}

TEST(StaticRuntime, Binary) {
  const auto add_script = R"JIT(
    def forward(self, a, b):
        c = a + b
        return (c.clone())
  )JIT";

  const auto list_construct_script = R"JIT(
    def forward(self, a, b):
      return [a, b]
  )JIT";

  const auto list_construct_script_2 = R"JIT(
    def forward(self, a, b):
      c = a + a
      return [c, c]
  )JIT";

  const auto list_construct_script_3 = R"JIT(
    def forward(self, a, b):
      c = a + a
      return [c, c.flatten()]
  )JIT";

  const auto list_unpack_script = R"JIT(
    def forward(self, a, b):
      c = [a, b]
      x, y = c
      z = x + y
      return z.clone()
  )JIT";

  const auto list_unpack_script_2 = R"JIT(
    def forward(self, a, b):
      c = [a, b]
      x, y = c
      z = (x, y)
      return z
  )JIT";

  const auto tuple_construct_script = R"JIT(
    def forward(self, a, b):
      return (a, b)
  )JIT";

  const auto tuple_construct_script_2 = R"JIT(
    def forward(self, a, b):
      return (a.flatten(), b)
  )JIT";

  auto a = at::randn({2, 3});
  auto b = at::ones({2, 3});

  auto c = at::randn({4, 2, 3});
  auto d = at::ones({4, 2, 3});

  std::vector<IValue> args{a, b};

  testStaticRuntime(add_script, args);
  testStaticRuntime(add_script, args, {c, d});
  testStaticRuntime(list_construct_script, args);
  testStaticRuntime(list_construct_script_2, args);
  testStaticRuntime(list_construct_script_3, args);
  testStaticRuntime(list_unpack_script, args);
  testStaticRuntime(list_unpack_script_2, args);
  testStaticRuntime(tuple_construct_script, args);
  testStaticRuntime(tuple_construct_script_2, args);
}

TEST(StaticRuntime, MatMul) {
  const auto aten_matmul = R"JIT(
    def forward(self, a: Tensor, b: Tensor):
        return torch.matmul(a, b).clone()
  )JIT";

  // 1-D, 1-D
  std::vector<IValue> args{at::randn({3}), at::randn({3})};
  testStaticRuntime(aten_matmul, args);
  // 2-D, 2-D
  std::vector<IValue> args1 = {at::randn({3, 2}), at::randn({2, 3})};
  testStaticRuntime(aten_matmul, args1);
  // 1-D, 2-D
  std::vector<IValue> args2 = {at::randn({3}), at::randn({3, 5})};
  testStaticRuntime(aten_matmul, args2);
  // 2-D, 1-D
  std::vector<IValue> args3 = {at::randn({3, 5}), at::randn({5})};
  testStaticRuntime(aten_matmul, args3);
  // > 2-D , > 2-D
  std::vector<IValue> args4 = {at::randn({3, 1, 4, 5}), at::randn({2, 5, 6})};
  testStaticRuntime(aten_matmul, args4);

  testStaticRuntime(aten_matmul, args3, args4);
}

TEST(StaticRuntime, Sign) {
  const auto sign_tensor = R"JIT(
    def forward(self, input: Tensor):
        return torch.sign(input).clone()
  )JIT";

  auto a = at::randn({2, 3});
  auto b = at::randn({4, 3, 2});

  std::vector<IValue> args{a};
  testStaticRuntime(sign_tensor, args);
  testStaticRuntime(sign_tensor, args, {b});
}

TEST(StaticRuntime, Div) {
  const auto div_tensor = R"JIT(
    def forward(self, a: Tensor, b: Tensor):
        return torch.div(a, b).clone()
  )JIT";

  const auto div_scalar = R"JIT(
    def forward(self, a: Tensor, b: int):
        return torch.div(a, b).clone()
  )JIT";

  const auto div_tensor_mode = R"JIT(
    def forward(self, a: Tensor, b: Tensor, c: str):
        return torch.div(a, b, rounding_mode=c).clone()
  )JIT";

  const auto div_scalar_mode = R"JIT(
    def forward(self, a: Tensor, b: float, c: str):
        return torch.div(a, b, rounding_mode=c).clone()
  )JIT";

  auto a = at::randn({2, 3});
  auto b = at::randn({2, 3});
  auto c = at::randn({4, 3, 2});
  auto d = at::randn({4, 3, 2});

  std::vector<IValue> args0{a, b};
  testStaticRuntime(div_tensor, args0);
  testStaticRuntime(div_tensor, args0, {c, d});

  std::vector<IValue> args1{a, 3};
  testStaticRuntime(div_scalar, args1);
  testStaticRuntime(div_scalar, args1, {c, 4});

  std::vector<IValue> args2{a, b, "floor"};
  testStaticRuntime(div_tensor_mode, args2);
  testStaticRuntime(div_tensor_mode, args2, {c, d, "floor"});

  std::vector<IValue> args3{a, 2.3, "trunc"};
  testStaticRuntime(div_scalar_mode, args3);
  testStaticRuntime(div_scalar_mode, args3, {c, 1.5, "trunc"});
}

TEST(StaticRuntime, Mul) {
  const auto mul_tensor = R"JIT(
    def forward(self, a: Tensor, b: Tensor):
        return torch.mul(a, b).clone()
  )JIT";

  const auto mul_scalar = R"JIT(
    def forward(self, a: Tensor, b: int):
        return torch.mul(a, b).clone()
  )JIT";

  auto a = at::randn({3, 3});
  auto b = at::randn({3, 3});
  auto c = at::randn({3, 3, 3});
  auto d = at::randn({3, 3, 3});

  std::vector<IValue> tensor_args1{a, b};
  std::vector<IValue> tensor_args2{c, d};

  testStaticRuntime(mul_tensor, tensor_args1);
  testStaticRuntime(mul_tensor, tensor_args1, tensor_args2);

  std::vector<IValue> scalar_args1{a, 42};
  std::vector<IValue> scalar_args2{c, 42};

  testStaticRuntime(mul_scalar, scalar_args1);
  testStaticRuntime(mul_scalar, scalar_args1, scalar_args2);
}

TEST(StaticRuntime, Log) {
  const auto log_tensor = R"JIT(
    def forward(self, inp: Tensor):
        a = torch.log(inp).clone()
        return (a)
  )JIT";

  // Ensure that the input values are valid.
  auto a = at::abs(at::randn({2, 3}));
  auto b = at::abs(at::randn({4, 3, 2}));

  std::vector<IValue> args{a};
  testStaticRuntime(log_tensor, args);
  testStaticRuntime(log_tensor, args, {b});
}

TEST(StaticRuntime, Sub) {
  const auto sub_tensor = R"JIT(
    def forward(self, a: Tensor, b: Tensor):
        return torch.sub(a, b).clone()
  )JIT";

  const auto sub_scalar = R"JIT(
    def forward(self, a: Tensor, b: int):
        return torch.sub(a, b).clone()
  )JIT";

  const auto sub_tensor_alpha = R"JIT(
    def forward(self, a: Tensor, b: Tensor, c: float):
        return torch.sub(a, b, alpha=c).clone()
  )JIT";

  const auto sub_scalar_alpha = R"JIT(
    def forward(self, a: Tensor, b: float, c: int):
        return torch.sub(a, b, alpha=c).clone()
  )JIT";

  auto a = at::randn({2, 3});
  auto b = at::randn({2, 3});
  auto c = at::randn({4, 3, 2});
  auto d = at::randn({4, 3, 2});

  std::vector<IValue> args0{a, b};
  testStaticRuntime(sub_tensor, args0);
  testStaticRuntime(sub_tensor, args0, {c, d});

  std::vector<IValue> args1{a, 3};
  testStaticRuntime(sub_scalar, args1);
  testStaticRuntime(sub_scalar, args1, {c, 4});

  std::vector<IValue> args2{a, b, 2.3};
  testStaticRuntime(sub_tensor_alpha, args2);
  testStaticRuntime(sub_tensor_alpha, {c, d, 3.1});

  std::vector<IValue> args3{a, 2.3, 4};
  testStaticRuntime(sub_scalar_alpha, args3);
  testStaticRuntime(sub_scalar_alpha, {c, 1.3, 2});
}

TEST(StaticRuntime, NanToNum) {
  const auto nan_to_num_script = R"JIT(
    def forward(self, a: Tensor, nan: float, posinf: float, neginf: float):
        return torch.nan_to_num(a, nan, posinf, neginf).clone()
  )JIT";

  const auto inf = std::numeric_limits<double>::infinity();
  const auto nan = std::numeric_limits<double>::quiet_NaN();

  auto a = torch::tensor({{1.0, nan}, {-inf, inf}});
  auto b = at::randn({3, 6});
  float* b_data = b.data_ptr<float>();
  b_data[0] = nan;
  b_data[4] = -inf;
  b_data[11] = inf;
  b_data[13] = nan;

  std::vector<IValue> args1{a, 1.0, 2.0, -2.0};
  std::vector<IValue> args2{b, 1.0, 2.0, -2.0};

  testStaticRuntime(
      nan_to_num_script,
      args1,
      /*args2*/ {},
      /*use_allclose*/ true,
      /*use_equalnan*/ true);
  testStaticRuntime(
      nan_to_num_script,
      args1,
      args2,
      /*use_allclose*/ true,
      /*use_equalnan*/ true);
}

TEST(StaticRuntime, Stack) {
  const auto stack_dim = R"JIT(
    def forward(self, a: Tensor, b: Tensor, dim: int):
        return torch.stack((a, b), dim = dim).clone()
  )JIT";

  const auto stack_three = R"JIT(
    def forward(self, a: Tensor, b: Tensor, c: Tensor):
        return torch.stack((a, b, c)).clone()
  )JIT";

  auto a = at::randn({2, 2});
  auto b = at::randn({2, 2});
  auto c = at::randn({2, 2});

  auto d = at::randn({3, 3, 3});
  auto e = at::randn({3, 3, 3});
  auto f = at::randn({3, 3, 3});

  std::vector<IValue> args1_dim{a, b, 0};
  std::vector<IValue> args2_dim{d, e, 1};

  std::vector<IValue> args1_three_tensors{a, b, c};
  std::vector<IValue> args2_three_tensors{d, e, f};

  testStaticRuntime(stack_dim, args1_dim);
  testStaticRuntime(stack_dim, args1_dim, args2_dim);

  testStaticRuntime(stack_three, args1_three_tensors);
  testStaticRuntime(stack_three, args1_three_tensors, args2_three_tensors);
}

TEST(StaticRuntime, ReLU) {
  const auto relu_script = R"JIT(
    def forward(self, a: Tensor):
        return torch.relu(a).clone()
  )JIT";
  auto a = at::randint(-10, 10, {2, 4});
  auto b = at::randint(-10, 10, {3, 6});

  std::vector<IValue> args1{a};
  std::vector<IValue> args2{b};

  testStaticRuntime(relu_script, args1);
  testStaticRuntime(relu_script, args1, args2);
}

TEST(StaticRuntime, Tanh) {
  const auto tanh_script = R"JIT(
    def forward(self, a):
        return torch.tanh(a).clone()
  )JIT";
  auto a = at::randn({2, 2});
  auto b = at::randn({3, 3, 3});

  std::vector<IValue> args1{a};
  std::vector<IValue> args2{b};

  testStaticRuntime(tanh_script, args1, /*args2*/ {}, /*use_allclose*/ true);
  testStaticRuntime(tanh_script, args1, args2, /*use_allclose*/ true);
}

TEST(StaticRuntime, Norm) {
  const auto norm_2arg = R"JIT(
    def forward(self, a: Tensor, p: int):
        return torch.norm(a, p).clone()
  )JIT";

  const auto norm_3arg = R"JIT(
    def forward(self, a: Tensor, p: int, dtype: int):
        return torch.norm(a, p, dtype=dtype).clone()
  )JIT";

  const auto norm_4arg = R"JIT(
    def forward(self, a: Tensor, p: int, dim: List[int], keepdim: bool):
        return torch.norm(a, p, dim, keepdim).clone()
  )JIT";

  const auto norm_5arg = R"JIT(
    def forward(self, a: Tensor, p: int, dim: List[int], keepdim: bool, dtype: int):
        return torch.norm(a, p, dim, keepdim, dtype=dtype).clone()
  )JIT";

  auto a = at::randn({2, 3});
  auto b = at::randn({4, 3, 5});
  auto dim = std::vector<int64_t>({1});
  auto dtype = at::ScalarType::Float;

  std::vector<IValue> args2{a, 2};
  testStaticRuntime(norm_2arg, args2);
  testStaticRuntime(norm_2arg, args2, {b, 2}, false, false, false);

  std::vector<IValue> args3{a, 2, dtype};
  testStaticRuntime(norm_3arg, args3);
  testStaticRuntime(norm_3arg, args3, {b, 2, dtype}, false, false, false);

  std::vector<IValue> args4{a, 3, dim, false};
  testStaticRuntime(norm_4arg, args4);
  testStaticRuntime(norm_4arg, args4, {b, 3, dim, false});

  std::vector<IValue> args5{a, 4, dim, true, dtype};
  testStaticRuntime(norm_5arg, args5);
  testStaticRuntime(norm_5arg, args5, {b, 4, dim, true, dtype});
}

TEST(StaticRuntime, Reshape) {
  const auto reshape_script_1 = R"JIT(
    def forward(self, a: Tensor, shape: List[int]):
        b = a.reshape(shape)
        return b + b
  )JIT";

  const auto reshape_script_2 = R"JIT(
    def forward(self, a: Tensor, shape: List[int]):
        b = a.transpose(0, 1)
        return b.reshape(shape)
  )JIT";

  const auto reshape_script_3 = R"JIT(
    def forward(self, inp: Tensor, shape: List[int]):
        a = inp + inp
        b = a.reshape(shape)
        c = a.reshape(shape)
        d = c + c
        e = d + d
        f = e * e
        g = f * f
        return b.reshape(shape), g
  )JIT";

  // exercise reshape_copy and flatten_copy
  const auto reshape_script_4 = R"JIT(
    def forward(self, inp: Tensor, shape: List[int]):
        k = inp + inp
        a = k + k
        b = a.reshape(shape)
        c = a.flatten().reshape(shape)
        return b + c
  )JIT";

  // exercise reshape_copy
  const auto reshape_script_5 = R"JIT(
    def forward(self, inp: Tensor, shape: List[int]):
        a = inp + inp
        b = a.reshape(shape)
        c = a.reshape(shape).relu()
        d = c + c
        e = d + d
        f = e * e
        g = f * f
        return g
  )JIT";

  const auto reshape_inplace_script = R"JIT(
    def forward(self, inp: Tensor, shape: List[int]):
        a = inp + inp
        b = a.reshape(shape)
        c = b.sigmoid_()
        d = c + c
        e = a + a
        f = b + b
        return (d, e, f)
  )JIT";

  // b is in_contiguous
  const auto reshape_incontiguous_script = R"JIT(
    def forward(self, a: Tensor, shape: List[int]):
        b = a.transpose(0, 1)
        c = b.reshape(shape)
        c = c.relu()
        return (c)
  )JIT";

  auto a = at::randn({2, 3});
  auto b = std::vector<int64_t>({3, 2});
  std::vector<IValue> args{a, b};

  auto c = at::randn({4, 5});
  auto d = std::vector<int64_t>({5, 1, 2, 2});
  std::vector<IValue> args1{c, d};

  testStaticRuntime(reshape_script_1, args);
  testStaticRuntime(reshape_script_2, args);
  testStaticRuntime(reshape_script_3, args);
  testStaticRuntime(reshape_script_4, args);
  testStaticRuntime(reshape_script_5, args);
  testStaticRuntime(reshape_inplace_script, args);
  testStaticRuntime(reshape_incontiguous_script, args);

  testStaticRuntime(reshape_script_1, args, args1);
  testStaticRuntime(reshape_script_2, args, args1);
  testStaticRuntime(reshape_script_3, args, args1);
  testStaticRuntime(reshape_script_4, args, args1);
  testStaticRuntime(reshape_script_5, args, args1);
  testStaticRuntime(reshape_inplace_script, args, args1);
  testStaticRuntime(reshape_incontiguous_script, args, args1);
}

TEST(StaticRuntime, Repeat) {
  const std::string repeat = R"JIT(
    def forward(self, a: Tensor, repeats: List[int]):
        return torch.repeat(a, repeats).clone()
  )JIT";

  auto a = at::randn({2, 3});
  auto b = at::randn({4, 3});
  auto c = std::vector<int64_t>({1, 2});
  auto d = std::vector<int64_t>({2, 3});
  std::vector<IValue> args1{a, c};
  std::vector<IValue> args2{b, d};

  testStaticRuntime(repeat, args1);
  testStaticRuntime(repeat, args2);
  testStaticRuntime(repeat, args1, args2);
}

TEST(StaticRuntime, Flatten) {
  // exercise flatten_copy
  const auto flatten_script_1 = R"JIT(
    def forward(self, a: Tensor, start_dim: int, end_dim: int):
        b = a * a
        c = torch.flatten(b, start_dim, end_dim)
        d = torch.relu(c)
        return d
  )JIT";

  const auto flatten_script_2 = R"JIT(
    def forward(self, a: Tensor, start_dim: int, end_dim: int):
        b = a.transpose(0, 1)
        return torch.flatten(b, start_dim, end_dim).clone()
  )JIT";

  auto test_flatten =
      [&](std::vector<int64_t> shape, int64_t start_dim, int64_t end_dim) {
        std::vector<int64_t> shape1(shape);
        if (shape1.size() > 0) {
          shape1[0] *= 6;
        }
        auto a = at::randn(shape);
        auto b = at::randn(shape1);
        std::vector<IValue> args{a, start_dim, end_dim};
        bool check_resize = shape1.size() > 0;
        testStaticRuntime(flatten_script_1, args);
        testStaticRuntime(
            flatten_script_1,
            args,
            {b, start_dim, end_dim},
            false, /* use_allclose */
            false, /* use_equalnan */
            check_resize);
        if (shape.size() > 2) {
          testStaticRuntime(flatten_script_2, args);
          testStaticRuntime(flatten_script_2, args, {b, start_dim, end_dim});
        }
      };

  test_flatten({2, 3}, 0, 1);
  test_flatten({2, 1, 3}, 1, 2);
  test_flatten({0, 1, 3, 0}, 1, 2);
  test_flatten({2, 3}, 1, 1);
  test_flatten({}, 0, 0);
}

TEST(StaticRuntime, pow) {
  const auto pow_script_ten_sca = R"JIT(
    def forward(self, input : Tensor, exponent : int):
        return torch.pow(input, exponent).clone()
  )JIT";

  const auto pow_script_ten_ten = R"JIT(
    def forward(self, input : Tensor, exponent : Tensor):
        return torch.pow(input, exponent).clone()
  )JIT";

  const auto pow_script_sca_ten = R"JIT(
    def forward(self, input : int, exponent : Tensor):
        return torch.pow(input, exponent).clone()
  )JIT";

  auto a = at::randn({2, 3});
  auto b = at::randn({2, 3});
  auto c = at::randn({4, 3, 2});
  auto d = at::randn({4, 3, 2});

  std::vector<IValue> args0{a, 4};
  testStaticRuntime(pow_script_ten_sca, args0);
  testStaticRuntime(pow_script_ten_sca, args0, {c, 4});

  std::vector<IValue> args1{at::abs(a), b};
  testStaticRuntime(pow_script_ten_ten, args1);
  testStaticRuntime(pow_script_ten_ten, args1, {at::abs(c), d});

  std::vector<IValue> args2{5, b};
  testStaticRuntime(pow_script_sca_ten, args2);
  testStaticRuntime(pow_script_sca_ten, args2, {3, d});
}

TEST(StaticRuntime, to) {
  const auto to_script_dtype = R"JIT(
    def forward(self, input: Tensor, dtype: int, non_blocking: bool, copy: bool, memory_format: int):
        a = input + input
        return torch.to(a, dtype, non_blocking, copy, memory_format).clone()
  )JIT";

  const auto to_script_dtype_strided = R"JIT(
    def forward(self, input: Tensor, dtype: int, non_blocking: bool, copy: bool, memory_format: int):
        b = input.permute(0, 2, 3, 1)
        return torch.to(b, dtype, non_blocking, copy, memory_format).clone()
  )JIT";

  const auto to_script_prim_dtype = R"JIT(
    def forward(self, input:Tensor, dtype: Optional[int], non_blocking: bool, copy: bool):
        a = input + input
        return torch.to(a, dtype, non_blocking, copy).clone()
  )JIT";

  const auto to_script_other = R"JIT(
    def forward(self, input:Tensor, other: Tensor, non_blocking: bool, copy: bool, memory_format: int):
        a = input + input
        return torch.to(a, other, non_blocking, copy, memory_format).clone()
  )JIT";

  // if input is float tensor, b could be alias of a
  const auto to_script_alias = R"JIT(
    def forward(self, input:Tensor):
        a = input + input
        b = a.float()
        c = b * b
        return (c)
  )JIT";

  auto test_to = [&](at::ScalarType b, bool c, bool d, c10::MemoryFormat e) {
    auto a = at::randn({4, 3, 1, 2});
    auto other = at::randn({4, 3, 1, 2}, b);
    auto a2 = at::randn({3, 2, 2, 4});
    auto a2_other = at::randn({3, 2, 2, 4}, b);

    std::vector<IValue> args0{a, b, c, d, e};
    std::vector<IValue> args1{a, b, c, d};
    std::vector<IValue> args2{a, other, c, d, e};
    std::vector<IValue> args3{a, c10::nullopt, c, d};

    testStaticRuntime(to_script_dtype, args0);
    testStaticRuntime(to_script_dtype_strided, args0);
    testStaticRuntime(to_script_prim_dtype, args1);
    if (!d) {
      testStaticRuntime(to_script_prim_dtype, args3);
    }
    testStaticRuntime(to_script_other, args2);
    testStaticRuntime(to_script_alias, {a});

    // dynamic shapes
    testStaticRuntime(to_script_dtype, args0, {a2, b, c, d, e});
    testStaticRuntime(to_script_dtype_strided, args0, {a2, b, c, d, e});
    testStaticRuntime(to_script_prim_dtype, args1, {a2, b, c, d});
    if (!d) {
      testStaticRuntime(to_script_prim_dtype, args3, {a2, c10::nullopt, c, d});
    }
    testStaticRuntime(to_script_other, args2, {a2, a2_other, c, d, e});
    testStaticRuntime(to_script_alias, {a}, {a2});
  };
  for (const bool non_blocking : {false, true}) {
    for (const bool copy : {false, true}) {
      // float->float, NCHW->NHWC
      test_to(
          at::ScalarType::Float,
          non_blocking,
          copy,
          c10::MemoryFormat::ChannelsLast);
      // float->half
      test_to(
          at::ScalarType::Half,
          non_blocking,
          copy,
          c10::MemoryFormat::Preserve);
      // float->float
      test_to(
          at::ScalarType::Float,
          non_blocking,
          copy,
          c10::MemoryFormat::Contiguous);
      // TODO: check if fbgemm is enabled properly in this case
      // half->float, NCHW->NHWC
      test_to(
          at::ScalarType::Half,
          non_blocking,
          copy,
          c10::MemoryFormat::ChannelsLast);
    }
  }
}

TEST(StaticRuntime, ExpandAs) {
  const auto expand_as_script = R"JIT(
    def forward(self, input: Tensor, other:Tensor):
        a = input.expand_as(other)
        return a.clone()
  )JIT";

  auto a = at::randn({3, 1});
  auto b = at::randn({3, 2});
  auto c = at::randn({4, 1});
  auto d = at::randn({4, 2});
  std::vector<IValue> args{a, b};
  std::vector<IValue> args2{c, d};
  testStaticRuntime(expand_as_script, args);
  testStaticRuntime(expand_as_script, args, args2);
}

TEST(StaticRuntime, Full) {
  const auto full_script = R"JIT(
    def forward(self,
                size: List[int],
                fill_value: int,
                dtype: Optional[int],
                layout: Optional[int],
                device: Optional[Device],
                pin_memory: Optional[bool]):
        a = torch.full(size,
                      fill_value,
                      dtype=dtype,
                      layout=layout,
                      device=device,
                      pin_memory=pin_memory)
        return (a.clone())
  )JIT";

  auto dtype = at::ScalarType::Int;
  auto cpu = at::Device(DeviceType::CPU);
  c10::List<int64_t> size0{2, 5};
  std::vector<IValue> args{size0, 4, dtype, at::kStrided, cpu, false};
  c10::List<int64_t> size1{5, 6};
  std::vector<IValue> args2{size1, 5, dtype, at::kStrided, cpu, false};
  testStaticRuntime(full_script, args);
  testStaticRuntime(full_script, args, args2);
}

TEST(StaticRuntime, FullLike) {
  const auto full_like_script = R"JIT(
    def forward(self,
                a: Tensor,
                fill_value: int,
                dtype: Optional[int],
                layout: Optional[int],
                device: Optional[Device],
                pin_memory: Optional[bool],
                memory_format: Optional[int]):
        b = torch.full_like(a,
                            fill_value,
                            dtype=dtype,
                            layout=layout,
                            device=device,
                            pin_memory=pin_memory,
                            memory_format=memory_format)
        return (b.clone())
  )JIT";

  auto a = at::randn({2, 3});
  auto b = at::randn({3, 4, 2});
  auto dtype = at::ScalarType::Int;
  auto cpu = at::Device(DeviceType::CPU);
  std::vector<IValue> args{
      a, 4, dtype, at::kStrided, cpu, false, c10::MemoryFormat::Contiguous};
  std::vector<IValue> args2{
      b, 4, dtype, at::kStrided, cpu, false, c10::MemoryFormat::Contiguous};
  testStaticRuntime(full_like_script, args);
  testStaticRuntime(full_like_script, args, args2);
}

TEST(StaticRuntime, Linear) {
  const auto linear_script = R"JIT(
    def forward(self, inp: Tensor, weights: Tensor, bias: Optional[Tensor]) -> Tensor:
        return torch.linear(inp, weights, bias).clone()
  )JIT";

  auto input = at::randn({1, 2});
  auto weights = at::randn({1, 2});
  auto bias = at::randn({1, 1});

  std::vector<IValue> args{input, weights, bias};
  std::vector<IValue> args_no_bias{input, weights, c10::nullopt};

  auto input2 = at::randn({6, 3});
  auto weights2 = at::randn({6, 3});
  auto bias2 = at::randn({6, 6});

  std::vector<IValue> args2{input2, weights2, bias2};
  std::vector<IValue> args2_no_bias{input2, weights2, c10::nullopt};

  testStaticRuntime(linear_script, args);
  testStaticRuntime(linear_script, args_no_bias);

  testStaticRuntime(linear_script, args, args2);
  testStaticRuntime(linear_script, args, args2_no_bias);
}

TEST(StaticRuntime, VarCat) {
  const auto var_cat_script = R"JIT(
    def forward(self, inp1: Tensor, inp2: Tensor, dim: int):
      return torch.cat([inp1, inp2], dim).clone()
  )JIT";

  // 2D tensors - cat dim = 0
  std::vector<IValue> args1 = {at::randn({4, 6}), at::randn({5, 6}), 0};
  testStaticRuntime(var_cat_script, args1);

  // 3D tensors - cat dim = 1
  std::vector<IValue> args2 = {at::randn({4, 5, 6}), at::randn({4, 8, 6}), 1};
  testStaticRuntime(var_cat_script, args2);

  // 3D tensors - cat dim = 2
  std::vector<IValue> args3 = {at::randn({4, 5, 6}), at::randn({4, 5, 7}), 2};
  testStaticRuntime(var_cat_script, args3);

  testStaticRuntime(var_cat_script, args1, args2);
}

TEST(StaticRuntime, LeakyReLU) {
  torch::jit::Module mod = getLeakyReLUConstScriptModel();
  auto inputs = torch::randn({2, 2});

  // run jit graph executor
  std::vector<at::IValue> input_ivalues({inputs});
  at::Tensor output_1 = mod.forward(input_ivalues).toTensor();

  // run static runtime
  std::vector<c10::IValue> input_tensors({inputs});
  torch::jit::StaticModule smod(mod);
  at::Tensor output_2 = smod(input_tensors, {}).toTensor();
  smod.runtime().check_for_memory_leak();
  EXPECT_TRUE(torch::allclose(output_1, output_2, 1e-6));
}

<<<<<<< HEAD
TEST(StaticRuntime, DeepWide) {
  const int embedding_size = 32;
  const int num_features = 50;
  torch::jit::Module mod = getDeepAndWideSciptModel();
  torch::jit::StaticModule smod(mod);

  for (int batch_size : {1, 8, 32}) {
    for (int i = 0; i < 2; ++i) {
      auto ad_emb_packed = torch::randn({batch_size, 1, embedding_size});
      auto user_emb = torch::randn({batch_size, 1, embedding_size});
      auto wide = torch::randn({batch_size, num_features});

      // run jit graph executor
      std::vector<at::IValue> inputs({ad_emb_packed, user_emb, wide});
      auto output_1 = getTensor(mod.forward(inputs));

      // run static runtime
      std::vector<c10::IValue> input_tensors({ad_emb_packed, user_emb, wide});
      auto outputs = smod(input_tensors, {}).toTupleRef().elements();
      ASSERT_TRUE(outputs.size() > 0);
      at::Tensor output_2 = outputs[0].toTensor();
      smod.runtime().check_for_memory_leak();
      EXPECT_TRUE(torch::allclose(output_1, output_2, 1e-6));
    }
  }
}

TEST(StaticRuntime, KWargsAPI_1) {
  const int embedding_size = 32;
  const int num_features = 50;
  auto module = getDeepAndWideSciptModel();
  torch::jit::StaticModule smod(module);

  for (int batch_size : {1, 8, 32}) {
    for (int i = 0; i < 2; ++i) {
      auto ad_emb_packed = torch::randn({batch_size, 1, embedding_size});
      auto user_emb = torch::randn({batch_size, 1, embedding_size});
      auto wide = torch::randn({batch_size, num_features});
      {
        std::vector<at::IValue> inputs({ad_emb_packed, user_emb, wide});

        // run jit graph executor
        at::Tensor output_1 = getTensor(module.forward(inputs));

        // run static runtime
        c10::IValue output_ivalue = smod(inputs, {});
        smod.runtime().check_for_memory_leak();

        at::Tensor output_2 = getTensor(output_ivalue);
        EXPECT_TRUE(torch::allclose(output_1, output_2, 1e-6));

        // check for output aliasing
        EXPECT_EQ(output_ivalue.use_count(), 1);
        output_ivalue = IValue();

        EXPECT_EQ(output_2.getIntrusivePtr().use_count(), 1);
      }

      // check for input aliasing (deep & wide does not have ops
      // that create aliases of input tensors)
      EXPECT_EQ(ad_emb_packed.getIntrusivePtr().use_count(), 1);
      EXPECT_EQ(user_emb.getIntrusivePtr().use_count(), 1);
      EXPECT_EQ(wide.getIntrusivePtr().use_count(), 1);
    }
  }
}

TEST(StaticRuntime, KWargsAPI_2) {
  const int embedding_size = 32;
  const int num_features = 50;
  auto module = getDeepAndWideSciptModel();
  torch::jit::StaticModule smod(module);

  for (int batch_size : {1, 8, 32}) {
    for (int i = 0; i < 2; ++i) {
      auto ad_emb_packed = torch::randn({batch_size, 1, embedding_size});
      auto user_emb = torch::randn({batch_size, 1, embedding_size});
      auto wide = torch::randn({batch_size, num_features});
      {
        // run jit graph executor
        std::vector<at::IValue> args({ad_emb_packed, user_emb, wide});
        at::Tensor output_1 = getTensor(module.forward(args));

        std::unordered_map<std::string, c10::IValue> kwargs(
            {{"ad_emb_packed", ad_emb_packed},
             {"user_emb", user_emb},
             {"wide", wide}});

        // run static runtime
        c10::IValue output_ivalue = smod(std::vector<IValue>{}, kwargs);
        smod.runtime().check_for_memory_leak();

        at::Tensor output_2 = getTensor(output_ivalue);
        EXPECT_TRUE(torch::allclose(output_1, output_2, 1e-6));

        // check for output aliasing
        EXPECT_EQ(output_ivalue.use_count(), 1);
        output_ivalue = IValue();

        EXPECT_EQ(output_2.getIntrusivePtr().use_count(), 1);
      }

      EXPECT_EQ(ad_emb_packed.getIntrusivePtr().use_count(), 1);
      EXPECT_EQ(user_emb.getIntrusivePtr().use_count(), 1);
      EXPECT_EQ(wide.getIntrusivePtr().use_count(), 1);
    }
  }
}

TEST(StaticRuntime, CleanUpMemory) {
  const int embedding_size = 32;
  const int num_features = 50;
  torch::jit::Module mod = getDeepAndWideSciptModel();

  for (auto cleanup_activations : {true, false}) {
    for (auto enable_out_variant : {true, false}) {
      for (auto optimize_memory : {true, false}) {
        for (auto manage_output_tensors : {true, false}) {
          if (manage_output_tensors && !enable_out_variant) {
            // when manage_output_tensors is enabled, enable_out_variant
            // must be enabled too
            continue;
          }
          if (optimize_memory && !enable_out_variant) {
            // when optimize_memory is enabled, enable_out_variant must be
            // enabled too
            continue;
          }
          VLOG(1) << "cleanup_activations: " << cleanup_activations
                  << ", enable_out_variant: " << enable_out_variant
                  << ", optimize_memory: " << optimize_memory
                  << ", manage_output_tensors: " << manage_output_tensors;
          torch::jit::StaticModuleOptions opts{
              cleanup_activations,
              enable_out_variant,
              optimize_memory,
              manage_output_tensors};
          torch::jit::StaticModule smod(mod, false, opts);
          torch::jit::StaticRuntime runtime(smod);

          for (int batch_size : {1, 8, 32}) {
            for (int i = 0; i < 2; ++i) {
              auto ad_emb_packed =
                  torch::randn({batch_size, 1, embedding_size});
              auto user_emb = torch::randn({batch_size, 1, embedding_size});
              auto wide = torch::randn({batch_size, num_features});

              // run jit graph executor
              std::vector<at::IValue> inputs({ad_emb_packed, user_emb, wide});
              auto output_1 = getTensor(mod.forward(inputs));

              // run static runtime
              std::vector<c10::IValue> input_tensors(
                  {ad_emb_packed, user_emb, wide});
              auto outputs = runtime(input_tensors, {}).toTupleRef().elements();
              ASSERT_TRUE(outputs.size() > 0);
              auto output_2 = outputs[0].toTensor();
              runtime.check_for_memory_leak();
              EXPECT_TRUE(torch::allclose(output_1, output_2, 1e-6));
              if (manage_output_tensors) {
                runtime.deallocateOutputTensors();
                runtime.checkOutputTensorMemoryLeaks();
              }
            }
          }
        }
      }
    }
  }
}

TEST(StaticRuntime, ManageOutputTensors) {
  const std::string test_graph = R"IR(
    graph(%0 : Tensor):
      # With manage_output_tensor enabled, this tensor is managed.
      %1 : Tensor = aten::abs(%0)
      # The output container object is never managed.
      %2 : (Tensor) = prim::TupleConstruct(%1)
      return (%2)
  )IR";
  auto a = at::randn({2, 2});
  auto b = at::randn({2, 2, 2});
  std::vector<at::IValue> args{a};
  std::vector<at::IValue> args2{b};
  testStaticRuntime(test_graph, args);
  testStaticRuntime(test_graph, args, args2);
}

TEST(
    StaticRuntime,
    ManageOutputTensorsReturnsOutputContainingManagedOutputTensor) {
  const std::string test_graph = R"IR(
    graph(%0 : Tensor):
      # With manage_output_tensor enabled, this tensor is managed.
      %1 : Tensor = aten::abs(%0)
      # The output container object is never managed.
      %2 : (Tensor) = prim::TupleConstruct(%1)
      return (%2)
  )IR";
  auto g = std::make_shared<torch::jit::Graph>();
  torch::jit::parseIR(test_graph, g.get());
  torch::jit::StaticModuleOptions opts{
      /*cleanup_activations=*/true,
      /*enable_out_variant=*/true,
      /*optimize_memory=*/true,
      /*manage_output_tensors=*/true};
  auto a = at::randn({2, 2});
  std::vector<at::IValue> args{a};
  torch::jit::StaticModule smod(g, opts);
  torch::jit::StaticRuntime runtime(smod);
  // Profile run.
  {
    IValue tuple = runtime(args, {});
    ASSERT_TRUE(tuple.isTuple());
    ASSERT_EQ(tuple.toTupleRef().elements().size(), 1);
    // Do not manage intput value.
    EXPECT_FALSE(runtime.isManagedOutputTensor(args[0]));
    // Do not manage direct output value.
    EXPECT_FALSE(runtime.isManagedOutputTensor(tuple));
    IValue element = tuple.toTupleRef().elements()[0];
    // Tensor to be managed, but not yet from the profile run.
    EXPECT_FALSE(runtime.isManagedOutputTensor(element));
    tuple = IValue();
    runtime.deallocateOutputTensors();
    runtime.checkOutputTensorMemoryLeaks();
  }
  // Second run that manages output tensors.
  {
    IValue tuple = runtime(args, {});
    ASSERT_TRUE(tuple.isTuple());
    ASSERT_EQ(tuple.toTupleRef().elements().size(), 1);
    // Do not manage intput value.
    EXPECT_FALSE(runtime.isManagedOutputTensor(args[0]));
    // Do not manage direct output value.
    EXPECT_FALSE(runtime.isManagedOutputTensor(tuple));
    IValue element = tuple.toTupleRef().elements()[0];
    // Tensor to be managed, but not yet from the profile run.
    EXPECT_TRUE(runtime.isManagedOutputTensor(element));
    tuple = IValue();
    runtime.deallocateOutputTensors();
    runtime.checkOutputTensorMemoryLeaks();
  }
}

TEST(StaticRuntime, ManageOutputTensorsWithDeallocateOutputTensors) {
  const int embedding_size = 32;
  const int num_features = 50;
  torch::jit::Module mod = getDeepAndWideSciptModel();

  torch::jit::StaticModuleOptions opts{
      /*cleanup_activations=*/true,
      /*enable_out_variant=*/true,
      /*optimize_memory=*/true,
      /*manage_output_tensors=*/true};
  torch::jit::StaticModule smod(mod, false, opts);
  torch::jit::StaticRuntime runtime(smod);
  // Reenter the runtime with the input with the same shape/different shapes.
  for (int batch_size : {8, 8, 24, 8}) {
    auto ad_emb_packed = torch::randn({batch_size, 1, embedding_size});
    auto user_emb = torch::randn({batch_size, 1, embedding_size});
    auto wide = torch::randn({batch_size, num_features});
    std::vector<c10::IValue> input_tensors({ad_emb_packed, user_emb, wide});
    runtime(input_tensors, {});
    runtime.check_for_memory_leak();
    runtime.deallocateOutputTensors();
    runtime.checkOutputTensorMemoryLeaks();
  }
}

TEST(StaticRuntime, ManageOutputTensorsWithoutDeallocateOutputTensors) {
  const int embedding_size = 32;
  const int num_features = 50;
  torch::jit::Module mod = getDeepAndWideSciptModel();

  torch::jit::StaticModuleOptions opts{
      /*cleanup_activations=*/true,
      /*enable_out_variant=*/true,
      /*optimize_memory=*/true,
      /*manage_output_tensors=*/true};
  torch::jit::StaticModule smod(mod, false, opts);
  torch::jit::StaticRuntime runtime(smod);
  int batch_size = 8;
  auto ad_emb_packed = torch::randn({batch_size, 1, embedding_size});
  auto user_emb = torch::randn({batch_size, 1, embedding_size});
  auto wide = torch::randn({batch_size, num_features});
  std::vector<c10::IValue> input_tensors({ad_emb_packed, user_emb, wide});
  // Profile run.
  runtime(input_tensors, {});
  runtime.deallocateOutputTensors();
  // Run again to allocate output Tensors without deallocating them.
  runtime(input_tensors, {});
  // Memory leak checking fails.
  EXPECT_THROW(runtime.checkOutputTensorMemoryLeaks(), std::exception);
  // Calling the runtime without deallocation fails too.
  EXPECT_THROW(runtime(input_tensors, {}), std::exception);
  // After deallocation, everything works fine.
  runtime.deallocateOutputTensors();
  runtime.checkOutputTensorMemoryLeaks();
  runtime(input_tensors, {});
}

TEST(StaticRuntime, FusionPass) {
  const int embedding_size = 32;
  const int num_features = 50;
  for (int batch_size : {1, 8, 32}) {
    for (int i = 0; i < 2; ++i) {
      torch::jit::Module module = getDeepAndWideSciptModel();
      auto ad_emb_packed = torch::randn({batch_size, 1, embedding_size});
      auto user_emb = torch::randn({batch_size, 1, embedding_size});
      auto wide = torch::randn({batch_size, num_features});

      // run jit graph executor
      std::vector<at::IValue> inputs({ad_emb_packed, user_emb, wide});
      auto output_1 = getTensor(module.forward(inputs));

      Method method = module.get_method("forward");
      auto graph = method.graph();
      fuseStaticSubgraphs(graph, 2);
      bool hit = false;
      for (const auto& n : module.get_method("forward").graph()->nodes()) {
        if (n->kind() == torch::jit::prim::StaticSubgraph) {
          hit = true;
        }
      }
      EXPECT_TRUE(hit);
      auto output_2 = getTensor(module.forward(inputs));
      EXPECT_TRUE(torch::allclose(output_1, output_2, 1e-6));
    }
  }
}

static ProcessedNodeInputs createProcessedNodeInputs(
    c10::ArrayRef<uint16_t> inputs) {
  ProcessedNodeInputs result(inputs.size());
  for (const auto idx : c10::irange(inputs.size())) {
    result[idx] = inputs[idx];
  }
  return result;
}

static void checkProcessedNodeInputs(
    const ProcessedNodeInputs& io,
    c10::ArrayRef<uint16_t> inputs) {
  ASSERT_EQ(inputs.size(), io.size());
  for (const auto idx : c10::irange(inputs.size())) {
    EXPECT_EQ(inputs[idx], io[idx]);
  }
}

static void testProcessedNodeInputsRoundTrip(c10::ArrayRef<uint16_t> inputs) {
  auto io = createProcessedNodeInputs(inputs);
  checkProcessedNodeInputs(io, inputs);

  ProcessedNodeInputs copied(io);
  checkProcessedNodeInputs(copied, inputs);
  ProcessedNodeInputs moved(std::move(io));
  checkProcessedNodeInputs(moved, inputs);
}

TEST(ProcessedNodeInputs, Basic) {
  std::vector<std::vector<uint16_t>> testCases = {
      {}, // empty
      {0xABCD, 0x5a5a}, // inline
      {0x11, 0x22, 0x33, 0x44, 0x55}, // max inline size
      {0x11, 0x22, 0x33, 0x44, 0x55, 0x66}, // minimum outline size
      std::vector<uint16_t>(100, 0x5a), // large outline size
  };

  for (const auto& values : testCases) {
    testProcessedNodeInputsRoundTrip(values);
    for (const auto& values2 : testCases) {
      auto from = createProcessedNodeInputs(values);
      auto to = createProcessedNodeInputs(values2);

      to = from;
      checkProcessedNodeInputs(to, values);

      auto toMoveInto = createProcessedNodeInputs(values2);
      toMoveInto = std::move(from);
      checkProcessedNodeInputs(toMoveInto, values);
    }
  }
}

TEST(
    ProcessedNode,
    VerifyNoMemoryOverlapWithImmutableInputsWithImmutableArguments) {
  script::Module module("module");
  // Not using out= variant.
  module.define(sigmoid_script);
  torch::jit::StaticModule smodule(module);
  Node* sigmoid_node = getNodeWithKind(smodule, "aten::sigmoid");
  IValue values[] = {torch::randn({2, 3}), torch::randn({3, 1})};
  ProcessedNode pnode(sigmoid_node, createProcessedNodeInputs({0}), 1, true);
  pnode.set_values(values);

  ASSERT_EQ(&pnode.Output(0), &values[1]);
  EXPECT_TRUE(pnode.verify_no_memory_overlap());

  pnode.Output(0) = values[0];
  EXPECT_FALSE(pnode.verify_no_memory_overlap());
}

TEST(
    ProcessedNode,
    VerifyNoMemoryOverlapWithImmutableInputsWithMutableArguments) {
  script::Module module("module");
  // Using out= variant.
  module.define(sigmoid_inplace_script);
  torch::jit::StaticModule smodule(module);
  Node* sigmoid_node = getNodeWithKind(smodule, "aten::sigmoid");
  IValue values[] = {torch::randn({2, 3}), torch::randn({3, 1})};
  ProcessedNode pnode(sigmoid_node, createProcessedNodeInputs({0}), 1, true);
  pnode.set_values(values);

  ASSERT_EQ(&pnode.Output(0), &values[1]);
  EXPECT_TRUE(pnode.verify_no_memory_overlap());

  pnode.Output(0) = values[0];
  EXPECT_TRUE(pnode.verify_no_memory_overlap());
}

TEST(ProcessedNode, VerifyNoMemoryOverlapWithOverlappingOutputs) {
  auto g = std::make_shared<torch::jit::Graph>();
  torch::jit::parseIR(
      R"IR(
    graph(%0):
      %1 : Tensor, %2 : Tensor = prim::ListUnpack(%0)
      return (%1, %2))IR",
      g.get());
  torch::jit::StaticModule smodule(g);
  Node* list_unpack_node = getNodeWithKind(smodule, "prim::ListUnpack");
  {
    IValue values[] = {at::randn({2, 3}), at::empty({1, 3}), at::empty({4, 5})};
    ProcessedNode list_unpack_pnode(
        list_unpack_node,
        createProcessedNodeInputs({0}),
        1,
        /*enable_out_variant=*/true);
    list_unpack_pnode.set_values(values);
    ASSERT_EQ(list_unpack_pnode.outputs().size(), 2);
    EXPECT_TRUE(list_unpack_pnode.verify_no_memory_overlap());
  }
  {
    IValue values[] = {at::randn({2, 3}), at::empty({1, 3}), at::empty({4, 5})};
    ProcessedNode list_unpack_pnode(
        list_unpack_node,
        createProcessedNodeInputs({0}),
        1,
        /*enable_out_variant=*/true);
    list_unpack_pnode.set_values(values);
    auto b = at::randn({2, 3});
    list_unpack_pnode.Output(0) = b;
    list_unpack_pnode.Output(1) = b;
    EXPECT_FALSE(list_unpack_pnode.verify_no_memory_overlap());
  }
}
=======
TEST(StaticRuntime, isinstance) {
  const auto isinstance_int_script = R"JIT(
    def forward(self, a: Any):
        return isinstance(a, int)
  )JIT";

  const auto isinstance_tensor_script = R"JIT(
    def forward(self, a: Any):
        return isinstance(a, torch.Tensor)
  )JIT";

  const auto isinstance_many_types_script = R"JIT(
    def forward(self, a: Any):
        return isinstance(a, (bool, int))
  )JIT";
>>>>>>> 9a2db6f0

  auto a = at::randn({2, 2});
  auto b = at::randn({2, 2, 2});

  std::vector<at::IValue> args{a};
  std::vector<at::IValue> args2{b};

  testStaticRuntime(isinstance_int_script, args);
  testStaticRuntime(isinstance_int_script, args, args2);

  testStaticRuntime(isinstance_tensor_script, args);
  testStaticRuntime(isinstance_tensor_script, args, args2);

  testStaticRuntime(isinstance_many_types_script, args);
  testStaticRuntime(isinstance_many_types_script, args, args2);
}

TEST(StaticRuntime, TypeCheck) {
  const auto typecheck_ir = R"IR(
  graph(%a.1 : Tensor,
        %b.1 : Tensor):
    %t0 : Float(2, 2, strides=[2, 1], device=cpu), %t1 : Float(3, 3, strides=[3, 1]), %type_matched : bool = prim::TypeCheck[types=[Float(2, 2, strides=[2, 1], device=cpu), Float(3, 3, strides=[3, 1])]](%a.1, %b.1)
    return (%t0, %t1, %type_matched)
  )IR";

  auto a = at::zeros({2, 2}, at::kFloat);
  a.to(at::kCPU);
  auto b = at::ones({3, 3}, at::kFloat);
  auto c = at::ones({2, 2, 2}, at::kFloat);

  std::vector<IValue> args_correct = {a, b};
  std::vector<IValue> args_incorrect = {a, c};

  testStaticRuntime(typecheck_ir, args_correct);
  testStaticRuntime(typecheck_ir, args_correct, args_incorrect);
}

TEST(StaticRuntime, Index) {
  const auto index_without_none_script = R"JIT(
    def forward(self, a: Tensor, idx: Tensor):
        return a[idx].clone()
  )JIT";

  // Index with boolean mask
  auto a = at::arange(4, at::kFloat).view({2, 2});
  auto idx_a = torch::tensor({{0, 1}, {0, 0}}, at::kBool);
  std::vector<IValue> args_a{a, idx_a};

  // Index with tensor
  auto b = at::arange(27, at::kFloat).view({3, 3, 3});
  auto idx_b = torch::tensor({0, 1, 2}, at::kLong);
  std::vector<IValue> args_b{b, idx_b};

  testStaticRuntime(index_without_none_script, args_a);
  testStaticRuntime(index_without_none_script, args_a, args_b);

  const auto index_with_none_script = R"JIT(
    def forward(self, a: Tensor, idx: Tensor, none: Optional[Tensor]):
        return a[idx, none].clone()
  )JIT";

  // Index with None
  // When indexing with none, the shape of `f` becomes [2, 1, 2],
  // so the mask must be reshaped appropriately.
  auto f = at::arange(4, at::kFloat).view({2, 1, 2});
  auto idx_f_reshape = torch::tensor({{{0, 1}}, {{0, 0}}}, at::kBool);
  std::vector<IValue> args_f_with_none{f, idx_f_reshape};
  args_f_with_none.emplace_back();

  testStaticRuntime(index_with_none_script, args_f_with_none);
  testStaticRuntime(
      index_with_none_script,
      args_f_with_none,
      {IValue(b), IValue(idx_b), IValue()});

  const auto index_with_two_tensors_script = R"JIT(
    def forward(self, a: Tensor, idx_a: Tensor, idx_b: Tensor):
        return a[idx_a, idx_b].clone()
  )JIT";

  // Index with multiple tensors
  const auto& c = a; // 2x2 tensor
  auto idx_c1 = torch::tensor({0, 0}, at::kLong);
  auto idx_c2 = torch::tensor({0}, at::kLong);
  std::vector<IValue> args_c{c, idx_c1, idx_c2};

  const auto& d = b; // 3x3x3 tensor
  auto idx_d1 = torch::tensor({{0, 0, 2}, {0, 1, 1}}, at::kLong);
  auto idx_d2 = torch::tensor({{1, 1, 0}, {1, 0, 2}}, at::kLong);
  std::vector<IValue> args_d{d, idx_d1, idx_d2};

  testStaticRuntime(index_with_two_tensors_script, args_c, args_d);
}

TEST(StaticRuntime, ClampMin) {
  const auto clamp_min_int_script = R"JIT(
    def forward(self, a: Tensor, b: int):
        return torch.clamp_min(a, b).clone()
  )JIT";

  const auto clamp_min_float_script = R"JIT(
    def forward(self, a: Tensor, b: float):
        return torch.clamp_min(a, b).clone()
  )JIT";

  auto a = at::randn({2, 2});
  auto b = at::randn({3, 3, 3});
  int scalar_int = 1;
  float scalar_float = 3.14;

  std::vector<IValue> args_a_int{a, scalar_int};
  std::vector<IValue> args_b_int{b, scalar_int};

  testStaticRuntime(clamp_min_int_script, args_a_int);
  testStaticRuntime(clamp_min_int_script, args_a_int, args_b_int);

  std::vector<IValue> args_a_float{a, scalar_float};
  std::vector<IValue> args_b_float{b, scalar_float};

  testStaticRuntime(clamp_min_float_script, args_a_float);
  testStaticRuntime(clamp_min_float_script, args_a_float, args_b_float);
}

TEST(StaticRuntime, Argmin) {
  const auto argmin_script = R"JIT(
    def forward(self, a: Tensor):
        return torch.argmin(a).clone()
  )JIT";

  const auto argmin_with_dim_script = R"JIT(
    def forward(self, a: Tensor, dim: int):
        return torch.argmin(a, dim).clone()
  )JIT";

  const auto argmin_with_keep_dim_script = R"JIT(
    def forward(self, a: Tensor, dim: int):
        return torch.argmin(a, dim, True).clone()
  )JIT";

  auto a = at::randn({2, 2});
  auto b = at::randn({17, 2, 1});

  testStaticRuntime(argmin_script, {a});
  testStaticRuntime(
      argmin_script,
      {a},
      {b},
      /* use_allclose */ false,
      /* use_equalnan */ false,
      /* check_resize */ false);

  int dim_a = 0;
  int dim_b = 1;

  std::vector<IValue> args_a{a, dim_a};
  std::vector<IValue> args_b{b, dim_b};

  testStaticRuntime(argmin_with_dim_script, args_a);
  testStaticRuntime(argmin_with_dim_script, args_a, args_b);

  testStaticRuntime(argmin_with_keep_dim_script, args_a);
  testStaticRuntime(argmin_with_keep_dim_script, args_a, args_b);
}

TEST(StaticRuntime, Softmax) {
  const auto softmax_script = R"JIT(
    def forward(self, a: Tensor, dim: int):
        return torch.softmax(a, dim).clone()
  )JIT";

  const auto softmax_script_with_dtype = R"JIT(
    def forward(self, a: Tensor, dim: int, dtype: int):
        return torch.softmax(a, dim, dtype=dtype).clone()
  )JIT";

  auto a = at::randn({2, 3});
  auto b = at::randn({3, 3, 3});

  testStaticRuntime(softmax_script, {a, 0});
  testStaticRuntime(softmax_script, {a, 1});

  testStaticRuntime(softmax_script, {b, 0});
  testStaticRuntime(softmax_script, {b, 1});
  testStaticRuntime(softmax_script, {b, 2});

  testStaticRuntime(softmax_script_with_dtype, {a, 1, at::ScalarType::Float});
  testStaticRuntime(softmax_script_with_dtype, {b, 1, at::ScalarType::Float});
}

TEST(StaticRuntime, GetItem_Dict) {
  const auto getitem_dict_tensor_script = R"JIT(
    def forward(self, key: Tensor):
        d = {key: 1}
        return d[key]
  )JIT";

  const auto getitem_dict_int_script = R"JIT(
    def forward(self, key: int):
        d = {key: 1}
        return d[key]
  )JIT";

  const auto getitem_dict_str_script = R"JIT(
    def forward(self, key: str):
        d = {key: 1}
        return d[key]
  )JIT";

  int int_key = 0;
  std::string str_key = "str";

  // No need to test these multiple times, args are not tensors
  testStaticRuntime(getitem_dict_int_script, {int_key});
  testStaticRuntime(getitem_dict_str_script, {str_key});

  auto a = torch::tensor({1});
  auto b = torch::tensor({1, 1});

  testStaticRuntime(getitem_dict_tensor_script, {a});
  testStaticRuntime(getitem_dict_tensor_script, {a}, {b});
}

TEST(StaticRuntime, GetItem_List) {
  const auto getitem_list_int_script = R"JIT(
    def forward(self, idx: int):
        lst = [1, 2, 3]
        return lst[idx]
  )JIT";

  const auto getitem_list_tensor_script = R"JIT(
    def forward(self, tensor: Tensor, idx: int):
        lst = [tensor, tensor]
        return lst[idx]
  )JIT";

  testStaticRuntime(getitem_list_int_script, {1});
  testStaticRuntime(getitem_list_int_script, {-1});

  auto a = torch::tensor({1});
  auto b = torch::tensor({1, 1});

  testStaticRuntime(getitem_list_tensor_script, {a, 1});
  testStaticRuntime(getitem_list_tensor_script, {a, 1}, {b, -1});
}

TEST(StaticRuntime, Transpose) {
  const auto transpose_script = R"JIT(
    def forward(self, a: Tensor, dim1: int, dim2: int):
        return torch.transpose(a, dim1, dim2).clone()
  )JIT";

  auto a = at::randn({2, 2});
  int dim1_a = 0;
  int dim2_a = 1;
  std::vector<IValue> args_a{a, dim1_a, dim2_a};

  auto b = at::randn({3, 3, 3});
  int dim1_b = 0;
  int dim2_b = 2;
  std::vector<IValue> args_b{b, dim1_b, dim2_b};

  testStaticRuntime(transpose_script, args_a);
  testStaticRuntime(transpose_script, args_a, args_b);
}

TEST(StaticRuntime, Permute) {
  const auto permute_script = R"JIT(
    def forward(self, a: Tensor, dims: List[int]):
        return torch.permute(a, dims).clone()
  )JIT";

  auto a = at::randn({2, 2});
  c10::List<int64_t> dims_a{1, 0};
  std::vector<IValue> args_a{a, dims_a};

  auto b = at::randn({3, 3, 3});
  c10::List<int64_t> dims_b{0, 2, 1};
  std::vector<IValue> args_b{b, dims_b};

  testStaticRuntime(permute_script, args_a);
  testStaticRuntime(permute_script, args_a, args_b);
}

TEST(StaticRuntime, Slice) {
  const auto slice_script = R"JIT(
    def forward(self, a: Tensor, dim: int, start: int, end: int, step: int):
      return a.slice(dim, start, end, step).clone()
  )JIT";

  auto a = at::randn({2, 2});
  int dim_a = 1;
  int start_a = 0;
  int end_a = 1;
  int step_a = 1;
  std::vector<IValue> args_a{a, dim_a, start_a, end_a, step_a};

  auto b = at::randn({3, 3, 3});
  int dim_b = 2;
  int start_b = 0;
  int end_b = 1;
  int step_b = 2;
  std::vector<IValue> args_b{b, dim_b, start_b, end_b, step_b};

  testStaticRuntime(slice_script, args_a);
  testStaticRuntime(slice_script, args_a, args_b);
}

TEST(StaticRuntime, Narrow) {
  const auto narrow_with_int_script = R"JIT(
    def forward(self, a: Tensor, dim: int, start: int, length: int):
        return a.narrow(dim, start, length).clone()
  )JIT";

  auto a = at::randn({5, 5});
  int dim_a = 0;
  int start_a_int = 3;
  int len_a = 2;
  std::vector<IValue> args_a{a, dim_a, start_a_int, len_a};

  auto b = at::randn({5, 5, 5});
  int dim_b = 1;
  int start_b_int = 2;
  int len_b = 3;
  std::vector<IValue> args_b{b, dim_b, start_b_int, len_b};

  testStaticRuntime(narrow_with_int_script, args_a);
  testStaticRuntime(narrow_with_int_script, args_a, args_b);
}

TEST(StaticRuntime, TupleUnpack) {
  const auto two_tuple_unpack_script = R"JIT(
    def forward(self, tup: Tuple[Tensor, Tensor]):
        a, b = tup
        return (a, b)
  )JIT";

  const auto three_tuple_unpack_script = R"JIT(
    def forward(self, tup: Tuple[Tensor, Tensor, Tensor]):
        a, b, c = tup
        return (a, b, c)
  )JIT";

  auto two_tup = c10::ivalue::Tuple::create({at::randn({1}), at::randn({1})});
  auto two_tup_large =
      c10::ivalue::Tuple::create({at::randn({2, 2}), at::randn({2, 2})});

  auto three_tup = c10::ivalue::Tuple::create(
      {at::randn({1}), at::randn({1}), at::randn({1})});
  auto three_tup_large = c10::ivalue::Tuple::create(
      {at::randn({2, 2}), at::randn({2, 2}), at::randn({2, 2})});

  testStaticRuntime(two_tuple_unpack_script, {two_tup});
  testStaticRuntime(two_tuple_unpack_script, {two_tup}, {two_tup_large});

  testStaticRuntime(three_tuple_unpack_script, {three_tup});
  testStaticRuntime(three_tuple_unpack_script, {three_tup}, {three_tup_large});
}

TEST(StaticRuntime, Append) {
  const auto append_int_script = R"JIT(
    def forward(self, a: int):
        lst = [1, 2, 3]
        lst.append(a)
        return lst
  )JIT";

  const auto append_tensor_script = R"JIT(
    def forward(self, a: Tensor):
        lst = []
        lst.append(a)
        return lst
  )JIT";

  std::vector<IValue> args_int{1};

  testStaticRuntime(append_int_script, args_int);

  std::vector<IValue> args_tensor{at::randn({1})};
  std::vector<IValue> args_tensor_large{at::randn({2, 2})};

  testStaticRuntime(append_tensor_script, args_tensor);
  testStaticRuntime(append_tensor_script, args_tensor, args_tensor_large);
}

TEST(StaticRuntime, QuantizedLinear) {
  const std::string quantize_script = R"IR(
    graph(%input: Tensor, %weights: Tensor):
        %scale: float = prim::Constant[value=1.]()
        %zero_point: int = prim::Constant[value=1]()
        %bias: None = prim::Constant()
        %packed_params = quantized::linear_prepack(%weights, %bias)
        %1254 = quantized::linear(%input, %packed_params, %scale, %zero_point)
        %1249: Tensor = aten::dequantize(%1254)
        return (%1249)
  )IR";
  at::Tensor weight =
      at::quantize_per_tensor(torch::randn({3, 2}), 2, 3, torch::kQInt8);
  at::Tensor input =
      at::quantize_per_tensor(torch::randn({3, 2}), 2, 3, torch::kQUInt8);

  at::Tensor weight_2 =
      at::quantize_per_tensor(torch::randn({8, 3}), 2, 3, torch::kQInt8);
  at::Tensor input_2 =
      at::quantize_per_tensor(torch::randn({9, 3}), 2, 3, torch::kQUInt8);

  testStaticRuntime(quantize_script, {input, weight}, {input_2, weight_2});
}

TEST(StaticRuntime, QuantizedLinearDynamicFp16) {
  const std::string quantized_linear_dynamic_fp16_script = R"IR(
    graph(%input: Tensor, %weights: Tensor):
        %bias: None = prim::Constant()
        %packed_params = quantized::linear_prepack_fp16(%weights, %bias)
        %output = quantized::linear_dynamic_fp16(%input, %packed_params)
        %ret = aten::clone(%output, %bias)
        return (%output)
  )IR";
  at::Tensor weight = torch::randn({3, 2}, torch::kFloat);
  at::Tensor input = torch::randn({3, 2}, torch::kFloat);

  at::Tensor weight_2 = torch::randn({4, 3}, torch::kFloat);
  at::Tensor input_2 = torch::randn({5, 3}, torch::kFloat);

  testStaticRuntime(
      quantized_linear_dynamic_fp16_script,
      {input, weight},
      {input_2, weight_2});
}

TEST(StaticRuntime, VarStack) {
  const auto var_stack_script = R"JIT(
    def forward(self, inp1: Tensor, inp2: Tensor, dim: int):
        return torch.stack([inp1, inp2], dim).clone()
  )JIT";

  // 2D tensors - stack dim = 0
  std::vector<IValue> args1 = {at::randn({6, 6}), at::randn({6, 6}), 0};
  testStaticRuntime(var_stack_script, args1);

  // 3D tensors - stack dim = 1
  std::vector<IValue> args2 = {at::randn({4, 5, 6}), at::randn({4, 5, 6}), 1};
  testStaticRuntime(var_stack_script, args2);

  // 3D tensors - stack dim = 2
  std::vector<IValue> args3 = {at::randn({4, 5, 6}), at::randn({4, 5, 6}), 2};
  testStaticRuntime(var_stack_script, args3);

  testStaticRuntime(var_stack_script, args1, args2);
}

TEST(StaticRuntime, FmodTensor) {
  const auto fmod_tensor = R"JIT(
    def forward(self, a: Tensor, b: Tensor):
        return torch.fmod(a, b).clone()
  )JIT";

  // fmod tensor version
  auto a = at::randn({2, 3});
  auto b = at::randn({2, 3});
  std::vector<IValue> args0{a, b};
  testStaticRuntime(fmod_tensor, args0);

  // check for dynamic shapes
  auto c = at::randn({4, 3, 2});
  auto d = at::randn({4, 3, 2});
  std::vector<IValue> args1{c, d};
  testStaticRuntime(fmod_tensor, args0, args1);
}

TEST(StaticRuntime, FmodScalar) {
  const auto fmod_scalar = R"JIT(
    def forward(self, a: Tensor, b: int):
        return torch.fmod(a, b).clone()
  )JIT";

  auto a = at::randn({2, 3});

  // fmod scalar version
  std::vector<IValue> args2{a, 3};
  testStaticRuntime(fmod_scalar, args2);

  // check for dynamic shapes
  auto c = at::randn({4, 3, 2});
  std::vector<IValue> args3{c, 4};
  testStaticRuntime(fmod_scalar, args2, args3);

  // test int32 version
  a = at::randint(-100, 100, {2, 3}, at::kInt);
  c = at::randint(-100, 100, {4, 3, 2}, at::kInt);
  testStaticRuntime(fmod_scalar, {a, 3});
  testStaticRuntime(fmod_scalar, {a, 3}, {c, 4});
}

TEST(StaticRuntime, QEmbeddingBagByteUnpack) {
  const std::string embedding_bag_byte_prepack_script = R"IR(
    graph(%input: Tensor):
        %none : None = prim::Constant()
        %output: Tensor = quantized::embedding_bag_byte_prepack(%input)
        %res: Tensor = aten::clone(%output, %none)
        return (%res)
  )IR";

  auto a = torch::randn({8, 16}, at::ScalarType::Float);
  auto b = torch::randn({8 * 2, 16 * 2}, at::ScalarType::Float);

  testStaticRuntime(embedding_bag_byte_prepack_script, {a});
  testStaticRuntime(embedding_bag_byte_prepack_script, {a}, {b});
}

TEST(StaticRuntime, LinalgNorm_ScalarOrd) {
  const auto linalg_norm_ord_scalar = R"JIT(
    def forward(self, a: Tensor, ord: int, dim: List[int], keepdim: bool, dtype: int):
        return torch.linalg_norm(a, ord, dim, keepdim, dtype=dtype).clone()
  )JIT";

  auto a = at::randn({2, 3});
  auto dim = std::vector<int64_t>({1});
  auto dtype = at::ScalarType::Float;

  std::vector<IValue> args0{a, 4, dim, true, dtype};
  testStaticRuntime(linalg_norm_ord_scalar, args0);

  auto b = at::randn({3, 2, 6});
  std::vector<IValue> args1{b, 4, dim, true, dtype};
  testStaticRuntime(linalg_norm_ord_scalar, args0, args1);
}

TEST(StaticRuntime, LinalgNorm_StringOrd) {
  const auto linalg_norm_ord_str = R"JIT(
    def forward(self, a: Tensor, ord: str, dim: List[int], keepdim: bool, dtype: int):
        return torch.linalg_norm(a, ord, dim, keepdim, dtype=dtype).clone()
  )JIT";

  auto a = at::randn({2, 3});
  auto dim = std::vector<int64_t>({0, 1});
  auto dtype = at::ScalarType::Float;

  std::vector<IValue> args0{a, "fro", dim, true, dtype};
  testStaticRuntime(linalg_norm_ord_str, args0);

  auto b = at::randn({3, 2, 17});
  std::vector<IValue> args1{b, "fro", dim, true, dtype};
  testStaticRuntime(linalg_norm_ord_str, args0, args1);
}

TEST(StaticRuntime, Cat) {
  const std::string cat_script = R"IR(
    graph(%a: Tensor, %b: Tensor, %dim: int):
        %ten_list: Tensor[] = prim::ListConstruct(%a, %b)
        %1 : int = prim::Constant[value=0]()
        %2 : int = prim::Constant[value=1]()
        %3 : int = prim::Constant[value=1]()
        %ten_list2 : Tensor[] = aten::slice(%ten_list, %1, %2, %3)
        %ret: Tensor = aten::cat(%ten_list2, %dim)
        return (%ret)
  )IR";

  auto graph = std::make_shared<Graph>();
  std::unordered_map<std::string, Value*> vmap;
  parseIR(cat_script, graph.get(), vmap);
  torch::jit::StaticModule smodule(graph);
  ASSERT_TRUE(getNodeWithKind(smodule, "aten::cat"));

  auto a = at::randn({2, 4});
  auto b = at::randn({3, 4});
  std::vector<IValue> args0{a, b, 0};

  testStaticRuntime(cat_script, args0);

  auto c = at::randn({3, 4});
  auto d = at::randn({3, 5});
  std::vector<IValue> args1{c, d, 1};
  testStaticRuntime(cat_script, args0, args1);
}

TEST(StaticRuntime, Cumsum) {
  const auto cumsum_script = R"JIT(
    def forward(self, a: Tensor, dim: int):
        return torch.cumsum(a, dim).clone()
  )JIT";

  auto a = at::randn({2, 3});
  std::vector<IValue> args0{a, 0};
  testStaticRuntime(cumsum_script, args0);

  auto b = at::randn({3, 6});
  std::vector<IValue> args1{b, 1};
  testStaticRuntime(cumsum_script, args0, args1);
}

TEST(StaticRuntime, CumsumDtype) {
  const auto cumsum_script_dtype = R"JIT(
    def forward(self, a: Tensor, dim: int, dtype: int):
        return torch.cumsum(a, dim, dtype=dtype).clone()
  )JIT";

  auto a = at::randn({1, 2});
  auto dtype = at::ScalarType::Float;
  std::vector<IValue> args0{a, 0, dtype};
  testStaticRuntime(cumsum_script_dtype, args0);

  auto b = at::randn({3, 6});
  std::vector<IValue> args1{b, 1, dtype};
  testStaticRuntime(cumsum_script_dtype, args0, args1);
}

TEST(StaticRuntime, Nonzero) {
  const auto nonzero_tensor = R"JIT(
    def forward(self, input: Tensor):
        a = torch.nonzero(input).clone()
        return (a)
  )JIT";

  auto a = at::randint(0, 2, {2, 3});
  testStaticRuntime(nonzero_tensor, {a});

  auto b = at::randint(0, 2, {4, 3, 2});
  testStaticRuntime(nonzero_tensor, {a}, {b});
}

TEST(StaticRuntime, SignedLog1p) {
  const std::string signed_log1p_script = R"IR(
    graph(%input):
        %0 : Tensor = aten::sign(%input)
        %1 : Tensor = aten::abs(%input)
        %2 : Tensor = aten::log1p(%1)
        %3 : Tensor = aten::mul(%0, %2)
        %none : NoneType = prim::Constant()
        %res : Tensor = aten::clone(%3, %none)
        return (%res)
  )IR";

  std::vector<IValue> args1 = {at::randn({2, 2})};
  testStaticRuntime(signed_log1p_script, args1, {}, true);

  std::vector<IValue> args2 = {at::randn({3, 3, 3})};
  testStaticRuntime(signed_log1p_script, args1, args2, true);
}

TEST(StaticRuntime, RemoveImmutableInputDictLookupsWithImmutableInputDict) {
  const auto getitem_immutable_input_dict_script = R"JIT(
    def forward(self, input: Dict[int, Tensor]):
        a = input[0]
        b = input[1]
        c = a + b
        return c.clone()
  )JIT";

  script::Module module("module");
  module.define(getitem_immutable_input_dict_script);
  torch::jit::StaticModule smodule(module);
  EXPECT_FALSE(hasNodeWithKind(smodule, "aten::__getitem__"));
  EXPECT_TRUE(hasNodeWithKind(smodule, "static_runtime::dict_unpack"));

  auto a = at::randn({2, 4});
  auto b = at::randn({2, 4});
  c10::Dict<c10::IValue, c10::IValue> dict(
      c10::IntType::get(), c10::TensorType::get());
  dict.insert(0, a);
  dict.insert(1, b);
  testStaticRuntime(getitem_immutable_input_dict_script, {dict});

  c10::Dict<c10::IValue, c10::IValue> dict0(
      c10::IntType::get(), c10::TensorType::get());
  auto a0 = at::randn({3, 4});
  auto b0 = at::randn({3, 4});
  dict0.insert(0, a0);
  dict0.insert(1, b0);
  testStaticRuntime(getitem_immutable_input_dict_script, {dict0});
}

TEST(StaticRuntime, RemoveImmutableInputDictLookupsWithMutableInputDict) {
  const auto getitem_mutable_input_dict_script = R"JIT(
    def forward(self, input: Dict[int, Tensor]):
        a = input[0]
        input[1] = a
        b = input[1]
        c = a + b
        return c.clone()
  )JIT";

  script::Module module("module");
  module.define(getitem_mutable_input_dict_script);
  torch::jit::StaticModule smodule(module);
  EXPECT_TRUE(hasNodeWithKind(smodule, "aten::__getitem__"));
  EXPECT_FALSE(hasNodeWithKind(smodule, "static_runtime::dict_unpack"));
}

TEST(StaticRuntime, VarTupleUnpack) {
  const auto var_tuple_unpack_script = R"JIT(
    def forward(self, input_0: Tuple[Tensor, Tensor], input_1: Tuple[int, int]):
        a, b = input_0
        c, d = input_1
        res = a * c + b * d
        return res.clone()
  )JIT";

  script::Module module("module");
  module.define(var_tuple_unpack_script);
  torch::jit::StaticModule smodule(module);
  EXPECT_FALSE(hasNodeWithKind(smodule, "prim::TupleUnpack"));
  EXPECT_TRUE(hasNodeWithKind(smodule, "static_runtime::VarTupleUnpack"));

  auto a = at::randn({2, 2});
  auto b = at::randn({3, 3, 3});
  std::vector<IValue> args1{
      c10::ivalue::Tuple::create(a, a), c10::ivalue::Tuple::create(1, 2)};
  std::vector<IValue> args2{
      c10::ivalue::Tuple::create(b, b), c10::ivalue::Tuple::create(1, 2)};

  testStaticRuntime(var_tuple_unpack_script, args1);
  testStaticRuntime(var_tuple_unpack_script, args1, args2);
}

TEST(StaticRuntime, VarTupleUnpack_NotApplied) {
  const auto var_tuple_unpack_not_applied_script = R"JIT(
    def forward(self, input_0: Tuple[Tensor, Tensor], input_1: Tuple[int, int]):
        a, b = input_0
        x = a + b
        c, d = input_1
        res = a * c + b * d + x
        return res.clone()
  )JIT";

  script::Module module("module");
  // In this script, the optimization is not applied since there is a
  // computation between the TupleUnpack nodes.
  module.define(var_tuple_unpack_not_applied_script);
  torch::jit::StaticModule smodule(module);
  EXPECT_FALSE(hasNodeWithKind(smodule, "static_runtime::VarTupleUnpack"));
  EXPECT_TRUE(hasNodeWithKind(smodule, "prim::TupleUnpack"));
}

TEST(StaticRuntime, RemainderTensor) {
  const auto remainder_tensor = R"JIT(
    def forward(self, x, y):
        return torch.remainder(x, y).clone()
  )JIT";

  std::vector<IValue> args1 = {
      at::randint(0, 10, {2, 2}), at::randint(0, 10, {2, 2})};
  std::vector<IValue> args2 = {
      at::randint(0, 10, {3, 6}), at::randint(0, 10, {3, 6})};

  // Use allclose and equalnan since outputs may be NaN.
  testStaticRuntime(
      remainder_tensor,
      args1,
      /*args2*/ {},
      /*use_alloclose*/ true,
      /*use_equalnan*/ true);
  testStaticRuntime(
      remainder_tensor,
      args1,
      args2,
      /*use_allclose*/ true,
      /*use_equalnan*/ true);
}

TEST(StaticRuntime, RemainderScalar) {
  const auto remainder_scalar = R"JIT(
    def forward(self, x, y: int):
        return torch.remainder(x, y).clone()
  )JIT";

  std::vector<IValue> args1 = {at::randint(0, 10, {2, 2}), 4};
  std::vector<IValue> args2 = {at::randint(0, 10, {3, 6}), 4};

  // Use allclose and equalnan since outputs may be NaN.
  testStaticRuntime(
      remainder_scalar,
      args1,
      /*args2*/ {},
      /*use_alloclose*/ true,
      /*use_equalnan*/ true);
  testStaticRuntime(
      remainder_scalar,
      args1,
      args2,
      /*use_allclose*/ true,
      /*use_equalnan*/ true);
}

TEST(StaticRuntime, Where) {
  const auto where_script = R"JIT(
    def forward(self, x, y):
        return torch.where(x > 0, x, y).clone()
  )JIT";

  std::vector<IValue> args1_fallback = {at::randn({2, 2}), at::randn({2, 2})};
  std::vector<IValue> args2_fallback = {at::randn({3, 6}), at::randn({3, 6})};

  std::vector<IValue> args1_nnc = {
      at::randint(-10, 10, {2, 2}, at::kLong),
      at::randint(-10, 10, {2, 2}, at::kLong)};
  std::vector<IValue> args2_nnc = {
      at::randint(-10, 10, {3, 6}, at::kLong),
      at::randint(-10, 10, {3, 6}, at::kLong)};

  testStaticRuntime(where_script, args1_fallback);
  testStaticRuntime(where_script, args1_fallback, args2_fallback);

  testStaticRuntime(where_script, args1_nnc);
  testStaticRuntime(where_script, args1_nnc, args2_nnc);
}

TEST(StaticRuntime, View) {
  // Note that clone is not technically necessary here since this is not
  // an out variant, but it suppresses warnings about only have one op
  // in testStaticRuntime
  const auto src = R"IR(
    graph(%input : Tensor, %shape : int[]):
        %none : NoneType = prim::Constant()
        %view : Tensor = aten::view(%input, %shape)
        %res : Tensor = aten::clone(%view, %none)
        return (%res)
  )IR";

  std::vector<IValue> args1{at::randn({2, 2}), c10::List<int64_t>(4)};
  std::vector<IValue> args2{at::randn({2, 2, 2}), c10::List<int64_t>({4, 2})};

  testStaticRuntime(src, args1);
  testStaticRuntime(src, args1, args2);
}

TEST(StaticRuntime, Size) {
  const auto src = R"JIT(
      def forward(self, x, dim: int):
          return x.size(dim)
  )JIT";

  std::vector<IValue> args1{at::randn({1}), 0};
  std::vector<IValue> args2{at::randn({1}), -1};
  std::vector<IValue> args3{at::randn({2, 4}), 1};

  testStaticRuntime(src, args1);
  testStaticRuntime(src, args2);
  testStaticRuntime(src, args1, args3);
}

TEST(StaticRuntime, Squeeze) {
  // Note: this is a native op, not an out variant, but clone anyways
  // to silence warnings in testStaticRuntime
  const auto src = R"JIT(
    def forward(self, inp, dim: int):
        return inp.squeeze(dim).clone()
  )JIT";

  const auto a = at::randn({2, 2});
  const auto b = at::randn({3, 2, 3});

  testStaticRuntime(src, {a, 0});
  testStaticRuntime(src, {a, 1});
  testStaticRuntime(src, {a, -1}, {b, 2});
}

TEST(StaticRuntime, NumToTensorScalar) {
  const auto num_to_tensor_ir = R"IR(
    graph(%1 : int):
      %2 : NoneType = prim::Constant()
      %3 : Tensor = prim::NumToTensor(%1)
      %4 : Tensor = aten::clone(%3, %2)
      return (%4)
  )IR";

  IValue arg{5};
  std::vector<IValue> args = {arg};
  testStaticRuntime(num_to_tensor_ir, args);
}

TEST(StaticRuntime, NumToTensorFalse) {
  const auto num_to_tensor_ir = R"IR(
    graph(%1 : bool):
      %2 : NoneType = prim::Constant()
      %3 : Tensor = prim::NumToTensor(%1)
      %4 : Tensor = aten::clone(%3, %2)
      return (%4)
  )IR";

  IValue arg{false};
  std::vector<IValue> args = {arg};
  testStaticRuntime(num_to_tensor_ir, args);
}

TEST(StaticRuntime, NumToTensorTrue) {
  const auto num_to_tensor_ir = R"IR(
    graph(%1 : bool):
      %2 : NoneType = prim::Constant()
      %3 : Tensor = prim::NumToTensor(%1)
      %4 : Tensor = aten::clone(%3, %2)
      return (%4)
  )IR";

  IValue arg{true};
  std::vector<IValue> args = {arg};
  testStaticRuntime(num_to_tensor_ir, args);
}<|MERGE_RESOLUTION|>--- conflicted
+++ resolved
@@ -2,11 +2,7 @@
 #include <gtest/gtest.h>
 #include <torch/csrc/jit/ir/alias_analysis.h>
 #include <torch/csrc/jit/ir/irparser.h>
-<<<<<<< HEAD
 #include <torch/csrc/jit/runtime/static/ProcessedNodeInputs.h>
-#include <torch/csrc/jit/runtime/static/fusion.h>
-=======
->>>>>>> 9a2db6f0
 #include <torch/csrc/jit/runtime/static/impl.h>
 
 #include "deep_wide_pt.h"
@@ -40,38 +36,12 @@
  of 64 bytes (alignment requirement on AVX512). Make sure the sizes of the input
  tensors in args2 are big enough to trigger resizing.
 
-<<<<<<< HEAD
-bool testModuleHasOp(const std::string& jit_script, const char* op_name) {
-  script::Module module("module");
-  module.define(jit_script);
-
-  return forwardHasOp(module, op_name);
-}
-
-Node* getNodeWithKind(const StaticModule& smodule, const std::string& kind) {
-  return smodule.findNodeWithKindForTesting(kind);
-}
-
-bool hasNodeWithKind(const StaticModule& smodule, const std::string& kind) {
-  return getNodeWithKind(smodule, kind) != nullptr;
-}
-
-} // namespace
-
-TEST(StaticRuntime, InPlace) {
-  EXPECT_TRUE(testHasInplaceOp(reshape_inplace_script));
-  EXPECT_TRUE(testHasInplaceOp(reshape_inplace_script_1));
-  EXPECT_TRUE(testHasInplaceOp(sigmoid_inplace_script));
-  EXPECT_FALSE(testHasInplaceOp(sigmoid_out_script));
-}
-=======
  3) for view ops such as aten::reshape or aten::to, if you want it to be
  replaced by the copy version with the ReplaceWithCopy pass in passes.h, you
  also want to make sure its output is not returned as the model output. The
  reason is that ReplaceWithCopy only replaces the op whose output is not an
  alias of the model output.
 */
->>>>>>> 9a2db6f0
 
 C10_DECLARE_bool(static_runtime_enable_fast_math);
 
@@ -1201,338 +1171,6 @@
   EXPECT_TRUE(torch::allclose(output_1, output_2, 1e-6));
 }
 
-<<<<<<< HEAD
-TEST(StaticRuntime, DeepWide) {
-  const int embedding_size = 32;
-  const int num_features = 50;
-  torch::jit::Module mod = getDeepAndWideSciptModel();
-  torch::jit::StaticModule smod(mod);
-
-  for (int batch_size : {1, 8, 32}) {
-    for (int i = 0; i < 2; ++i) {
-      auto ad_emb_packed = torch::randn({batch_size, 1, embedding_size});
-      auto user_emb = torch::randn({batch_size, 1, embedding_size});
-      auto wide = torch::randn({batch_size, num_features});
-
-      // run jit graph executor
-      std::vector<at::IValue> inputs({ad_emb_packed, user_emb, wide});
-      auto output_1 = getTensor(mod.forward(inputs));
-
-      // run static runtime
-      std::vector<c10::IValue> input_tensors({ad_emb_packed, user_emb, wide});
-      auto outputs = smod(input_tensors, {}).toTupleRef().elements();
-      ASSERT_TRUE(outputs.size() > 0);
-      at::Tensor output_2 = outputs[0].toTensor();
-      smod.runtime().check_for_memory_leak();
-      EXPECT_TRUE(torch::allclose(output_1, output_2, 1e-6));
-    }
-  }
-}
-
-TEST(StaticRuntime, KWargsAPI_1) {
-  const int embedding_size = 32;
-  const int num_features = 50;
-  auto module = getDeepAndWideSciptModel();
-  torch::jit::StaticModule smod(module);
-
-  for (int batch_size : {1, 8, 32}) {
-    for (int i = 0; i < 2; ++i) {
-      auto ad_emb_packed = torch::randn({batch_size, 1, embedding_size});
-      auto user_emb = torch::randn({batch_size, 1, embedding_size});
-      auto wide = torch::randn({batch_size, num_features});
-      {
-        std::vector<at::IValue> inputs({ad_emb_packed, user_emb, wide});
-
-        // run jit graph executor
-        at::Tensor output_1 = getTensor(module.forward(inputs));
-
-        // run static runtime
-        c10::IValue output_ivalue = smod(inputs, {});
-        smod.runtime().check_for_memory_leak();
-
-        at::Tensor output_2 = getTensor(output_ivalue);
-        EXPECT_TRUE(torch::allclose(output_1, output_2, 1e-6));
-
-        // check for output aliasing
-        EXPECT_EQ(output_ivalue.use_count(), 1);
-        output_ivalue = IValue();
-
-        EXPECT_EQ(output_2.getIntrusivePtr().use_count(), 1);
-      }
-
-      // check for input aliasing (deep & wide does not have ops
-      // that create aliases of input tensors)
-      EXPECT_EQ(ad_emb_packed.getIntrusivePtr().use_count(), 1);
-      EXPECT_EQ(user_emb.getIntrusivePtr().use_count(), 1);
-      EXPECT_EQ(wide.getIntrusivePtr().use_count(), 1);
-    }
-  }
-}
-
-TEST(StaticRuntime, KWargsAPI_2) {
-  const int embedding_size = 32;
-  const int num_features = 50;
-  auto module = getDeepAndWideSciptModel();
-  torch::jit::StaticModule smod(module);
-
-  for (int batch_size : {1, 8, 32}) {
-    for (int i = 0; i < 2; ++i) {
-      auto ad_emb_packed = torch::randn({batch_size, 1, embedding_size});
-      auto user_emb = torch::randn({batch_size, 1, embedding_size});
-      auto wide = torch::randn({batch_size, num_features});
-      {
-        // run jit graph executor
-        std::vector<at::IValue> args({ad_emb_packed, user_emb, wide});
-        at::Tensor output_1 = getTensor(module.forward(args));
-
-        std::unordered_map<std::string, c10::IValue> kwargs(
-            {{"ad_emb_packed", ad_emb_packed},
-             {"user_emb", user_emb},
-             {"wide", wide}});
-
-        // run static runtime
-        c10::IValue output_ivalue = smod(std::vector<IValue>{}, kwargs);
-        smod.runtime().check_for_memory_leak();
-
-        at::Tensor output_2 = getTensor(output_ivalue);
-        EXPECT_TRUE(torch::allclose(output_1, output_2, 1e-6));
-
-        // check for output aliasing
-        EXPECT_EQ(output_ivalue.use_count(), 1);
-        output_ivalue = IValue();
-
-        EXPECT_EQ(output_2.getIntrusivePtr().use_count(), 1);
-      }
-
-      EXPECT_EQ(ad_emb_packed.getIntrusivePtr().use_count(), 1);
-      EXPECT_EQ(user_emb.getIntrusivePtr().use_count(), 1);
-      EXPECT_EQ(wide.getIntrusivePtr().use_count(), 1);
-    }
-  }
-}
-
-TEST(StaticRuntime, CleanUpMemory) {
-  const int embedding_size = 32;
-  const int num_features = 50;
-  torch::jit::Module mod = getDeepAndWideSciptModel();
-
-  for (auto cleanup_activations : {true, false}) {
-    for (auto enable_out_variant : {true, false}) {
-      for (auto optimize_memory : {true, false}) {
-        for (auto manage_output_tensors : {true, false}) {
-          if (manage_output_tensors && !enable_out_variant) {
-            // when manage_output_tensors is enabled, enable_out_variant
-            // must be enabled too
-            continue;
-          }
-          if (optimize_memory && !enable_out_variant) {
-            // when optimize_memory is enabled, enable_out_variant must be
-            // enabled too
-            continue;
-          }
-          VLOG(1) << "cleanup_activations: " << cleanup_activations
-                  << ", enable_out_variant: " << enable_out_variant
-                  << ", optimize_memory: " << optimize_memory
-                  << ", manage_output_tensors: " << manage_output_tensors;
-          torch::jit::StaticModuleOptions opts{
-              cleanup_activations,
-              enable_out_variant,
-              optimize_memory,
-              manage_output_tensors};
-          torch::jit::StaticModule smod(mod, false, opts);
-          torch::jit::StaticRuntime runtime(smod);
-
-          for (int batch_size : {1, 8, 32}) {
-            for (int i = 0; i < 2; ++i) {
-              auto ad_emb_packed =
-                  torch::randn({batch_size, 1, embedding_size});
-              auto user_emb = torch::randn({batch_size, 1, embedding_size});
-              auto wide = torch::randn({batch_size, num_features});
-
-              // run jit graph executor
-              std::vector<at::IValue> inputs({ad_emb_packed, user_emb, wide});
-              auto output_1 = getTensor(mod.forward(inputs));
-
-              // run static runtime
-              std::vector<c10::IValue> input_tensors(
-                  {ad_emb_packed, user_emb, wide});
-              auto outputs = runtime(input_tensors, {}).toTupleRef().elements();
-              ASSERT_TRUE(outputs.size() > 0);
-              auto output_2 = outputs[0].toTensor();
-              runtime.check_for_memory_leak();
-              EXPECT_TRUE(torch::allclose(output_1, output_2, 1e-6));
-              if (manage_output_tensors) {
-                runtime.deallocateOutputTensors();
-                runtime.checkOutputTensorMemoryLeaks();
-              }
-            }
-          }
-        }
-      }
-    }
-  }
-}
-
-TEST(StaticRuntime, ManageOutputTensors) {
-  const std::string test_graph = R"IR(
-    graph(%0 : Tensor):
-      # With manage_output_tensor enabled, this tensor is managed.
-      %1 : Tensor = aten::abs(%0)
-      # The output container object is never managed.
-      %2 : (Tensor) = prim::TupleConstruct(%1)
-      return (%2)
-  )IR";
-  auto a = at::randn({2, 2});
-  auto b = at::randn({2, 2, 2});
-  std::vector<at::IValue> args{a};
-  std::vector<at::IValue> args2{b};
-  testStaticRuntime(test_graph, args);
-  testStaticRuntime(test_graph, args, args2);
-}
-
-TEST(
-    StaticRuntime,
-    ManageOutputTensorsReturnsOutputContainingManagedOutputTensor) {
-  const std::string test_graph = R"IR(
-    graph(%0 : Tensor):
-      # With manage_output_tensor enabled, this tensor is managed.
-      %1 : Tensor = aten::abs(%0)
-      # The output container object is never managed.
-      %2 : (Tensor) = prim::TupleConstruct(%1)
-      return (%2)
-  )IR";
-  auto g = std::make_shared<torch::jit::Graph>();
-  torch::jit::parseIR(test_graph, g.get());
-  torch::jit::StaticModuleOptions opts{
-      /*cleanup_activations=*/true,
-      /*enable_out_variant=*/true,
-      /*optimize_memory=*/true,
-      /*manage_output_tensors=*/true};
-  auto a = at::randn({2, 2});
-  std::vector<at::IValue> args{a};
-  torch::jit::StaticModule smod(g, opts);
-  torch::jit::StaticRuntime runtime(smod);
-  // Profile run.
-  {
-    IValue tuple = runtime(args, {});
-    ASSERT_TRUE(tuple.isTuple());
-    ASSERT_EQ(tuple.toTupleRef().elements().size(), 1);
-    // Do not manage intput value.
-    EXPECT_FALSE(runtime.isManagedOutputTensor(args[0]));
-    // Do not manage direct output value.
-    EXPECT_FALSE(runtime.isManagedOutputTensor(tuple));
-    IValue element = tuple.toTupleRef().elements()[0];
-    // Tensor to be managed, but not yet from the profile run.
-    EXPECT_FALSE(runtime.isManagedOutputTensor(element));
-    tuple = IValue();
-    runtime.deallocateOutputTensors();
-    runtime.checkOutputTensorMemoryLeaks();
-  }
-  // Second run that manages output tensors.
-  {
-    IValue tuple = runtime(args, {});
-    ASSERT_TRUE(tuple.isTuple());
-    ASSERT_EQ(tuple.toTupleRef().elements().size(), 1);
-    // Do not manage intput value.
-    EXPECT_FALSE(runtime.isManagedOutputTensor(args[0]));
-    // Do not manage direct output value.
-    EXPECT_FALSE(runtime.isManagedOutputTensor(tuple));
-    IValue element = tuple.toTupleRef().elements()[0];
-    // Tensor to be managed, but not yet from the profile run.
-    EXPECT_TRUE(runtime.isManagedOutputTensor(element));
-    tuple = IValue();
-    runtime.deallocateOutputTensors();
-    runtime.checkOutputTensorMemoryLeaks();
-  }
-}
-
-TEST(StaticRuntime, ManageOutputTensorsWithDeallocateOutputTensors) {
-  const int embedding_size = 32;
-  const int num_features = 50;
-  torch::jit::Module mod = getDeepAndWideSciptModel();
-
-  torch::jit::StaticModuleOptions opts{
-      /*cleanup_activations=*/true,
-      /*enable_out_variant=*/true,
-      /*optimize_memory=*/true,
-      /*manage_output_tensors=*/true};
-  torch::jit::StaticModule smod(mod, false, opts);
-  torch::jit::StaticRuntime runtime(smod);
-  // Reenter the runtime with the input with the same shape/different shapes.
-  for (int batch_size : {8, 8, 24, 8}) {
-    auto ad_emb_packed = torch::randn({batch_size, 1, embedding_size});
-    auto user_emb = torch::randn({batch_size, 1, embedding_size});
-    auto wide = torch::randn({batch_size, num_features});
-    std::vector<c10::IValue> input_tensors({ad_emb_packed, user_emb, wide});
-    runtime(input_tensors, {});
-    runtime.check_for_memory_leak();
-    runtime.deallocateOutputTensors();
-    runtime.checkOutputTensorMemoryLeaks();
-  }
-}
-
-TEST(StaticRuntime, ManageOutputTensorsWithoutDeallocateOutputTensors) {
-  const int embedding_size = 32;
-  const int num_features = 50;
-  torch::jit::Module mod = getDeepAndWideSciptModel();
-
-  torch::jit::StaticModuleOptions opts{
-      /*cleanup_activations=*/true,
-      /*enable_out_variant=*/true,
-      /*optimize_memory=*/true,
-      /*manage_output_tensors=*/true};
-  torch::jit::StaticModule smod(mod, false, opts);
-  torch::jit::StaticRuntime runtime(smod);
-  int batch_size = 8;
-  auto ad_emb_packed = torch::randn({batch_size, 1, embedding_size});
-  auto user_emb = torch::randn({batch_size, 1, embedding_size});
-  auto wide = torch::randn({batch_size, num_features});
-  std::vector<c10::IValue> input_tensors({ad_emb_packed, user_emb, wide});
-  // Profile run.
-  runtime(input_tensors, {});
-  runtime.deallocateOutputTensors();
-  // Run again to allocate output Tensors without deallocating them.
-  runtime(input_tensors, {});
-  // Memory leak checking fails.
-  EXPECT_THROW(runtime.checkOutputTensorMemoryLeaks(), std::exception);
-  // Calling the runtime without deallocation fails too.
-  EXPECT_THROW(runtime(input_tensors, {}), std::exception);
-  // After deallocation, everything works fine.
-  runtime.deallocateOutputTensors();
-  runtime.checkOutputTensorMemoryLeaks();
-  runtime(input_tensors, {});
-}
-
-TEST(StaticRuntime, FusionPass) {
-  const int embedding_size = 32;
-  const int num_features = 50;
-  for (int batch_size : {1, 8, 32}) {
-    for (int i = 0; i < 2; ++i) {
-      torch::jit::Module module = getDeepAndWideSciptModel();
-      auto ad_emb_packed = torch::randn({batch_size, 1, embedding_size});
-      auto user_emb = torch::randn({batch_size, 1, embedding_size});
-      auto wide = torch::randn({batch_size, num_features});
-
-      // run jit graph executor
-      std::vector<at::IValue> inputs({ad_emb_packed, user_emb, wide});
-      auto output_1 = getTensor(module.forward(inputs));
-
-      Method method = module.get_method("forward");
-      auto graph = method.graph();
-      fuseStaticSubgraphs(graph, 2);
-      bool hit = false;
-      for (const auto& n : module.get_method("forward").graph()->nodes()) {
-        if (n->kind() == torch::jit::prim::StaticSubgraph) {
-          hit = true;
-        }
-      }
-      EXPECT_TRUE(hit);
-      auto output_2 = getTensor(module.forward(inputs));
-      EXPECT_TRUE(torch::allclose(output_1, output_2, 1e-6));
-    }
-  }
-}
-
 static ProcessedNodeInputs createProcessedNodeInputs(
     c10::ArrayRef<uint16_t> inputs) {
   ProcessedNodeInputs result(inputs.size());
@@ -1586,80 +1224,6 @@
   }
 }
 
-TEST(
-    ProcessedNode,
-    VerifyNoMemoryOverlapWithImmutableInputsWithImmutableArguments) {
-  script::Module module("module");
-  // Not using out= variant.
-  module.define(sigmoid_script);
-  torch::jit::StaticModule smodule(module);
-  Node* sigmoid_node = getNodeWithKind(smodule, "aten::sigmoid");
-  IValue values[] = {torch::randn({2, 3}), torch::randn({3, 1})};
-  ProcessedNode pnode(sigmoid_node, createProcessedNodeInputs({0}), 1, true);
-  pnode.set_values(values);
-
-  ASSERT_EQ(&pnode.Output(0), &values[1]);
-  EXPECT_TRUE(pnode.verify_no_memory_overlap());
-
-  pnode.Output(0) = values[0];
-  EXPECT_FALSE(pnode.verify_no_memory_overlap());
-}
-
-TEST(
-    ProcessedNode,
-    VerifyNoMemoryOverlapWithImmutableInputsWithMutableArguments) {
-  script::Module module("module");
-  // Using out= variant.
-  module.define(sigmoid_inplace_script);
-  torch::jit::StaticModule smodule(module);
-  Node* sigmoid_node = getNodeWithKind(smodule, "aten::sigmoid");
-  IValue values[] = {torch::randn({2, 3}), torch::randn({3, 1})};
-  ProcessedNode pnode(sigmoid_node, createProcessedNodeInputs({0}), 1, true);
-  pnode.set_values(values);
-
-  ASSERT_EQ(&pnode.Output(0), &values[1]);
-  EXPECT_TRUE(pnode.verify_no_memory_overlap());
-
-  pnode.Output(0) = values[0];
-  EXPECT_TRUE(pnode.verify_no_memory_overlap());
-}
-
-TEST(ProcessedNode, VerifyNoMemoryOverlapWithOverlappingOutputs) {
-  auto g = std::make_shared<torch::jit::Graph>();
-  torch::jit::parseIR(
-      R"IR(
-    graph(%0):
-      %1 : Tensor, %2 : Tensor = prim::ListUnpack(%0)
-      return (%1, %2))IR",
-      g.get());
-  torch::jit::StaticModule smodule(g);
-  Node* list_unpack_node = getNodeWithKind(smodule, "prim::ListUnpack");
-  {
-    IValue values[] = {at::randn({2, 3}), at::empty({1, 3}), at::empty({4, 5})};
-    ProcessedNode list_unpack_pnode(
-        list_unpack_node,
-        createProcessedNodeInputs({0}),
-        1,
-        /*enable_out_variant=*/true);
-    list_unpack_pnode.set_values(values);
-    ASSERT_EQ(list_unpack_pnode.outputs().size(), 2);
-    EXPECT_TRUE(list_unpack_pnode.verify_no_memory_overlap());
-  }
-  {
-    IValue values[] = {at::randn({2, 3}), at::empty({1, 3}), at::empty({4, 5})};
-    ProcessedNode list_unpack_pnode(
-        list_unpack_node,
-        createProcessedNodeInputs({0}),
-        1,
-        /*enable_out_variant=*/true);
-    list_unpack_pnode.set_values(values);
-    auto b = at::randn({2, 3});
-    list_unpack_pnode.Output(0) = b;
-    list_unpack_pnode.Output(1) = b;
-    EXPECT_FALSE(list_unpack_pnode.verify_no_memory_overlap());
-  }
-}
-=======
 TEST(StaticRuntime, isinstance) {
   const auto isinstance_int_script = R"JIT(
     def forward(self, a: Any):
@@ -1675,7 +1239,6 @@
     def forward(self, a: Any):
         return isinstance(a, (bool, int))
   )JIT";
->>>>>>> 9a2db6f0
 
   auto a = at::randn({2, 2});
   auto b = at::randn({2, 2, 2});
